use crate::encryption::{decrypt_aes_key, encrypt_aes_key, EncryptedAesKeyBundle, FileEncryption};
use crate::file_transfer::FileTransferService;
use crate::keystore::Keystore;
use crate::bandwidth::BandwidthController;
use crate::manager::{ChunkInfo, FileManifest};
use crate::stream_auth::{AuthMessage, StreamAuthService};
use aes_gcm::aead::Aead;
use aes_gcm::{AeadCore, KeyInit};
use serde::{Deserialize, Serialize};
use sha2::{Digest, Sha256};
use tokio_util::bytes::Bytes;
use tauri::Emitter;
use std::collections::HashMap;
use std::sync::Arc;
use std::time::Instant;
use tokio::sync::{mpsc, Mutex};
use tokio::time::{sleep, Duration};
use tracing::{error, info, warn};
use webrtc::api::APIBuilder;
use webrtc::data_channel::data_channel_message::DataChannelMessage;
use webrtc::data_channel::RTCDataChannel;
use webrtc::ice_transport::ice_candidate::{RTCIceCandidate, RTCIceCandidateInit};
use webrtc::ice_transport::ice_server::RTCIceServer;
use webrtc::peer_connection::configuration::RTCConfiguration;
use webrtc::peer_connection::peer_connection_state::RTCPeerConnectionState;
use webrtc::peer_connection::sdp::session_description::RTCSessionDescription;
use webrtc::peer_connection::RTCPeerConnection;

const CHUNK_SIZE: usize = 10240; // 10KB chunks (to account for JSON serialization overhead)

/// Creates a WebRTC configuration with public STUN servers for NAT traversal.
/// Without ICE servers, WebRTC connections will fail for users behind NAT (majority of users).
fn create_rtc_configuration() -> RTCConfiguration {
    RTCConfiguration {
        ice_servers: vec![
            RTCIceServer {
                urls: vec![
                    "stun:stun.l.google.com:19302".to_string(),
                    "stun:stun1.l.google.com:19302".to_string(),
                    "stun:stun2.l.google.com:19302".to_string(),
                    "stun:stun3.l.google.com:19302".to_string(),
                ],
                ..Default::default()
            },
            // Additional fallback STUN servers for reliability
            RTCIceServer {
                urls: vec![
                    "stun:stun.stunprotocol.org:3478".to_string(),
                ],
                ..Default::default()
            },
        ],
        ..Default::default()
    }
}

#[derive(Debug, Clone, Serialize, Deserialize)]
pub struct WebRTCFileRequest {
    pub file_hash: String,
    pub file_name: String,
    pub file_size: u64,
    pub requester_peer_id: String,
    pub recipient_public_key: Option<String>, // For encrypted transfers
}

/// Sent by a downloader to request the full file manifest.
#[derive(Debug, Clone, Serialize, Deserialize)]
pub struct WebRTCManifestRequest {
    pub file_hash: String, // The Merkle Root
}

/// Sent by a seeder in response to a manifest request.
#[derive(Debug, Clone, Serialize, Deserialize)]
pub struct WebRTCManifestResponse {
    pub file_hash: String,     // The Merkle Root, to match the request
    pub manifest_json: String, // The full FileManifest, serialized to JSON
}

#[derive(Debug, Clone, Serialize, Deserialize)]
pub struct FileChunk {
    pub file_hash: String,
    pub chunk_index: u32,
    pub total_chunks: u32,
    pub data: Vec<u8>,
    pub checksum: String,
    pub encrypted_key_bundle: Option<EncryptedAesKeyBundle>, // For encrypted transfers
    pub auth_message: Option<AuthMessage>,                   // Stream authentication
}

#[derive(Debug, Clone, Serialize, Deserialize)]
pub struct TransferProgress {
    pub file_hash: String,
    pub bytes_transferred: u64,
    pub total_bytes: u64,
    pub chunks_transferred: u32,
    pub total_chunks: u32,
    pub percentage: f32,
}

pub struct PeerConnection {
    pub peer_id: String,
    pub is_connected: bool,
    pub active_transfers: HashMap<String, ActiveTransfer>,
    pub last_activity: Instant,
    pub peer_connection: Option<Arc<RTCPeerConnection>>,
    pub data_channel: Option<Arc<RTCDataChannel>>,
    pub pending_chunks: HashMap<String, Vec<FileChunk>>, // file_hash -> chunks
    pub received_chunks: HashMap<String, HashMap<u32, FileChunk>>, // file_hash -> chunk_index -> chunk
    pub acked_chunks: HashMap<String, std::collections::HashSet<u32>>, // file_hash -> acked chunk indices
    pub pending_acks: HashMap<String, u32>, // file_hash -> number of unacked chunks
}

#[derive(Debug)]
pub struct ActiveTransfer {
    pub file_hash: String,
    pub file_name: String,
    pub file_size: u64,
    pub total_chunks: u32,
    pub chunks_sent: u32,
    pub bytes_sent: u64,
    pub start_time: Instant,
}

#[derive(Debug)]
pub enum WebRTCCommand {
    EstablishConnection {
        peer_id: String,
        offer: String,
    },
    HandleAnswer {
        peer_id: String,
        answer: String,
    },
    AddIceCandidate {
        peer_id: String,
        candidate: String,
    },
    SendFileRequest {
        peer_id: String,
        request: WebRTCFileRequest,
    },
    SendFileChunk {
        peer_id: String,
        chunk: FileChunk,
    },
    RequestFileChunk {
        peer_id: String,
        file_hash: String,
        chunk_index: u32,
    },
    CloseConnection {
        peer_id: String,
    },
}

#[derive(Debug, Clone)]
pub enum WebRTCEvent {
    ConnectionEstablished {
        peer_id: String,
    },
    ConnectionFailed {
        peer_id: String,
        error: String,
    },
    OfferCreated {
        peer_id: String,
        offer: String,
    },
    AnswerReceived {
        peer_id: String,
        answer: String,
    },
    IceCandidate {
        peer_id: String,
        candidate: String,
    },
    FileRequestReceived {
        peer_id: String,
        request: WebRTCFileRequest,
    },
    FileChunkReceived {
        peer_id: String,
        chunk: FileChunk,
    },
    FileChunkRequested {
        peer_id: String,
        file_hash: String,
        chunk_index: u32,
    },
    TransferProgress {
        peer_id: String,
        progress: TransferProgress,
    },
    TransferCompleted {
        peer_id: String,
        file_hash: String,
    },
    TransferFailed {
        peer_id: String,
        file_hash: String,
        error: String,
    },
}

/// ACK message sent by downloader to confirm chunk receipt
#[derive(Debug, Clone, Serialize, Deserialize)]
pub struct ChunkAck {
    pub file_hash: String,
    pub chunk_index: u32,
    pub ready_for_more: bool, // Signal to send more chunks
}

/// A new enum to wrap different message types for clarity.
#[derive(Debug, Clone, Serialize, Deserialize)]
#[serde(tag = "type")]
pub enum WebRTCMessage {
    FileRequest(WebRTCFileRequest),
    ManifestRequest(WebRTCManifestRequest),
    ManifestResponse(WebRTCManifestResponse),
    FileChunk(FileChunk),
    ChunkAck(ChunkAck),
}

pub struct WebRTCService {
    cmd_tx: mpsc::Sender<WebRTCCommand>,
    event_tx: mpsc::Sender<WebRTCEvent>,
    event_rx: Arc<Mutex<mpsc::Receiver<WebRTCEvent>>>,
    connections: Arc<Mutex<HashMap<String, PeerConnection>>>,
    file_transfer_service: Arc<FileTransferService>,
    app_handle: tauri::AppHandle,
    keystore: Arc<Mutex<Keystore>>,
    active_private_key: Arc<Mutex<Option<String>>>,
    stream_auth: Arc<Mutex<StreamAuthService>>, // Stream authentication
    bandwidth: Arc<BandwidthController>,
}

impl WebRTCService {
    pub async fn new(
        app_handle: tauri::AppHandle,
        file_transfer_service: Arc<FileTransferService>,
        keystore: Arc<Mutex<Keystore>>,
        bandwidth: Arc<BandwidthController>,
    ) -> Result<Self, String> {
        let (cmd_tx, cmd_rx) = mpsc::channel(100);
        let (event_tx, event_rx) = mpsc::channel(100);
        let connections = Arc::new(Mutex::new(HashMap::new()));
        let active_private_key = Arc::new(Mutex::new(None));

        // Spawn the WebRTC service task
        let stream_auth = Arc::new(Mutex::new(StreamAuthService::new()));
        tokio::spawn(Self::run_webrtc_service(
            app_handle.clone(),
            cmd_rx,
            event_tx.clone(),
            connections.clone(),
            file_transfer_service.clone(),
            keystore.clone(),
            active_private_key.clone(),
            stream_auth.clone(),
            bandwidth.clone(),
        ));

        Ok(WebRTCService {
            cmd_tx,
            event_tx,
            event_rx: Arc::new(Mutex::new(event_rx)),
            connections,
            app_handle,
            file_transfer_service,
            keystore,
            active_private_key,
            stream_auth,
            bandwidth,
        })
    }

    /// Set the active private key for decryption operations
    pub async fn set_active_private_key(&self, private_key: Option<String>) {
        let mut key_guard = self.active_private_key.lock().await;
        *key_guard = private_key;
    }

    async fn run_webrtc_service(
        app_handle: tauri::AppHandle,
        mut cmd_rx: mpsc::Receiver<WebRTCCommand>,
        event_tx: mpsc::Sender<WebRTCEvent>,
        connections: Arc<Mutex<HashMap<String, PeerConnection>>>,
        file_transfer_service: Arc<FileTransferService>,
        keystore: Arc<Mutex<Keystore>>,
        active_private_key: Arc<Mutex<Option<String>>>,
        stream_auth: Arc<Mutex<StreamAuthService>>,
        bandwidth: Arc<BandwidthController>,
    ) {
        while let Some(cmd) = cmd_rx.recv().await {
            match cmd {
                WebRTCCommand::EstablishConnection { peer_id, offer } => {
                    Self::handle_establish_connection(
                        &app_handle,
                        &peer_id,
                        &offer,
                        &event_tx,
                        &connections,
                        &file_transfer_service,
                        &keystore,
                        &active_private_key,
                        &stream_auth,
                        &bandwidth,
                    )
                    .await;
                }
                WebRTCCommand::HandleAnswer { peer_id, answer } => {
                    Self::handle_answer(&peer_id, &answer, &connections).await;
                }
                WebRTCCommand::AddIceCandidate { peer_id, candidate } => {
                    Self::handle_ice_candidate(&peer_id, &candidate, &connections).await;
                }
                WebRTCCommand::SendFileRequest { peer_id, request } => {
                    Self::handle_file_request(
                        &peer_id,
                        &request,
                        &event_tx,
                        &file_transfer_service,
                        &connections,
                        &keystore,
                        &stream_auth,
                        &bandwidth,
                    )
                    .await;
                }
                WebRTCCommand::SendFileChunk { peer_id, chunk } => {
                    Self::handle_send_chunk(&peer_id, &chunk, &connections, &bandwidth).await;
                }
                WebRTCCommand::RequestFileChunk {
                    peer_id,
                    file_hash,
                    chunk_index,
                } => {
                    Self::handle_request_chunk(
                        &peer_id,
                        &file_hash,
                        chunk_index,
                        &event_tx,
                        &connections,
                    )
                    .await;
                }
                WebRTCCommand::CloseConnection { peer_id } => {
                    Self::handle_close_connection(&peer_id, &connections).await;
                }
            }
        }
    }

    async fn handle_establish_connection(
        app_handle: &tauri::AppHandle,
        peer_id: &str,
        offer_sdp: &str,
        event_tx: &mpsc::Sender<WebRTCEvent>,
        connections: &Arc<Mutex<HashMap<String, PeerConnection>>>,
        file_transfer_service: &Arc<FileTransferService>,
        keystore: &Arc<Mutex<Keystore>>,
        active_private_key: &Arc<Mutex<Option<String>>>,
        stream_auth: &Arc<Mutex<StreamAuthService>>,
        bandwidth: &Arc<BandwidthController>,
    ) {
        info!("Establishing WebRTC connection with peer: {}", peer_id);

        // Create WebRTC API
        let api = APIBuilder::new().build();

<<<<<<< HEAD
        // Create peer connection with STUN server for NAT traversal
        let config = RTCConfiguration {
            ice_servers: vec![RTCIceServer {
                urls: vec!["stun:stun.l.google.com:19302".to_owned()],
                ..Default::default()
            }],
            ..Default::default()
        };
=======
        // Create peer connection with ICE servers for NAT traversal
        let config = create_rtc_configuration();
>>>>>>> 6a525474
        let peer_connection = match api.new_peer_connection(config).await {
            Ok(pc) => Arc::new(pc),
            Err(e) => {
                error!("Failed to create peer connection: {}", e);
                let _ = event_tx
                    .send(WebRTCEvent::ConnectionFailed {
                        peer_id: peer_id.to_string(),
                        error: e.to_string(),
                    })
                    .await;
                return;
            }
        };

        // Create data channel
        let data_channel = match peer_connection
            .create_data_channel("file-transfer", None)
            .await
        {
            Ok(dc) => dc,
            Err(e) => {
                error!("Failed to create data channel: {}", e);
                let _ = event_tx
                    .send(WebRTCEvent::ConnectionFailed {
                        peer_id: peer_id.to_string(),
                        error: e.to_string(),
                    })
                    .await;
                return;
            }
        };

        // Set up data channel event handlers
        let event_tx_clone = event_tx.clone();
        let peer_id_clone = peer_id.to_string();
        let file_transfer_service_clone = file_transfer_service.clone();
        let connections_clone = connections.clone();
        let keystore_clone = keystore.clone();
        let active_private_key_clone = Arc::new(active_private_key.clone());
        let stream_auth_clone = stream_auth.clone();
        let bandwidth_clone = bandwidth.clone();

        let app_handle_clone = app_handle.clone();
        data_channel.on_message(Box::new(move |msg: DataChannelMessage| {
            let event_tx = event_tx_clone.clone();
            let peer_id = peer_id_clone.clone();
            let file_transfer_service = file_transfer_service_clone.clone();
            let connections = connections_clone.clone();
            let keystore = keystore_clone.clone();
            let active_private_key = active_private_key_clone.clone();
            let stream_auth = stream_auth_clone.clone();
            let bandwidth = bandwidth_clone.clone();

            let app_handle_for_task = app_handle_clone.clone();
            Box::pin(async move {
                Self::handle_data_channel_message(
                    &peer_id,
                    &msg,
                    &event_tx,
                    &file_transfer_service,
                    &connections,
                    &keystore,
                    &active_private_key,
                    &stream_auth,
                    app_handle_for_task,
                    bandwidth,
                )
                .await;
            })
        }));

        // Set up peer connection event handlers
        let event_tx_clone = event_tx.clone();
        let peer_id_clone = peer_id.to_string();

        let event_tx_for_ice = event_tx_clone.clone();
        let peer_id_for_ice = peer_id_clone.clone();

        peer_connection.on_ice_candidate(Box::new(move |candidate: Option<RTCIceCandidate>| {
            let event_tx = event_tx_for_ice.clone();
            let peer_id = peer_id_for_ice.clone();

            Box::pin(async move {
                if let Some(candidate) = candidate {
                    if let Ok(candidate_str) =
                        serde_json::to_string(&candidate.to_json().unwrap_or_default())
                    {
                        let _ = event_tx
                            .send(WebRTCEvent::IceCandidate {
                                peer_id,
                                candidate: candidate_str,
                            })
                            .await;
                    }
                }
            })
        }));

        peer_connection.on_peer_connection_state_change(Box::new(
            move |state: RTCPeerConnectionState| {
                let event_tx = event_tx_clone.clone();
                let peer_id = peer_id_clone.clone();

                Box::pin(async move {
                    match state {
                        RTCPeerConnectionState::Connected => {
                            info!("WebRTC connection established with peer: {}", peer_id);
                            let _ = event_tx
                                .send(WebRTCEvent::ConnectionEstablished { peer_id })
                                .await;
                        }
                        RTCPeerConnectionState::Disconnected
                        | RTCPeerConnectionState::Failed
                        | RTCPeerConnectionState::Closed => {
                            info!("WebRTC connection closed with peer: {}", peer_id);
                        }
                        _ => {}
                    }
                })
            },
        ));

        // Set remote description from offer
        let offer = match serde_json::from_str::<RTCSessionDescription>(offer_sdp) {
            Ok(offer) => offer,
            Err(e) => {
                error!("Failed to parse offer SDP: {}", e);
                let _ = event_tx
                    .send(WebRTCEvent::ConnectionFailed {
                        peer_id: peer_id.to_string(),
                        error: format!("Invalid offer SDP: {}", e),
                    })
                    .await;
                return;
            }
        };

        if let Err(e) = peer_connection.set_remote_description(offer).await {
            error!("Failed to set remote description: {}", e);
            let _ = event_tx
                .send(WebRTCEvent::ConnectionFailed {
                    peer_id: peer_id.to_string(),
                    error: e.to_string(),
                })
                .await;
            return;
        }

        // Create answer
        let answer = match peer_connection.create_answer(None).await {
            Ok(answer) => answer,
            Err(e) => {
                error!("Failed to create answer: {}", e);
                let _ = event_tx
                    .send(WebRTCEvent::ConnectionFailed {
                        peer_id: peer_id.to_string(),
                        error: e.to_string(),
                    })
                    .await;
                return;
            }
        };

        // Set local description
        if let Err(e) = peer_connection.set_local_description(answer).await {
            error!("Failed to set local description: {}", e);
            let _ = event_tx
                .send(WebRTCEvent::ConnectionFailed {
                    peer_id: peer_id.to_string(),
                    error: e.to_string(),
                })
                .await;
            return;
        }

        // Send answer
        if let Some(local_desc) = peer_connection.local_description().await {
            if let Ok(answer_str) = serde_json::to_string(&local_desc) {
                let _ = event_tx
                    .send(WebRTCEvent::AnswerReceived {
                        peer_id: peer_id.to_string(),
                        answer: answer_str,
                    })
                    .await;
            }
        }

        // Store connection
        let mut conns = connections.lock().await;
        let connection = PeerConnection {
            peer_id: peer_id.to_string(),
            is_connected: false, // Will be set to true when connected
            active_transfers: HashMap::new(),
            last_activity: Instant::now(),
            peer_connection: Some(peer_connection),
            data_channel: Some(data_channel),
            pending_chunks: HashMap::new(),
            received_chunks: HashMap::new(),
            acked_chunks: HashMap::new(),
            pending_acks: HashMap::new(),
        };
        conns.insert(peer_id.to_string(), connection);
    }

    async fn handle_answer(
        peer_id: &str,
        answer_sdp: &str,
        connections: &Arc<Mutex<HashMap<String, PeerConnection>>>,
    ) {
        // Check if the answer is an error message from the seeder
        if answer_sdp.starts_with("error:") {
            error!("Seeder {} returned error: {}", peer_id, answer_sdp);

            // Remove the failed connection
            let mut conns = connections.lock().await;
            conns.remove(peer_id);

            // Log a helpful error message
            if answer_sdp.contains("webrtc-service-unavailable") {
                error!("Seeder does not have WebRTC service running. Try using Bitswap protocol instead.");
            }
            return;
        }

        let mut conns = connections.lock().await;
        if let Some(connection) = conns.get_mut(peer_id) {
            if let Some(pc) = &connection.peer_connection {
                let answer = match serde_json::from_str::<RTCSessionDescription>(answer_sdp) {
                    Ok(answer) => answer,
                    Err(e) => {
                        error!("Failed to parse answer SDP: {}", e);
                        return;
                    }
                };

                if let Err(e) = pc.set_remote_description(answer).await {
                    error!("Failed to set remote description: {}", e);
                }
            }
        }
    }

    async fn handle_ice_candidate(
        peer_id: &str,
        candidate_str: &str,
        connections: &Arc<Mutex<HashMap<String, PeerConnection>>>,
    ) {
        let mut conns = connections.lock().await;
        if let Some(connection) = conns.get_mut(peer_id) {
            if let Some(pc) = &connection.peer_connection {
                let candidate_init =
                    match serde_json::from_str::<RTCIceCandidateInit>(candidate_str) {
                        Ok(candidate) => candidate,
                        Err(e) => {
                            error!("Failed to parse ICE candidate: {}", e);
                            return;
                        }
                    };

                if let Err(e) = pc.add_ice_candidate(candidate_init).await {
                    error!("Failed to add ICE candidate: {}", e);
                }
            }
        }
    }

    async fn handle_file_request(
        peer_id: &str,
        request: &WebRTCFileRequest,
        event_tx: &mpsc::Sender<WebRTCEvent>,
        file_transfer_service: &Arc<FileTransferService>,
        connections: &Arc<Mutex<HashMap<String, PeerConnection>>>,
        keystore: &Arc<Mutex<Keystore>>,
        stream_auth: &Arc<Mutex<StreamAuthService>>,
        bandwidth: &Arc<BandwidthController>,
    ) {
        info!(
            "Handling file request from peer {}: {}",
            peer_id, request.file_hash
        );

        // Check if we have the file locally
        let stored_files = file_transfer_service
            .get_stored_files()
            .await
            .unwrap_or_default();
        let has_file = stored_files
            .iter()
            .any(|(hash, _)| hash == &request.file_hash);

        if has_file {
            // Start sending file chunks
            if let Err(e) = Self::start_file_transfer(
                peer_id,
                request,
                event_tx,
                file_transfer_service,
                connections,
                keystore,
                stream_auth,
                bandwidth,
            )
            .await
            {
                let _ = event_tx
                    .send(WebRTCEvent::TransferFailed {
                        peer_id: peer_id.to_string(),
                        file_hash: request.file_hash.clone(),
                        error: format!("Failed to start file transfer: {}", e),
                    })
                    .await;
            }
        } else {
            let _ = event_tx
                .send(WebRTCEvent::TransferFailed {
                    peer_id: peer_id.to_string(),
                    file_hash: request.file_hash.clone(),
                    error: "File not found locally".to_string(),
                })
                .await;
        }
    }

    async fn handle_send_chunk(
        peer_id: &str,
        chunk: &FileChunk,
        connections: &Arc<Mutex<HashMap<String, PeerConnection>>>,
        bandwidth: &Arc<BandwidthController>,
    ) {
        bandwidth.acquire_upload(chunk.data.len()).await;

        // Wait for data channel to open (with timeout)
        use webrtc::data_channel::data_channel_state::RTCDataChannelState;
        let start = Instant::now();
        let timeout = Duration::from_secs(10);

        let dc = loop {
            let conns = connections.lock().await;
            if let Some(connection) = conns.get(peer_id) {
                if let Some(dc) = &connection.data_channel {
                    let state = dc.ready_state();
                    if state == RTCDataChannelState::Open {
                        break dc.clone();
                    }
                    if state == RTCDataChannelState::Closed || state == RTCDataChannelState::Closing {
                        error!("Data channel is closed or closing for peer {}", peer_id);
                        return;
                    }
                    if start.elapsed() > timeout {
                        error!("Timeout waiting for data channel to open for peer {}", peer_id);
                        return;
                    }
                } else {
                    error!("No data channel found for peer {}", peer_id);
                    return;
                }
            } else {
                error!("Peer {} not found in connections", peer_id);
                return;
            }
            drop(conns); // Release lock before sleeping
            sleep(Duration::from_millis(50)).await;
        };

        // Serialize chunk and send over data channel
        match serde_json::to_string(chunk) {
            Ok(chunk_json) => {
                if let Err(e) = dc.send_text(chunk_json).await {
                    error!("Failed to send chunk over data channel: {}", e);
                }
            }
            Err(e) => {
                error!("Failed to serialize chunk: {}", e);
            }
        }
    }

    async fn handle_request_chunk(
        peer_id: &str,
        file_hash: &str,
        chunk_index: u32,
        event_tx: &mpsc::Sender<WebRTCEvent>,
        _connections: &Arc<Mutex<HashMap<String, PeerConnection>>>,
    ) {
        let _ = event_tx
            .send(WebRTCEvent::FileChunkRequested {
                peer_id: peer_id.to_string(),
                file_hash: file_hash.to_string(),
                chunk_index,
            })
            .await;
    }

    async fn handle_close_connection(
        peer_id: &str,
        connections: &Arc<Mutex<HashMap<String, PeerConnection>>>,
    ) {
        info!("Closing WebRTC connection with peer: {}", peer_id);
        let mut conns = connections.lock().await;
        if let Some(mut connection) = conns.remove(peer_id) {
            if let Some(pc) = connection.peer_connection.take() {
                let _ = pc.close().await;
            }
        }
    }

    async fn handle_data_channel_message(
        peer_id: &str,
        msg: &DataChannelMessage,
        event_tx: &mpsc::Sender<WebRTCEvent>,
        file_transfer_service: &Arc<FileTransferService>,
        connections: &Arc<Mutex<HashMap<String, PeerConnection>>>,
        keystore: &Arc<Mutex<Keystore>>,
        active_private_key: &Arc<Mutex<Option<String>>>,
        stream_auth: &Arc<Mutex<StreamAuthService>>,
        app_handle: tauri::AppHandle,
        bandwidth: Arc<BandwidthController>,
    ) {
        if let Ok(text) = std::str::from_utf8(&msg.data) {
            // Try to parse as FileChunk
            if let Ok(chunk) = serde_json::from_str::<FileChunk>(text) {
                // Handle received chunk
                Self::process_incoming_chunk(
                    &chunk,
                    file_transfer_service,
                    connections,
                    event_tx,
                    peer_id,
                    keystore,
                    &active_private_key,
                    stream_auth,
                    &app_handle,
                    &bandwidth,
                )
                .await;
                let _ = event_tx
                    .send(WebRTCEvent::FileChunkReceived {
                        peer_id: peer_id.to_string(),
                        chunk,
                    })
                    .await;
            }
            // Try to parse as WebRTCFileRequest
            else if let Ok(request) = serde_json::from_str::<WebRTCFileRequest>(text) {
                let _ = event_tx
                    .send(WebRTCEvent::FileRequestReceived {
                        peer_id: peer_id.to_string(),
                        request: request.clone(),
                    })
                    .await;
                // Actually handle the file request to start transfer
                Self::handle_file_request(
                    peer_id,
                    &request,
                    event_tx,
                    file_transfer_service,
                    connections,
                    keystore,
                    stream_auth,
                    &bandwidth,
                )
                .await;
            }
            // Try to parse as a generic WebRTCMessage
            else if let Ok(message) = serde_json::from_str::<WebRTCMessage>(text) {
                match message {
                    WebRTCMessage::FileRequest(request) => {
                        let _ = event_tx
                            .send(WebRTCEvent::FileRequestReceived {
                                peer_id: peer_id.to_string(),
                                request: request.clone(),
                            })
                            .await;
                        Self::handle_file_request(
                            peer_id,
                            &request,
                            event_tx,
                            file_transfer_service,
                            connections,
                            keystore,
                            stream_auth,
                            &bandwidth,
                        )
                        .await;
                    }
                    WebRTCMessage::ManifestRequest(request) => {
                        info!("Received manifest request for file: {}", request.file_hash);

                        // Check if we have the file
                        let stored_files = file_transfer_service
                            .get_stored_files()
                            .await
                            .unwrap_or_default();
                        let has_file = stored_files
                            .iter()
                            .any(|(hash, _)| hash == &request.file_hash);

                        if has_file {
                            // Get file data
                            if let Some(file_data) = file_transfer_service
                                .get_file_data(&request.file_hash)
                                .await
                            {
                                // Get metadata
                                let storage_dir = file_transfer_service.get_storage_path();
                                let metadata_path =
                                    storage_dir.join(format!("{}.meta", request.file_hash));
                                let is_encrypted =
                                    if tokio::fs::metadata(&metadata_path).await.is_ok() {
                                        let metadata_content =
                                            tokio::fs::read_to_string(&metadata_path)
                                                .await
                                                .unwrap_or_default();
                                        let metadata: serde_json::Value =
                                            serde_json::from_str(&metadata_content)
                                                .unwrap_or_default();
                                        metadata
                                            .get("is_encrypted")
                                            .and_then(|v| v.as_bool())
                                            .unwrap_or(false)
                                    } else {
                                        false
                                    };

                                let encrypted_key_bundle = if is_encrypted {
                                    let encmeta_path =
                                        storage_dir.join(format!("{}.encmeta", request.file_hash));
                                    if tokio::fs::metadata(&encmeta_path).await.is_ok() {
                                        let encmeta_content =
                                            tokio::fs::read_to_string(&encmeta_path)
                                                .await
                                                .unwrap_or_default();
                                        let encmeta: serde_json::Value =
                                            serde_json::from_str(&encmeta_content)
                                                .unwrap_or_default();
                                        encmeta
                                            .get("encrypted_key_bundle")
                                            .and_then(|v| serde_json::from_value(v.clone()).ok())
                                    } else {
                                        None
                                    }
                                } else {
                                    None
                                };

                                // Calculate chunks
                                let mut chunks = Vec::new();
                                let total_chunks =
                                    ((file_data.len() as f64) / CHUNK_SIZE as f64).ceil() as u32;
                                for chunk_index in 0..total_chunks {
                                    let start = (chunk_index as usize) * CHUNK_SIZE;
                                    let end = (start + CHUNK_SIZE).min(file_data.len());
                                    let chunk_data = &file_data[start..end];
                                    let chunk_hash = Self::calculate_chunk_checksum(chunk_data);
                                    chunks.push(ChunkInfo {
                                        index: chunk_index,
                                        hash: chunk_hash.clone(),
                                        size: (end - start),
                                        encrypted_hash: chunk_hash,
                                        encrypted_size: (end - start),
                                    });
                                }
                                let manifest = FileManifest {
                                    merkle_root: request.file_hash.clone(),
                                    chunks,
                                    encrypted_key_bundle,
                                };

                                let manifest_json = serde_json::to_string(&manifest).unwrap();

                                let response = WebRTCManifestResponse {
                                    file_hash: request.file_hash,
                                    manifest_json,
                                };

                                // Send the response
                                let message = WebRTCMessage::ManifestResponse(response);
                                let message_json = serde_json::to_string(&message).unwrap();

                                // Send over data channel
                                let mut conns = connections.lock().await;
                                if let Some(connection) = conns.get_mut(peer_id) {
                                    if let Some(dc) = &connection.data_channel {
                                        if let Err(e) = dc.send_text(message_json).await {
                                            error!("Failed to send manifest response: {}", e);
                                        }
                                    }
                                }
                            }
                        }
                    }
                    WebRTCMessage::ManifestResponse(response) => {
                        info!("Received manifest response for a file download.");
                        // Downloader receives this. We can emit a specific event or handle it directly.
                        // For simplicity, we can have the main download logic listen for this.
                    }
                    WebRTCMessage::FileChunk(chunk) => {
                        Self::process_incoming_chunk(
                            &chunk,
                            file_transfer_service,
                            connections,
                            event_tx,
                            peer_id,
                            keystore,
                            &active_private_key,
                            stream_auth,
                            &app_handle,
                            &bandwidth,
                        )
                        .await;
                    }
                    WebRTCMessage::ChunkAck(ack) => {
                        // Handle ACK from downloader
                        let mut conns = connections.lock().await;
                        if let Some(connection) = conns.get_mut(peer_id) {
                            // Record this chunk as ACKed
                            let acked = connection.acked_chunks
                                .entry(ack.file_hash.clone())
                                .or_insert_with(std::collections::HashSet::new);
                            acked.insert(ack.chunk_index);

                            // Decrement pending ACK count
                            if let Some(pending) = connection.pending_acks.get_mut(&ack.file_hash) {
                                if *pending > 0 {
                                    *pending -= 1;
                                }
                            }

                            info!("Received ACK for chunk {} of file {} from peer {}",
                                  ack.chunk_index, ack.file_hash, peer_id);
                        }
                    }
                }
            }
        }
    }

    async fn start_file_transfer(
        peer_id: &str,
        request: &WebRTCFileRequest,
        event_tx: &mpsc::Sender<WebRTCEvent>,
        file_transfer_service: &Arc<FileTransferService>,
        connections: &Arc<Mutex<HashMap<String, PeerConnection>>>,
        keystore: &Arc<Mutex<Keystore>>,
        stream_auth: &Arc<Mutex<StreamAuthService>>,
        bandwidth: &Arc<BandwidthController>,
    ) -> Result<(), String> {
        // Get file data from local storage
        let file_data = match file_transfer_service
            .get_file_data(&request.file_hash)
            .await
        {
            Some(data) => data,
            None => {
                let _ = event_tx
                    .send(WebRTCEvent::TransferFailed {
                        peer_id: peer_id.to_string(),
                        file_hash: request.file_hash.clone(),
                        error: "File data not available".to_string(),
                    })
                    .await;
                return Ok(());
            }
        };

        info!(
            "Starting real file transfer of {} ({} bytes) to peer {}",
            request.file_name,
            file_data.len(),
            peer_id
        );

        // Calculate total chunks
        let total_chunks = ((file_data.len() as f64) / CHUNK_SIZE as f64).ceil() as u32;

        // For unencrypted transfers, establish HMAC session
        if request.recipient_public_key.is_none() {
            let session_id = format!("{}-{}", peer_id, request.file_hash);
            let mut auth_service = stream_auth.lock().await;

            // Generate HMAC key for this session
            let hmac_key = StreamAuthService::generate_hmac_key();

            // Create session with HMAC key (will be replaced by key exchange)
            match auth_service.create_session(session_id.clone(), hmac_key) {
                Ok(_) => {
                    info!(
                        "Created HMAC session for unencrypted transfer: {}",
                        session_id
                    );
                }
                Err(e) => {
                    warn!("Failed to create HMAC session: {}", e);
                    // Continue without authentication as fallback
                }
            }
        }

        // Initialize transfer tracking in connections
        {
            let mut conns = connections.lock().await;
            if let Some(connection) = conns.get_mut(peer_id) {
                let transfer = ActiveTransfer {
                    file_hash: request.file_hash.clone(),
                    file_name: request.file_name.clone(),
                    file_size: file_data.len() as u64,
                    total_chunks,
                    chunks_sent: 0,
                    bytes_sent: 0,
                    start_time: Instant::now(),
                };
                connection
                    .active_transfers
                    .insert(request.file_hash.clone(), transfer);
            }
        }

        // Flow control constants
        const BATCH_SIZE: u32 = 10; // Send 10 chunks before waiting for ACKs
        const MAX_PENDING_ACKS: u32 = 20; // Maximum unacked chunks before pausing
        const ACK_WAIT_TIMEOUT_MS: u64 = 5000; // Timeout waiting for ACKs

        // Initialize pending ACK counter
        {
            let mut conns = connections.lock().await;
            if let Some(connection) = conns.get_mut(peer_id) {
                connection.pending_acks.insert(request.file_hash.clone(), 0);
                connection.acked_chunks.insert(request.file_hash.clone(), std::collections::HashSet::new());
            }
        }

        // Send file chunks over WebRTC data channel with flow control
        for chunk_index in 0..total_chunks {
            // Flow control: wait if too many pending ACKs
            let wait_start = Instant::now();
            loop {
                let pending_count = {
                    let conns = connections.lock().await;
                    conns.get(peer_id)
                        .and_then(|c| c.pending_acks.get(&request.file_hash).copied())
                        .unwrap_or(0)
                };

                if pending_count < MAX_PENDING_ACKS {
                    break;
                }

                // Timeout check
                if wait_start.elapsed().as_millis() > ACK_WAIT_TIMEOUT_MS as u128 {
                    warn!("ACK timeout waiting for peer {}, continuing anyway", peer_id);
                    break;
                }

                // Wait a bit before checking again
                sleep(Duration::from_millis(50)).await;
            }

            let start = (chunk_index as usize) * CHUNK_SIZE;
            let end = (start + CHUNK_SIZE).min(file_data.len());
            let chunk_data: Vec<u8> = file_data[start..end].to_vec();

            let (final_chunk_data, encrypted_key_bundle, auth_message) =
                if let Some(ref recipient_key) = request.recipient_public_key {
                    // Encrypted transfer - no HMAC authentication needed (AES-256-GCM provides AEAD)
                    match Self::encrypt_chunk_for_peer(&chunk_data, recipient_key, keystore).await {
                        Ok((encrypted_data, key_bundle)) => {
                            (encrypted_data, Some(key_bundle), None)
                        }
                        Err(e) => {
                            let _ = event_tx
                                .send(WebRTCEvent::TransferFailed {
                                    peer_id: peer_id.to_string(),
                                    file_hash: request.file_hash.clone(),
                                    error: format!("Encryption failed: {}", e),
                                })
                                .await;
                            return Err(format!("Encryption failed: {}", e));
                        }
                    }
                } else {
                    // Unencrypted transfer - use HMAC authentication
                    let session_id = format!("{}-{}", peer_id, request.file_hash);
                    let mut auth_service = stream_auth.lock().await;

                    // Create authenticated chunk
                    match auth_service.create_authenticated_chunk(
                        &session_id,
                        &chunk_data,
                        chunk_index,
                        &request.file_hash,
                    ) {
                        Ok(auth_msg) => (chunk_data, None, Some(auth_msg)),
                        Err(e) => {
                            warn!("Failed to create authenticated chunk: {}", e);
                            // Fallback to unauthenticated chunk
                            (chunk_data, None, None)
                        }
                    }
                };

            // Calculate checksum for the final data (encrypted or not)
            let checksum = Self::calculate_chunk_checksum(&final_chunk_data);

            let chunk = FileChunk {
                file_hash: request.file_hash.clone(),
                chunk_index,
                total_chunks,
                data: final_chunk_data,
                checksum,
                encrypted_key_bundle,
                auth_message, // HMAC authentication for unencrypted transfers only
            };

            // Send chunk via WebRTC data channel
            Self::handle_send_chunk(peer_id, &chunk, connections, bandwidth).await;

            // Increment pending ACK count
            {
                let mut conns = connections.lock().await;
                if let Some(connection) = conns.get_mut(peer_id) {
                    *connection.pending_acks.entry(request.file_hash.clone()).or_insert(0) += 1;

                    if let Some(transfer) = connection.active_transfers.get_mut(&request.file_hash)
                    {
                        transfer.chunks_sent += 1;
                        transfer.bytes_sent += chunk.data.len() as u64;

                        // Send progress update
                        let progress = TransferProgress {
                            file_hash: request.file_hash.clone(),
                            bytes_transferred: transfer.bytes_sent,
                            total_bytes: transfer.file_size,
                            chunks_transferred: transfer.chunks_sent,
                            total_chunks: transfer.total_chunks,
                            percentage: (transfer.chunks_sent as f32
                                / transfer.total_chunks as f32)
                                * 100.0,
                        };

                        let _ = event_tx
                            .send(WebRTCEvent::TransferProgress {
                                peer_id: peer_id.to_string(),
                                progress,
                            })
                            .await;
                    }
                }
            }

            // Small delay between chunks in a batch
            if (chunk_index + 1) % BATCH_SIZE == 0 {
                // After a batch, give more time for ACKs
                sleep(Duration::from_millis(50)).await;
            } else {
                sleep(Duration::from_millis(5)).await;
            }
        }

        // Mark transfer as completed
        {
            let mut conns = connections.lock().await;
            if let Some(connection) = conns.get_mut(peer_id) {
                if let Some(transfer) = connection.active_transfers.get_mut(&request.file_hash) {
                    transfer.chunks_sent = total_chunks;
                    transfer.bytes_sent = file_data.len() as u64;
                }
            }
        }

        let _ = event_tx
            .send(WebRTCEvent::TransferCompleted {
                peer_id: peer_id.to_string(),
                file_hash: request.file_hash.clone(),
            })
            .await;
        Ok(())
    }

    async fn process_incoming_chunk(
        chunk: &FileChunk,
        file_transfer_service: &Arc<FileTransferService>,
        connections: &Arc<Mutex<HashMap<String, PeerConnection>>>,
        event_tx: &mpsc::Sender<WebRTCEvent>,
        peer_id: &str,
        _keystore: &Arc<Mutex<Keystore>>,
        active_private_key: &Arc<Mutex<Option<String>>>,
        stream_auth: &Arc<Mutex<StreamAuthService>>,
        app_handle: &tauri::AppHandle,
        bandwidth: &Arc<BandwidthController>,
    ) {
        // 1. Verify stream authentication first
        if let Some(ref auth_msg) = chunk.auth_message {
            let mut auth_service = stream_auth.lock().await;
            let session_id = format!("{}-{}", peer_id, chunk.file_hash);

            if !auth_service
                .verify_data(&session_id, auth_msg)
                .unwrap_or(false)
            {
                warn!(
                    "Stream authentication failed for chunk from peer {}",
                    peer_id
                );
                return;
            }
        }

        // 2. Decrypt chunk data if it was encrypted
        let final_chunk_data = if let Some(ref encrypted_key_bundle) = chunk.encrypted_key_bundle {
            // Get the active private key for decryption
            let private_key_opt = {
                let key_guard = active_private_key.lock().await;
                key_guard.clone()
            };

            if let Some(private_key) = private_key_opt {
                match Self::decrypt_chunk_from_peer(&chunk.data, encrypted_key_bundle, &private_key)
                    .await
                {
                    Ok(decrypted_data) => decrypted_data,
                    Err(e) => {
                        warn!("Failed to decrypt chunk from peer {}: {}", peer_id, e);
                        chunk.data.clone() // Return encrypted data as fallback
                    }
                }
            } else {
                warn!(
                    "Encrypted chunk received but no active private key available for peer: {}",
                    peer_id
                );
                chunk.data.clone() // Return encrypted data as fallback
            }
        } else {
            chunk.data.clone()
        };

        // Verify chunk checksum
        let chunk_len = final_chunk_data.len();
        let calculated_checksum = Self::calculate_chunk_checksum(&final_chunk_data);
        if calculated_checksum != chunk.checksum {
            warn!("Chunk checksum mismatch for file {}", chunk.file_hash);
            return;
        }

        bandwidth.acquire_download(chunk_len).await;

        let mut conns = connections.lock().await;
        if let Some(connection) = conns.get_mut(peer_id) {
            // Store chunk
            let chunks = connection
                .received_chunks
                .entry(chunk.file_hash.clone())
                .or_insert_with(HashMap::new);
            chunks.insert(chunk.chunk_index, chunk.clone());

            // Check if we have all chunks for this file
            if let Some(total_chunks) = chunks.values().next().map(|c| c.total_chunks) {
                if chunks.len() == total_chunks as usize {
                    // Assemble file
                    Self::assemble_file_from_chunks(
                        &chunk.file_hash,
                        chunks,
                        file_transfer_service,
                        event_tx,
                        peer_id,
                        &app_handle,
                    )
                    .await;
                }
            }
        }
    }

    async fn assemble_file_from_chunks(
    file_hash: &str,
    chunks: &HashMap<u32, FileChunk>,
    file_transfer_service: &Arc<FileTransferService>,
    event_tx: &mpsc::Sender<WebRTCEvent>,
    peer_id: &str,
    app_handle: &tauri::AppHandle, // Add this parameter
    ) {
    // Sort chunks by index
    let mut sorted_chunks: Vec<_> = chunks.values().collect();
    sorted_chunks.sort_by_key(|c| c.chunk_index);

    // Get file name from the first chunk
    let file_name = sorted_chunks
        .first()
        .map(|c| c.file_hash.clone())
        .unwrap_or_else(|| format!("downloaded_{}", file_hash));

    // Concatenate chunk data
    let mut file_data = Vec::new();
    for chunk in sorted_chunks {
        file_data.extend_from_slice(&chunk.data);
    }

    let file_size = file_data.len();

    // Store the assembled file internally
    file_transfer_service
        .store_file_data(file_hash.to_string(), file_name.clone(), file_data.clone())
        .await;

    // NEW: Emit event to frontend with complete file data
    if let Err(e) = app_handle.emit("webrtc_download_complete", serde_json::json!({
        "fileHash": file_hash,
        "fileName": file_name,
        "fileSize": file_size,
        "data": file_data, // Send the actual file data
    })) {
        error!("Failed to emit webrtc_download_complete event: {}", e);
    }

    let _ = event_tx
        .send(WebRTCEvent::TransferCompleted {
            peer_id: peer_id.to_string(),
            file_hash: file_hash.to_string(),
        })
        .await;
}

    fn calculate_chunk_checksum(data: &[u8]) -> String {
        let mut hasher = Sha256::default();
        hasher.update(data);
        format!("{:x}", hasher.finalize())
    }

    pub async fn create_offer(&self, peer_id: String) -> Result<String, String> {
        info!("Creating WebRTC offer for peer: {}", peer_id);

        // Create WebRTC API
        let api = APIBuilder::new().build();

<<<<<<< HEAD
        // Create peer connection with STUN server for NAT traversal
        let config = RTCConfiguration {
            ice_servers: vec![RTCIceServer {
                urls: vec!["stun:stun.l.google.com:19302".to_owned()],
                ..Default::default()
            }],
            ..Default::default()
        };
=======
        // Create peer connection with ICE servers for NAT traversal
        let config = create_rtc_configuration();
>>>>>>> 6a525474
        let peer_connection: Arc<RTCPeerConnection> = match api.new_peer_connection(config).await {
            Ok(pc) => Arc::new(pc),
            Err(e) => {
                error!("Failed to create peer connection: {}", e);
                return Err(e.to_string());
            }
        };

        // Create data channel
        let data_channel = match peer_connection
            .create_data_channel("file-transfer", None)
            .await
        {
            Ok(dc) => dc,
            Err(e) => {
                error!("Failed to create data channel: {}", e);
                return Err(e.to_string());
            }
        };

        // Set up data channel event handlers
        let event_tx_clone = self.event_tx.clone();
        let peer_id_clone = peer_id.clone();
        let file_transfer_service_clone = Arc::new(self.file_transfer_service.clone());
        let connections_clone = Arc::new(self.connections.clone());
        let keystore_clone = Arc::new(self.keystore.clone());
        let active_private_key_clone = Arc::new(self.active_private_key.clone());
        let stream_auth_clone = Arc::new(self.stream_auth.clone());
        let bandwidth_clone = self.bandwidth.clone();

        let app_handle_clone = self.app_handle.clone();
        data_channel.on_message(Box::new(move |msg: DataChannelMessage| {
            let event_tx = event_tx_clone.clone();
            let peer_id = peer_id_clone.clone();
            let file_transfer_service = file_transfer_service_clone.clone();
            let connections = connections_clone.clone();
            let keystore = keystore_clone.clone();
            let active_private_key = active_private_key_clone.clone();
            let stream_auth = stream_auth_clone.clone();
            let bandwidth = bandwidth_clone.clone();

            let app_handle_for_task = app_handle_clone.clone();
            Box::pin(async move {
                Self::handle_data_channel_message(
                    &peer_id,
                    &msg,
                    &event_tx,
                    &file_transfer_service,
                    &connections,
                    &keystore,
                    &active_private_key,
                    &stream_auth,
                    app_handle_for_task,
                    bandwidth,
                )
                .await;
            })
        }));

        // Set up peer connection event handlers
        let event_tx_clone = self.event_tx.clone();
        let peer_id_clone = peer_id.clone();

        let event_tx_for_ice = event_tx_clone.clone();
        let peer_id_for_ice = peer_id_clone.clone();

        // Create channel to signal ICE gathering complete
        let (ice_complete_tx, mut ice_complete_rx) = tokio::sync::mpsc::channel::<()>(1);

        peer_connection.on_ice_candidate(Box::new(move |candidate: Option<RTCIceCandidate>| {
            let event_tx = event_tx_for_ice.clone();
            let peer_id = peer_id_for_ice.clone();
            let ice_complete_tx = ice_complete_tx.clone();

            Box::pin(async move {
                if let Some(candidate) = candidate {
                    info!("🧊 ICE candidate generated for peer {}: {}", peer_id, candidate.address);
                    if let Ok(candidate_str) =
                        serde_json::to_string(&candidate.to_json().unwrap_or_default())
                    {
                        let _ = event_tx
                            .send(WebRTCEvent::IceCandidate {
                                peer_id,
                                candidate: candidate_str,
                            })
                            .await;
                    }
                } else {
                    info!("✅ ICE gathering complete for peer {}", peer_id);
                    let _ = ice_complete_tx.send(()).await;
                }
            })
        }));

        peer_connection.on_peer_connection_state_change(Box::new(
            move |state: RTCPeerConnectionState| {
                let event_tx = event_tx_clone.clone();
                let peer_id = peer_id_clone.clone();

                Box::pin(async move {
                    match state {
                        RTCPeerConnectionState::Connected => {
                            info!("WebRTC connection established with peer: {}", peer_id);
                            let _ = event_tx
                                .send(WebRTCEvent::ConnectionEstablished { peer_id })
                                .await;
                        }
                        RTCPeerConnectionState::Disconnected
                        | RTCPeerConnectionState::Failed
                        | RTCPeerConnectionState::Closed => {
                            info!("WebRTC connection closed with peer: {}", peer_id);
                        }
                        _ => {}
                    }
                })
            },
        ));

        // Create offer
        let offer = match peer_connection.create_offer(None).await {
            Ok(offer) => offer,
            Err(e) => {
                error!("Failed to create offer: {}", e);
                return Err(e.to_string());
            }
        };

        // Set local description
        if let Err(e) = peer_connection.set_local_description(offer).await {
            error!("Failed to set local description: {}", e);
            return Err(e.to_string());
        }

        // Wait for ICE gathering to complete (with timeout)
        info!("⏳ Waiting for ICE gathering to complete for peer {}...", peer_id);
        let ice_timeout = tokio::time::Duration::from_secs(5);
        match tokio::time::timeout(ice_timeout, ice_complete_rx.recv()).await {
            Ok(Some(())) => {
                info!("✅ ICE gathering completed successfully for peer {}", peer_id);
            }
            Ok(None) => {
                warn!("ICE gathering channel closed unexpectedly for peer {}", peer_id);
            }
            Err(_) => {
                warn!("⚠️  ICE gathering timeout ({}s) for peer {}, proceeding anyway", ice_timeout.as_secs(), peer_id);
            }
        }

        // Store connection
        let mut conns = self.connections.lock().await;
        let connection = PeerConnection {
            peer_id: peer_id.clone(),
            is_connected: false,
            active_transfers: HashMap::new(),
            last_activity: Instant::now(),
            peer_connection: Some(peer_connection.clone()),
            data_channel: Some(data_channel),
            pending_chunks: HashMap::new(),
            received_chunks: HashMap::new(),
            acked_chunks: HashMap::new(),
            pending_acks: HashMap::new(),
        };
        conns.insert(peer_id, connection);

        // Return offer SDP
        if let Some(local_desc) = peer_connection.local_description().await {
            match serde_json::to_string(&local_desc) {
                Ok(offer_str) => Ok(offer_str),
                Err(e) => Err(format!("Failed to serialize offer: {}", e)),
            }
        } else {
            Err("No local description available".to_string())
        }
    }

    pub async fn establish_connection_with_answer(
        &self,
        peer_id: String,
        answer: String,
    ) -> Result<(), String> {
        // Check if the answer is an error message from the seeder
        if answer.starts_with("error:") {
            if answer.contains("webrtc-service-unavailable") {
                return Err("Seeder does not have WebRTC service enabled. Please try using Bitswap protocol instead.".to_string());
            }
            return Err(format!("Seeder returned error: {}", answer));
        }

        self.cmd_tx
            .send(WebRTCCommand::HandleAnswer { peer_id, answer })
            .await
            .map_err(|e| e.to_string())
    }

    pub async fn establish_connection_with_offer(
        &self,
        peer_id: String,
        offer: String,
    ) -> Result<String, String> {
        // Create WebRTC API
        let api = APIBuilder::new().build();

<<<<<<< HEAD
        // Create peer connection with STUN server for NAT traversal
        let config = RTCConfiguration {
            ice_servers: vec![RTCIceServer {
                urls: vec!["stun:stun.l.google.com:19302".to_owned()],
                ..Default::default()
            }],
            ..Default::default()
        };
=======
        // Create peer connection with ICE servers for NAT traversal
        let config = create_rtc_configuration();
>>>>>>> 6a525474
        let peer_connection: Arc<RTCPeerConnection> = match api.new_peer_connection(config).await {
            Ok(pc) => Arc::new(pc),
            Err(e) => {
                error!("Failed to create peer connection: {}", e);
                return Err(e.to_string());
            }
        };

        // Answerer should NOT create data channel - it will receive it via on_data_channel
        // Set up handler to receive data channel from offerer
        let event_tx_for_dc = self.event_tx.clone();
        let peer_id_for_dc = peer_id.clone();
        let file_transfer_service_for_dc = self.file_transfer_service.clone();
        let connections_for_dc = self.connections.clone();
        let keystore_for_dc = self.keystore.clone();
        let active_private_key_for_dc = self.active_private_key.clone();
        let stream_auth_for_dc = self.stream_auth.clone();
        let bandwidth_for_dc = self.bandwidth.clone();
        let app_handle_for_dc = self.app_handle.clone();

        info!("Setting up on_data_channel callback for peer: {}", peer_id);

        peer_connection.on_data_channel(Box::new(move |data_channel: Arc<RTCDataChannel>| {
            info!("✅ CALLBACK FIRED! Received data channel from offerer: {}", data_channel.label());

            let event_tx = event_tx_for_dc.clone();
            let peer_id = peer_id_for_dc.clone();
            let file_transfer_service = Arc::new(file_transfer_service_for_dc.clone());
            let connections = Arc::new(connections_for_dc.clone());
            let keystore = Arc::new(keystore_for_dc.clone());
            let active_private_key = Arc::new(active_private_key_for_dc.clone());
            let stream_auth = Arc::new(stream_auth_for_dc.clone());
            let bandwidth = bandwidth_for_dc.clone();
            let app_handle = app_handle_for_dc.clone();

            // Set up message handler for received data channel
            data_channel.on_message(Box::new(move |msg: DataChannelMessage| {
                let event_tx = event_tx.clone();
                let peer_id = peer_id.clone();
                let file_transfer_service = file_transfer_service.clone();
                let connections = connections.clone();
                let keystore = keystore.clone();
                let active_private_key = active_private_key.clone();
                let stream_auth = stream_auth.clone();
                let bandwidth = bandwidth.clone();
                let app_handle_for_task = app_handle.clone();

                Box::pin(async move {
                    Self::handle_data_channel_message(
                        &peer_id,
                        &msg,
                        &event_tx,
                        &file_transfer_service,
                        &connections,
                        &keystore,
                        &active_private_key,
                        &stream_auth,
                        app_handle_for_task,
                        bandwidth,
                    )
                    .await;
                })
            }));

            // Store data channel in connections
            let connections_clone = Arc::new(connections_for_dc.clone());
            let peer_id_clone = peer_id_for_dc.clone();
            let data_channel_clone = data_channel.clone();

            tokio::spawn(async move {
                info!("🔍 Attempting to store data channel for peer {}", peer_id_clone);
                let mut conns = connections_clone.lock().await;
                if let Some(connection) = conns.get_mut(&peer_id_clone) {
                    connection.data_channel = Some(data_channel_clone);
                    info!("✅ Successfully stored received data channel for peer {}", peer_id_clone);
                } else {
                    error!("❌ FAILED to store data channel - peer {} not found in connections map!", peer_id_clone);
                }
            });

            Box::pin(async {})
        }));

        // Set up peer connection event handlers
        let event_tx_clone = self.event_tx.clone();
        let peer_id_clone = peer_id.clone();

        let event_tx_for_ice = event_tx_clone.clone();
        let peer_id_for_ice = peer_id_clone.clone();

        // Create channel to signal ICE gathering complete
        let (ice_complete_tx, mut ice_complete_rx) = tokio::sync::mpsc::channel::<()>(1);

        peer_connection.on_ice_candidate(Box::new(move |candidate: Option<RTCIceCandidate>| {
            let event_tx = event_tx_for_ice.clone();
            let peer_id = peer_id_for_ice.clone();
            let ice_complete_tx = ice_complete_tx.clone();

            Box::pin(async move {
                if let Some(candidate) = candidate {
                    info!("🧊 ICE candidate generated for peer {}: {}", peer_id, candidate.address);
                    if let Ok(candidate_str) =
                        serde_json::to_string(&candidate.to_json().unwrap_or_default())
                    {
                        let _ = event_tx
                            .send(WebRTCEvent::IceCandidate {
                                peer_id,
                                candidate: candidate_str,
                            })
                            .await;
                    }
                } else {
                    info!("✅ ICE gathering complete for peer {}", peer_id);
                    let _ = ice_complete_tx.send(()).await;
                }
            })
        }));

        peer_connection.on_peer_connection_state_change(Box::new(
            move |state: RTCPeerConnectionState| {
                let event_tx = event_tx_clone.clone();
                let peer_id = peer_id_clone.clone();

                Box::pin(async move {
                    match state {
                        RTCPeerConnectionState::Connected => {
                            info!("WebRTC connection established with peer: {}", peer_id);
                            let _ = event_tx
                                .send(WebRTCEvent::ConnectionEstablished { peer_id })
                                .await;
                        }
                        RTCPeerConnectionState::Disconnected
                        | RTCPeerConnectionState::Failed
                        | RTCPeerConnectionState::Closed => {
                            info!("WebRTC connection closed with peer: {}", peer_id);
                        }
                        _ => {}
                    }
                })
            },
        ));

        // Store connection BEFORE set_remote_description so on_data_channel callback can find it
        // (data_channel will be set via on_data_channel callback when it fires during set_remote_description)
        info!("Storing peer connection in map BEFORE set_remote_description for peer: {}", peer_id);
        let mut conns = self.connections.lock().await;
        let connection = PeerConnection {
            peer_id: peer_id.clone(),
            is_connected: false, // Will be set to true when connected
            active_transfers: HashMap::new(),
            last_activity: Instant::now(),
            peer_connection: Some(peer_connection.clone()),
            data_channel: None, // Will be set when received via on_data_channel
            pending_chunks: HashMap::new(),
            received_chunks: HashMap::new(),
            acked_chunks: HashMap::new(),
            pending_acks: HashMap::new(),
        };
        conns.insert(peer_id.clone(), connection);
        info!("✅ Peer {} stored in connections map, now calling set_remote_description", peer_id);
        drop(conns); // Release lock before calling set_remote_description

        // Set remote description from offer
        let offer_desc = match serde_json::from_str::<RTCSessionDescription>(offer.as_str()) {
            Ok(offer) => offer,
            Err(e) => {
                error!("Failed to parse offer SDP: {}", e);
                return Err(format!("Invalid offer SDP: {}", e));
            }
        };

        if let Err(e) = peer_connection.set_remote_description(offer_desc).await {
            error!("Failed to set remote description: {}", e);
            return Err(e.to_string());
        }

        // Create answer
        let answer = match peer_connection.create_answer(None).await {
            Ok(answer) => answer,
            Err(e) => {
                error!("Failed to create answer: {}", e);
                return Err(e.to_string());
            }
        };

        // Set local description
        if let Err(e) = peer_connection.set_local_description(answer).await {
            error!("Failed to set local description: {}", e);
            return Err(e.to_string());
        }

        // Wait for ICE gathering to complete (with timeout)
        info!("⏳ Waiting for ICE gathering to complete for peer {}...", peer_id);
        let ice_timeout = tokio::time::Duration::from_secs(5);
        match tokio::time::timeout(ice_timeout, ice_complete_rx.recv()).await {
            Ok(Some(())) => {
                info!("✅ ICE gathering completed successfully for peer {}", peer_id);
            }
            Ok(None) => {
                warn!("ICE gathering channel closed unexpectedly for peer {}", peer_id);
            }
            Err(_) => {
                warn!("⚠️  ICE gathering timeout ({}s) for peer {}, proceeding anyway", ice_timeout.as_secs(), peer_id);
            }
        }

        // Return answer SDP
        if let Some(local_desc) = peer_connection.local_description().await {
            match serde_json::to_string(&local_desc) {
                Ok(answer_str) => Ok(answer_str),
                Err(e) => Err(format!("Failed to serialize answer: {}", e)),
            }
        } else {
            Err("No local description available".to_string())
        }
    }

    pub async fn send_file_request(
        &self,
        peer_id: String,
        request: WebRTCFileRequest,
    ) -> Result<(), String> {
        self.cmd_tx
            .send(WebRTCCommand::SendFileRequest { peer_id, request })
            .await
            .map_err(|e| e.to_string())
    }

    pub async fn send_data(
        &self,
        peer_id: &str,
        data: Vec<u8>,
    ) -> Result<(), String> {
        let conns = self.connections.lock().await;
        if let Some(connection) = conns.get(peer_id) {
            if let Some(dc) = &connection.data_channel {
                let bytes_data = Bytes::from(data);
                dc.send(&bytes_data).await.map_err(|e| e.to_string())?;
                Ok(())
            } else {
                Err("Data channel not available".to_string())
            }
        } else {
            Err("Peer connection not found".to_string())
        }
    }

    pub async fn send_file_chunk(&self, peer_id: String, chunk: FileChunk) -> Result<(), String> {
        self.cmd_tx
            .send(WebRTCCommand::SendFileChunk { peer_id, chunk })
            .await
            .map_err(|e| e.to_string())
    }

    pub async fn add_ice_candidate(
        &self,
        peer_id: String,
        candidate: String,
    ) -> Result<(), String> {
        self.cmd_tx
            .send(WebRTCCommand::AddIceCandidate { peer_id, candidate })
            .await
            .map_err(|e| e.to_string())
    }

    pub async fn request_file_chunk(
        &self,
        peer_id: String,
        file_hash: String,
        chunk_index: u32,
    ) -> Result<(), String> {
        self.cmd_tx
            .send(WebRTCCommand::RequestFileChunk {
                peer_id,
                file_hash,
                chunk_index,
            })
            .await
            .map_err(|e| e.to_string())
    }

    pub async fn close_connection(&self, peer_id: String) -> Result<(), String> {
        self.cmd_tx
            .send(WebRTCCommand::CloseConnection { peer_id })
            .await
            .map_err(|e| e.to_string())
    }

    pub async fn drain_events(&self, max: usize) -> Vec<WebRTCEvent> {
        let mut events = Vec::new();
        let mut event_rx = self.event_rx.lock().await;

        for _ in 0..max {
            match event_rx.try_recv() {
                Ok(event) => events.push(event),
                Err(_) => break,
            }
        }

        events
    }

    pub async fn get_connection_status(&self, peer_id: &str) -> bool {
        let connections = self.connections.lock().await;
        connections
            .get(peer_id)
            .map(|c| c.is_connected)
            .unwrap_or(false)
    }

    /// Encrypt a chunk using AES-GCM with a randomly generated key, then encrypt the key with recipient's public key
    async fn encrypt_chunk_for_peer(
        chunk_data: &[u8],
        recipient_public_key_hex: &str,
        _keystore: &Arc<Mutex<Keystore>>,
    ) -> Result<(Vec<u8>, EncryptedAesKeyBundle), String> {
        use x25519_dalek::PublicKey;

        // Generate random AES key for this chunk
        let aes_key = FileEncryption::generate_random_key();

        // Parse recipient's public key
        let recipient_public_key_bytes = hex::decode(recipient_public_key_hex)
            .map_err(|e| format!("Invalid recipient public key: {}", e))?;
        let recipient_public_key_bytes: [u8; 32] = recipient_public_key_bytes
            .try_into()
            .map_err(|_| "Invalid recipient public key length")?;
        let recipient_public_key = PublicKey::from(recipient_public_key_bytes);

        // Encrypt the AES key with recipient's public key (ECIES)
        let encrypted_key_bundle = encrypt_aes_key(&aes_key, &recipient_public_key)?;

        // Encrypt the chunk data with AES-GCM
        let key = aes_gcm::Key::<aes_gcm::Aes256Gcm>::from_slice(&aes_key);
        let cipher = aes_gcm::Aes256Gcm::new(key);
        let nonce = aes_gcm::Aes256Gcm::generate_nonce(&mut aes_gcm::aead::OsRng);

        let encrypted_data = cipher
            .encrypt(&nonce, chunk_data)
            .map_err(|e| format!("Chunk encryption failed: {}", e))?;

        // Prepend nonce to encrypted data
        let mut result = nonce.to_vec();
        result.extend(encrypted_data);

        Ok((result, encrypted_key_bundle))
    }

    /// Decrypt a chunk using the encrypted AES key bundle and recipient's private key
    async fn decrypt_chunk_from_peer(
        encrypted_data: &[u8],
        encrypted_key_bundle: &EncryptedAesKeyBundle,
        recipient_private_key: &str,
    ) -> Result<Vec<u8>, String> {
        use x25519_dalek::StaticSecret;

        // Parse recipient's private key
        let recipient_private_key_bytes = hex::decode(recipient_private_key)
            .map_err(|e| format!("Invalid recipient private key: {}", e))?;
        let recipient_private_key_bytes: [u8; 32] = recipient_private_key_bytes
            .try_into()
            .map_err(|_| "Invalid recipient private key length")?;
        let recipient_private_key = StaticSecret::from(recipient_private_key_bytes);

        // Decrypt the AES key using recipient's private key
        let aes_key = decrypt_aes_key(encrypted_key_bundle, &recipient_private_key)?;

        // Extract nonce and encrypted data
        if encrypted_data.len() < 12 {
            return Err("Encrypted data too short".to_string());
        }
        let nonce = aes_gcm::Nonce::from_slice(&encrypted_data[..12]);
        let ciphertext = &encrypted_data[12..];

        // Decrypt the chunk data with AES-GCM
        let key = aes_gcm::Key::<aes_gcm::Aes256Gcm>::from_slice(&aes_key);
        let cipher = aes_gcm::Aes256Gcm::new(key);

        let decrypted_data = cipher
            .decrypt(nonce, ciphertext)
            .map_err(|e| format!("Chunk decryption failed: {}", e))?;

        Ok(decrypted_data)
    }
}

// Singleton instance
use lazy_static::lazy_static;

lazy_static! {
    static ref WEBRTC_SERVICE: Mutex<Option<Arc<WebRTCService>>> = Mutex::new(None);
}

pub async fn init_webrtc_service(
    file_transfer_service: Arc<FileTransferService>,
    app_handle: tauri::AppHandle,
    keystore: Arc<Mutex<Keystore>>,
    bandwidth: Arc<BandwidthController>,
) -> Result<(), String> {
    let mut service = WEBRTC_SERVICE.lock().await;
    if service.is_none() {
        let webrtc_service =
            WebRTCService::new(app_handle, file_transfer_service, keystore, bandwidth).await?;
        *service = Some(Arc::new(webrtc_service));
    }
    Ok(())
}

pub async fn get_webrtc_service() -> Option<Arc<WebRTCService>> {
    WEBRTC_SERVICE.lock().await.clone()
}

impl FileTransferService {
    pub async fn initiate_p2p_download(
        &self,
        file_hash: String,
        peer_id: String,
        _output_path: String,
    ) -> Result<(), String> {
        info!(
            "Initiating P2P download: {} from peer {}",
            file_hash, peer_id
        );

        // Send file request over WebRTC
        if let Some(webrtc_service) = get_webrtc_service().await {
            let request = WebRTCFileRequest {
                file_hash: file_hash.clone(),
                file_name: "downloaded_file".to_string(), // Will be updated when we get metadata
                file_size: 0,                             // Will be updated
                requester_peer_id: "local_peer".to_string(), // Should be actual local peer ID
                recipient_public_key: None,               // No encryption for basic downloads
            };

            webrtc_service.send_file_request(peer_id, request).await?;
        } else {
            return Err("WebRTC service not available".to_string());
        }

        Ok(())
    }
}<|MERGE_RESOLUTION|>--- conflicted
+++ resolved
@@ -368,19 +368,8 @@
         // Create WebRTC API
         let api = APIBuilder::new().build();
 
-<<<<<<< HEAD
-        // Create peer connection with STUN server for NAT traversal
-        let config = RTCConfiguration {
-            ice_servers: vec![RTCIceServer {
-                urls: vec!["stun:stun.l.google.com:19302".to_owned()],
-                ..Default::default()
-            }],
-            ..Default::default()
-        };
-=======
         // Create peer connection with ICE servers for NAT traversal
         let config = create_rtc_configuration();
->>>>>>> 6a525474
         let peer_connection = match api.new_peer_connection(config).await {
             Ok(pc) => Arc::new(pc),
             Err(e) => {
@@ -1415,19 +1404,8 @@
         // Create WebRTC API
         let api = APIBuilder::new().build();
 
-<<<<<<< HEAD
-        // Create peer connection with STUN server for NAT traversal
-        let config = RTCConfiguration {
-            ice_servers: vec![RTCIceServer {
-                urls: vec!["stun:stun.l.google.com:19302".to_owned()],
-                ..Default::default()
-            }],
-            ..Default::default()
-        };
-=======
         // Create peer connection with ICE servers for NAT traversal
         let config = create_rtc_configuration();
->>>>>>> 6a525474
         let peer_connection: Arc<RTCPeerConnection> = match api.new_peer_connection(config).await {
             Ok(pc) => Arc::new(pc),
             Err(e) => {
@@ -1630,19 +1608,8 @@
         // Create WebRTC API
         let api = APIBuilder::new().build();
 
-<<<<<<< HEAD
-        // Create peer connection with STUN server for NAT traversal
-        let config = RTCConfiguration {
-            ice_servers: vec![RTCIceServer {
-                urls: vec!["stun:stun.l.google.com:19302".to_owned()],
-                ..Default::default()
-            }],
-            ..Default::default()
-        };
-=======
         // Create peer connection with ICE servers for NAT traversal
         let config = create_rtc_configuration();
->>>>>>> 6a525474
         let peer_connection: Arc<RTCPeerConnection> = match api.new_peer_connection(config).await {
             Ok(pc) => Arc::new(pc),
             Err(e) => {
