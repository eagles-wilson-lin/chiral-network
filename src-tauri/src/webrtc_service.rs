use crate::encryption::{decrypt_aes_key, encrypt_aes_key, EncryptedAesKeyBundle, FileEncryption};
use crate::file_transfer::FileTransferService;
use crate::keystore::Keystore;
use crate::stream_auth::{StreamAuthService, AuthMessage};
use aes_gcm::aead::{Aead, OsRng};
use aes_gcm::{AeadCore, Aes256Gcm, KeyInit};
use serde::{Deserialize, Serialize};
use sha2::{Digest, Sha256};
use std::collections::HashMap;
use std::sync::Arc;
use std::time::Instant;
use tokio::sync::{mpsc, Mutex};
use tokio::time::{sleep, Duration};
use tracing::{error, info, warn};
use webrtc::api::APIBuilder;
use webrtc::data_channel::data_channel_message::DataChannelMessage;
use webrtc::data_channel::RTCDataChannel;
use webrtc::ice_transport::ice_candidate::{RTCIceCandidate, RTCIceCandidateInit};
use webrtc::peer_connection::configuration::RTCConfiguration;
use webrtc::peer_connection::peer_connection_state::RTCPeerConnectionState;
use webrtc::peer_connection::sdp::session_description::RTCSessionDescription;
use webrtc::peer_connection::RTCPeerConnection;


const CHUNK_SIZE: usize = 16384; // 16KB chunks

#[derive(Debug, Clone, Serialize, Deserialize)]
pub struct WebRTCFileRequest {
    pub file_hash: String,
    pub file_name: String,
    pub file_size: u64,
    pub requester_peer_id: String,
    pub recipient_public_key: Option<String>, // For encrypted transfers
}

#[derive(Debug, Clone, Serialize, Deserialize)]
pub struct FileChunk {
    pub file_hash: String,
    pub chunk_index: u32,
    pub total_chunks: u32,
    pub data: Vec<u8>,
    pub checksum: String,
    pub encrypted_key_bundle: Option<EncryptedAesKeyBundle>, // For encrypted transfers
    pub auth_message: Option<AuthMessage>, // Stream authentication
}

#[derive(Debug, Clone, Serialize, Deserialize)]
pub struct TransferProgress {
    pub file_hash: String,
    pub bytes_transferred: u64,
    pub total_bytes: u64,
    pub chunks_transferred: u32,
    pub total_chunks: u32,
    pub percentage: f32,
}

pub struct PeerConnection {
    pub peer_id: String,
    pub is_connected: bool,
    pub active_transfers: HashMap<String, ActiveTransfer>,
    pub last_activity: Instant,
    pub peer_connection: Option<Arc<RTCPeerConnection>>,
    pub data_channel: Option<Arc<RTCDataChannel>>,
    pub pending_chunks: HashMap<String, Vec<FileChunk>>, // file_hash -> chunks
    pub received_chunks: HashMap<String, HashMap<u32, FileChunk>>, // file_hash -> chunk_index -> chunk
}

#[derive(Debug)]
pub struct ActiveTransfer {
    pub file_hash: String,
    pub file_name: String,
    pub file_size: u64,
    pub total_chunks: u32,
    pub chunks_sent: u32,
    pub bytes_sent: u64,
    pub start_time: Instant,
}

#[derive(Debug)]
pub enum WebRTCCommand {
    EstablishConnection {
        peer_id: String,
        offer: String,
    },
    HandleAnswer {
        peer_id: String,
        answer: String,
    },
    AddIceCandidate {
        peer_id: String,
        candidate: String,
    },
    SendFileRequest {
        peer_id: String,
        request: WebRTCFileRequest,
    },
    SendFileChunk {
        peer_id: String,
        chunk: FileChunk,
    },
    RequestFileChunk {
        peer_id: String,
        file_hash: String,
        chunk_index: u32,
    },
    CloseConnection {
        peer_id: String,
    },
}

#[derive(Debug, Clone)]
pub enum WebRTCEvent {
    ConnectionEstablished {
        peer_id: String,
    },
    ConnectionFailed {
        peer_id: String,
        error: String,
    },
    OfferCreated {
        peer_id: String,
        offer: String,
    },
    AnswerReceived {
        peer_id: String,
        answer: String,
    },
    IceCandidate {
        peer_id: String,
        candidate: String,
    },
    FileRequestReceived {
        peer_id: String,
        request: WebRTCFileRequest,
    },
    FileChunkReceived {
        peer_id: String,
        chunk: FileChunk,
    },
    FileChunkRequested {
        peer_id: String,
        file_hash: String,
        chunk_index: u32,
    },
    TransferProgress {
        peer_id: String,
        progress: TransferProgress,
    },
    TransferCompleted {
        peer_id: String,
        file_hash: String,
    },
    TransferFailed {
        peer_id: String,
        file_hash: String,
        error: String,
    },
}

pub struct WebRTCService {
    cmd_tx: mpsc::Sender<WebRTCCommand>,
    event_tx: mpsc::Sender<WebRTCEvent>,
    event_rx: Arc<Mutex<mpsc::Receiver<WebRTCEvent>>>,
    connections: Arc<Mutex<HashMap<String, PeerConnection>>>,
    file_transfer_service: Arc<FileTransferService>,
    keystore: Arc<Mutex<Keystore>>,
    active_private_key: Arc<Mutex<Option<String>>>,
    stream_auth: Arc<Mutex<StreamAuthService>>, // Stream authentication
}

impl WebRTCService {
    pub async fn new(
        file_transfer_service: Arc<FileTransferService>,
        keystore: Arc<Mutex<Keystore>>,
    ) -> Result<Self, String> {
        let (cmd_tx, cmd_rx) = mpsc::channel(100);
        let (event_tx, event_rx) = mpsc::channel(100);
        let connections = Arc::new(Mutex::new(HashMap::new()));
        let active_private_key = Arc::new(Mutex::new(None));

        // Spawn the WebRTC service task
        let stream_auth = Arc::new(Mutex::new(StreamAuthService::new()));
        tokio::spawn(Self::run_webrtc_service(
            cmd_rx,
            event_tx.clone(),
            connections.clone(),
            file_transfer_service.clone(),
            keystore.clone(),
            active_private_key.clone(),
            stream_auth.clone(),
        ));

        Ok(WebRTCService {
            cmd_tx,
            event_tx,
            event_rx: Arc::new(Mutex::new(event_rx)),
            connections,
            file_transfer_service,
            keystore,
            active_private_key,
            stream_auth,
        })
    }

    /// Set the active private key for decryption operations
    pub async fn set_active_private_key(&self, private_key: Option<String>) {
        let mut key_guard = self.active_private_key.lock().await;
        *key_guard = private_key;
    }

    async fn run_webrtc_service(
        mut cmd_rx: mpsc::Receiver<WebRTCCommand>,
        event_tx: mpsc::Sender<WebRTCEvent>,
        connections: Arc<Mutex<HashMap<String, PeerConnection>>>,
        file_transfer_service: Arc<FileTransferService>,
        keystore: Arc<Mutex<Keystore>>,
        active_private_key: Arc<Mutex<Option<String>>>,
        stream_auth: Arc<Mutex<StreamAuthService>>,
    ) {
        while let Some(cmd) = cmd_rx.recv().await {
            match cmd {
                WebRTCCommand::EstablishConnection { peer_id, offer } => {
                    Self::handle_establish_connection(&peer_id, &offer, &event_tx, &connections, &file_transfer_service, &keystore, &active_private_key, &stream_auth).await;
                }
                WebRTCCommand::HandleAnswer { peer_id, answer } => {
                    Self::handle_answer(&peer_id, &answer, &connections).await;
                }
                WebRTCCommand::AddIceCandidate { peer_id, candidate } => {
                    Self::handle_ice_candidate(&peer_id, &candidate, &connections).await;
                }
                WebRTCCommand::SendFileRequest { peer_id, request } => {
                    Self::handle_file_request(
                        &peer_id,
                        &request,
                        &event_tx,
                        &file_transfer_service,
                        &connections,
                        &keystore,
<<<<<<< HEAD
=======
                        &stream_auth,
>>>>>>> c1bcde81
                    )
                    .await;
                }
                WebRTCCommand::SendFileChunk { peer_id, chunk } => {
                    Self::handle_send_chunk(&peer_id, &chunk, &connections).await;
                }
                WebRTCCommand::RequestFileChunk {
                    peer_id,
                    file_hash,
                    chunk_index,
                } => {
                    Self::handle_request_chunk(
                        &peer_id,
                        &file_hash,
                        chunk_index,
                        &event_tx,
                        &connections,
                    )
                    .await;
                }
                WebRTCCommand::CloseConnection { peer_id } => {
                    Self::handle_close_connection(&peer_id, &connections).await;
                }
            }
        }
    }

    async fn handle_establish_connection(
        peer_id: &str,
        offer_sdp: &str,
        event_tx: &mpsc::Sender<WebRTCEvent>,
        connections: &Arc<Mutex<HashMap<String, PeerConnection>>>,
        file_transfer_service: &Arc<FileTransferService>,
        keystore: &Arc<Mutex<Keystore>>,
        active_private_key: &Arc<Mutex<Option<String>>>,
        stream_auth: &Arc<Mutex<StreamAuthService>>,
    ) {
        info!("Establishing WebRTC connection with peer: {}", peer_id);

        // Create WebRTC API
        let api = APIBuilder::new().build();

        // Create peer connection
        let config = RTCConfiguration::default();
        let peer_connection = match api.new_peer_connection(config).await {
            Ok(pc) => Arc::new(pc),
            Err(e) => {
                error!("Failed to create peer connection: {}", e);
                let _ = event_tx
                    .send(WebRTCEvent::ConnectionFailed {
                        peer_id: peer_id.to_string(),
                        error: e.to_string(),
                    })
                    .await;
                return;
            }
        };

        // Create data channel
        let data_channel = match peer_connection
            .create_data_channel("file-transfer", None)
            .await
        {
            Ok(dc) => dc,
            Err(e) => {
                error!("Failed to create data channel: {}", e);
                let _ = event_tx
                    .send(WebRTCEvent::ConnectionFailed {
                        peer_id: peer_id.to_string(),
                        error: e.to_string(),
                    })
                    .await;
                return;
            }
        };

        // Set up data channel event handlers
        let event_tx_clone = event_tx.clone();
        let peer_id_clone = peer_id.to_string();
        let file_transfer_service_clone = file_transfer_service.clone();
        let connections_clone = connections.clone();
        let keystore_clone = keystore.clone();
        let active_private_key_clone = Arc::new(active_private_key.clone());
        let stream_auth_clone = stream_auth.clone();

        data_channel.on_message(Box::new(move |msg: DataChannelMessage| {
            let event_tx = event_tx_clone.clone();
            let peer_id = peer_id_clone.clone();
            let file_transfer_service = file_transfer_service_clone.clone();
            let connections = connections_clone.clone();
            let keystore = keystore_clone.clone();
            let active_private_key = active_private_key_clone.clone();
            let stream_auth = stream_auth_clone.clone();

            Box::pin(async move {
                Self::handle_data_channel_message(&peer_id, &msg, &event_tx, &file_transfer_service, &connections, &keystore, &active_private_key, &stream_auth).await;
            })
        }));

        // Set up peer connection event handlers
        let event_tx_clone = event_tx.clone();
        let peer_id_clone = peer_id.to_string();
        let data_channel_clone = data_channel.clone();

        let event_tx_for_ice = event_tx_clone.clone();
        let peer_id_for_ice = peer_id_clone.clone();

        peer_connection.on_ice_candidate(Box::new(move |candidate: Option<RTCIceCandidate>| {
            let event_tx = event_tx_for_ice.clone();
            let peer_id = peer_id_for_ice.clone();

            Box::pin(async move {
                if let Some(candidate) = candidate {
                    if let Ok(candidate_str) =
                        serde_json::to_string(&candidate.to_json().unwrap_or_default())
                    {
                        let _ = event_tx
                            .send(WebRTCEvent::IceCandidate {
                                peer_id,
                                candidate: candidate_str,
                            })
                            .await;
                    }
                }
            })
        }));

        peer_connection.on_peer_connection_state_change(Box::new(
            move |state: RTCPeerConnectionState| {
                let event_tx = event_tx_clone.clone();
                let peer_id = peer_id_clone.clone();
                let _data_channel = data_channel_clone.clone();

                Box::pin(async move {
                    match state {
                        RTCPeerConnectionState::Connected => {
                            info!("WebRTC connection established with peer: {}", peer_id);
                            let _ = event_tx
                                .send(WebRTCEvent::ConnectionEstablished { peer_id })
                                .await;
                        }
                        RTCPeerConnectionState::Disconnected
                        | RTCPeerConnectionState::Failed
                        | RTCPeerConnectionState::Closed => {
                            info!("WebRTC connection closed with peer: {}", peer_id);
                        }
                        _ => {}
                    }
                })
            },
        ));

        // Set remote description from offer
        let offer = match serde_json::from_str::<RTCSessionDescription>(offer_sdp) {
            Ok(offer) => offer,
            Err(e) => {
                error!("Failed to parse offer SDP: {}", e);
                let _ = event_tx
                    .send(WebRTCEvent::ConnectionFailed {
                        peer_id: peer_id.to_string(),
                        error: format!("Invalid offer SDP: {}", e),
                    })
                    .await;
                return;
            }
        };

        if let Err(e) = peer_connection.set_remote_description(offer).await {
            error!("Failed to set remote description: {}", e);
            let _ = event_tx
                .send(WebRTCEvent::ConnectionFailed {
                    peer_id: peer_id.to_string(),
                    error: e.to_string(),
                })
                .await;
            return;
        }

        // Create answer
        let answer = match peer_connection.create_answer(None).await {
            Ok(answer) => answer,
            Err(e) => {
                error!("Failed to create answer: {}", e);
                let _ = event_tx
                    .send(WebRTCEvent::ConnectionFailed {
                        peer_id: peer_id.to_string(),
                        error: e.to_string(),
                    })
                    .await;
                return;
            }
        };

        // Set local description
        if let Err(e) = peer_connection.set_local_description(answer).await {
            error!("Failed to set local description: {}", e);
            let _ = event_tx
                .send(WebRTCEvent::ConnectionFailed {
                    peer_id: peer_id.to_string(),
                    error: e.to_string(),
                })
                .await;
            return;
        }

        // Send answer
        if let Some(local_desc) = peer_connection.local_description().await {
            if let Ok(answer_str) = serde_json::to_string(&local_desc) {
                let _ = event_tx
                    .send(WebRTCEvent::AnswerReceived {
                        peer_id: peer_id.to_string(),
                        answer: answer_str,
                    })
                    .await;
            }
        }

        // Store connection
        let mut conns = connections.lock().await;
        let connection = PeerConnection {
            peer_id: peer_id.to_string(),
            is_connected: false, // Will be set to true when connected
            active_transfers: HashMap::new(),
            last_activity: Instant::now(),
            peer_connection: Some(peer_connection),
            data_channel: Some(data_channel),
            pending_chunks: HashMap::new(),
            received_chunks: HashMap::new(),
        };
        conns.insert(peer_id.to_string(), connection);
    }

    async fn handle_answer(
        peer_id: &str,
        answer_sdp: &str,
        connections: &Arc<Mutex<HashMap<String, PeerConnection>>>,
    ) {
        let mut conns = connections.lock().await;
        if let Some(connection) = conns.get_mut(peer_id) {
            if let Some(pc) = &connection.peer_connection {
                let answer = match serde_json::from_str::<RTCSessionDescription>(answer_sdp) {
                    Ok(answer) => answer,
                    Err(e) => {
                        error!("Failed to parse answer SDP: {}", e);
                        return;
                    }
                };

                if let Err(e) = pc.set_remote_description(answer).await {
                    error!("Failed to set remote description: {}", e);
                }
            }
        }
    }

    async fn handle_ice_candidate(
        peer_id: &str,
        candidate_str: &str,
        connections: &Arc<Mutex<HashMap<String, PeerConnection>>>,
    ) {
        let mut conns = connections.lock().await;
        if let Some(connection) = conns.get_mut(peer_id) {
            if let Some(pc) = &connection.peer_connection {
                let candidate_init =
                    match serde_json::from_str::<RTCIceCandidateInit>(candidate_str) {
                        Ok(candidate) => candidate,
                        Err(e) => {
                            error!("Failed to parse ICE candidate: {}", e);
                            return;
                        }
                    };

                if let Err(e) = pc.add_ice_candidate(candidate_init).await {
                    error!("Failed to add ICE candidate: {}", e);
                }
            }
        }
    }

    async fn handle_file_request(
        peer_id: &str,
        request: &WebRTCFileRequest,
        event_tx: &mpsc::Sender<WebRTCEvent>,
        file_transfer_service: &Arc<FileTransferService>,
        connections: &Arc<Mutex<HashMap<String, PeerConnection>>>,
        keystore: &Arc<Mutex<Keystore>>,
        stream_auth: &Arc<Mutex<StreamAuthService>>,
    ) {
        info!(
            "Handling file request from peer {}: {}",
            peer_id, request.file_hash
        );

        // Check if we have the file locally
        let stored_files = file_transfer_service
            .get_stored_files()
            .await
            .unwrap_or_default();
        let has_file = stored_files
            .iter()
            .any(|(hash, _)| hash == &request.file_hash);

        if has_file {
            // Start sending file chunks
            Self::start_file_transfer(
                peer_id,
                request,
                event_tx,
                file_transfer_service,
                connections,
                keystore,
<<<<<<< HEAD
=======
                stream_auth,
>>>>>>> c1bcde81
            )
            .await;
        } else {
            let _ = event_tx
                .send(WebRTCEvent::TransferFailed {
                    peer_id: peer_id.to_string(),
                    file_hash: request.file_hash.clone(),
                    error: "File not found locally".to_string(),
                })
                .await;
        }
    }

    async fn handle_send_chunk(
        peer_id: &str,
        chunk: &FileChunk,
        connections: &Arc<Mutex<HashMap<String, PeerConnection>>>,
    ) {
        let mut conns = connections.lock().await;
        if let Some(connection) = conns.get_mut(peer_id) {
            if let Some(dc) = &connection.data_channel {
                // Serialize chunk and send over data channel
                match serde_json::to_string(chunk) {
                    Ok(chunk_json) => {
                        if let Err(e) = dc.send_text(chunk_json).await {
                            error!("Failed to send chunk over data channel: {}", e);
                        }
                    }
                    Err(e) => {
                        error!("Failed to serialize chunk: {}", e);
                    }
                }
            }
        }
    }

    async fn handle_request_chunk(
        peer_id: &str,
        file_hash: &str,
        chunk_index: u32,
        event_tx: &mpsc::Sender<WebRTCEvent>,
        connections: &Arc<Mutex<HashMap<String, PeerConnection>>>,
    ) {
        let _ = event_tx
            .send(WebRTCEvent::FileChunkRequested {
                peer_id: peer_id.to_string(),
                file_hash: file_hash.to_string(),
                chunk_index,
            })
            .await;
    }

    async fn handle_close_connection(
        peer_id: &str,
        connections: &Arc<Mutex<HashMap<String, PeerConnection>>>,
    ) {
        info!("Closing WebRTC connection with peer: {}", peer_id);
        let mut conns = connections.lock().await;
        if let Some(mut connection) = conns.remove(peer_id) {
            if let Some(pc) = connection.peer_connection.take() {
                let _ = pc.close().await;
            }
        }
    }

    async fn handle_data_channel_message(
        peer_id: &str,
        msg: &DataChannelMessage,
        event_tx: &mpsc::Sender<WebRTCEvent>,
        file_transfer_service: &Arc<FileTransferService>,
        connections: &Arc<Mutex<HashMap<String, PeerConnection>>>,
        keystore: &Arc<Mutex<Keystore>>,
        active_private_key: &Arc<Mutex<Option<String>>>,
        stream_auth: &Arc<Mutex<StreamAuthService>>,
    ) {
        if let Ok(text) = std::str::from_utf8(&msg.data) {
            // Try to parse as FileChunk
            if let Ok(chunk) = serde_json::from_str::<FileChunk>(text) {
                // Handle received chunk
                Self::process_incoming_chunk(&chunk, file_transfer_service, connections, event_tx, peer_id, keystore, &active_private_key, stream_auth).await;
                let _ = event_tx.send(WebRTCEvent::FileChunkReceived {
                    peer_id: peer_id.to_string(),
                    chunk,
                }).await;
            }
            // Try to parse as WebRTCFileRequest
            else if let Ok(request) = serde_json::from_str::<WebRTCFileRequest>(text) {
                let _ = event_tx
                    .send(WebRTCEvent::FileRequestReceived {
                        peer_id: peer_id.to_string(),
                        request: request.clone(),
                    })
                    .await;
                // Actually handle the file request to start transfer
                Self::handle_file_request(
                    peer_id,
                    &request,
                    event_tx,
                    file_transfer_service,
                    connections,
                    keystore,
<<<<<<< HEAD
=======
                    stream_auth,
>>>>>>> c1bcde81
                )
                .await;
            }
        }
    }

    async fn start_file_transfer(
        peer_id: &str,
        request: &WebRTCFileRequest,
        event_tx: &mpsc::Sender<WebRTCEvent>,
        file_transfer_service: &Arc<FileTransferService>,
        connections: &Arc<Mutex<HashMap<String, PeerConnection>>>,
        keystore: &Arc<Mutex<Keystore>>,
        stream_auth: &Arc<Mutex<StreamAuthService>>,
    ) -> Result<(), String> {
        // Get file data from local storage
        let file_data = match file_transfer_service
            .get_file_data(&request.file_hash)
            .await
        {
            Some(data) => data,
            None => {
                let _ = event_tx
                    .send(WebRTCEvent::TransferFailed {
                        peer_id: peer_id.to_string(),
                        file_hash: request.file_hash.clone(),
                        error: "File data not available".to_string(),
                    })
                    .await;
                return Ok(());
            }
        };

        info!(
            "Starting real file transfer of {} ({} bytes) to peer {}",
            request.file_name,
            file_data.len(),
            peer_id
        );

        // Calculate total chunks
        let total_chunks = ((file_data.len() as f64) / CHUNK_SIZE as f64).ceil() as u32;

        // For unencrypted transfers, establish HMAC session
        if request.recipient_public_key.is_none() {
            let session_id = format!("{}-{}", peer_id, request.file_hash);
            let mut auth_service = stream_auth.lock().await;
            
            // Generate HMAC key for this session
            let hmac_key = StreamAuthService::generate_hmac_key();
            
            // Create session with HMAC key (will be replaced by key exchange)
            match auth_service.create_session(session_id.clone(), hmac_key) {
                Ok(_) => {
                    info!("Created HMAC session for unencrypted transfer: {}", session_id);
                }
                Err(e) => {
                    warn!("Failed to create HMAC session: {}", e);
                    // Continue without authentication as fallback
                }
            }
        }

        // Initialize transfer tracking in connections
        {
            let mut conns = connections.lock().await;
            if let Some(connection) = conns.get_mut(peer_id) {
                let transfer = ActiveTransfer {
                    file_hash: request.file_hash.clone(),
                    file_name: request.file_name.clone(),
                    file_size: file_data.len() as u64,
                    total_chunks,
                    chunks_sent: 0,
                    bytes_sent: 0,
                    start_time: Instant::now(),
                };
                connection
                    .active_transfers
                    .insert(request.file_hash.clone(), transfer);
            }
        }

        // Send file chunks over WebRTC data channel
        for chunk_index in 0..total_chunks {
            let start = (chunk_index as usize) * CHUNK_SIZE;
            let end = (start + CHUNK_SIZE).min(file_data.len());
            let chunk_data: Vec<u8> = file_data[start..end].to_vec();

<<<<<<< HEAD
            let (final_chunk_data, encrypted_key_bundle) =
                if let Some(ref recipient_key) = request.recipient_public_key {
                    match Self::encrypt_chunk_for_peer(&chunk_data, recipient_key, keystore).await {
                        Ok((encrypted_data, key_bundle)) => (encrypted_data, Some(key_bundle)),
=======
            let (final_chunk_data, encrypted_key_bundle, auth_message) =
                if let Some(ref recipient_key) = request.recipient_public_key {
                    // Encrypted transfer - no HMAC authentication needed (AES-256-GCM provides AEAD)
                    match Self::encrypt_chunk_for_peer(&chunk_data, recipient_key, keystore).await {
                        Ok((encrypted_data, key_bundle)) => (encrypted_data, Some(key_bundle), None),
>>>>>>> c1bcde81
                        Err(e) => {
                            let _ = event_tx
                                .send(WebRTCEvent::TransferFailed {
                                    peer_id: peer_id.to_string(),
                                    file_hash: request.file_hash.clone(),
                                    error: format!("Encryption failed: {}", e),
                                })
                                .await;
                            return Err(format!("Encryption failed: {}", e));
                        }
                    }
                } else {
<<<<<<< HEAD
                    (chunk_data, None)
=======
                    // Unencrypted transfer - use HMAC authentication
                    let session_id = format!("{}-{}", peer_id, request.file_hash);
                    let mut auth_service = stream_auth.lock().await;
                    
                    // Create authenticated chunk
                    match auth_service.create_authenticated_chunk(
                        &session_id,
                        &chunk_data,
                        chunk_index,
                        &request.file_hash,
                    ) {
                        Ok(auth_msg) => (chunk_data, None, Some(auth_msg)),
                        Err(e) => {
                            warn!("Failed to create authenticated chunk: {}", e);
                            // Fallback to unauthenticated chunk
                            (chunk_data, None, None)
                        }
                    }
>>>>>>> c1bcde81
                };

            // Calculate checksum for the final data (encrypted or not)
            let checksum = Self::calculate_chunk_checksum(&final_chunk_data);

            let chunk = FileChunk {
                file_hash: request.file_hash.clone(),
                chunk_index,
                total_chunks,
                data: final_chunk_data,
                checksum,
                encrypted_key_bundle,
                auth_message, // HMAC authentication for unencrypted transfers only
            };

            // Send chunk via WebRTC data channel
            Self::handle_send_chunk(peer_id, &chunk, connections).await;

            // Update progress
            {
                let mut conns = connections.lock().await;
                if let Some(connection) = conns.get_mut(peer_id) {
                    if let Some(transfer) = connection.active_transfers.get_mut(&request.file_hash)
                    {
                        transfer.chunks_sent += 1;
                        transfer.bytes_sent += chunk.data.len() as u64;

                        // Send progress update
                        let progress = TransferProgress {
                            file_hash: request.file_hash.clone(),
                            bytes_transferred: transfer.bytes_sent,
                            total_bytes: transfer.file_size,
                            chunks_transferred: transfer.chunks_sent,
                            total_chunks: transfer.total_chunks,
                            percentage: (transfer.chunks_sent as f32
                                / transfer.total_chunks as f32)
                                * 100.0,
                        };

                        let _ = event_tx
                            .send(WebRTCEvent::TransferProgress {
                                peer_id: peer_id.to_string(),
                                progress,
                            })
                            .await;
                    }
                }
            }

            // Small delay to avoid overwhelming
            sleep(Duration::from_millis(10)).await;
        }

        // Mark transfer as completed
        {
            let mut conns = connections.lock().await;
            if let Some(connection) = conns.get_mut(peer_id) {
                if let Some(transfer) = connection.active_transfers.get_mut(&request.file_hash) {
                    transfer.chunks_sent = total_chunks;
                    transfer.bytes_sent = file_data.len() as u64;
                }
            }
        }

        let _ = event_tx
            .send(WebRTCEvent::TransferCompleted {
                peer_id: peer_id.to_string(),
                file_hash: request.file_hash.clone(),
            })
            .await;
        Ok(())
    }

    async fn process_incoming_chunk(
        chunk: &FileChunk,
        file_transfer_service: &Arc<FileTransferService>,
        connections: &Arc<Mutex<HashMap<String, PeerConnection>>>,
        event_tx: &mpsc::Sender<WebRTCEvent>,
        peer_id: &str,
        keystore: &Arc<Mutex<Keystore>>,
        active_private_key: &Arc<Mutex<Option<String>>>,
        stream_auth: &Arc<Mutex<StreamAuthService>>,
    ) {
        // 1. Verify stream authentication first
        if let Some(ref auth_msg) = chunk.auth_message {
            let mut auth_service = stream_auth.lock().await;
            let session_id = format!("{}-{}", peer_id, chunk.file_hash);
            
            if !auth_service.verify_data(&session_id, auth_msg).unwrap_or(false) {
                warn!("Stream authentication failed for chunk from peer {}", peer_id);
                return;
            }
        }

        // 2. Decrypt chunk data if it was encrypted
        let final_chunk_data = if let Some(ref encrypted_key_bundle) = chunk.encrypted_key_bundle {
            // Get the active private key for decryption
            let private_key_opt = {
                let key_guard = active_private_key.lock().await;
                key_guard.clone()
            };

            if let Some(private_key) = private_key_opt {
                match Self::decrypt_chunk_from_peer(
                    &chunk.data,
                    encrypted_key_bundle,
                    &private_key,
                ).await {
                    Ok(decrypted_data) => decrypted_data,
                    Err(e) => {
                        warn!("Failed to decrypt chunk from peer {}: {}", peer_id, e);
                        chunk.data.clone() // Return encrypted data as fallback
                    }
                }
            } else {
                warn!("Encrypted chunk received but no active private key available for peer: {}", peer_id);
                chunk.data.clone() // Return encrypted data as fallback
            }
        } else {
            chunk.data.clone()
        };

        // Verify chunk checksum
        let calculated_checksum = Self::calculate_chunk_checksum(&final_chunk_data);
        if calculated_checksum != chunk.checksum {
            warn!("Chunk checksum mismatch for file {}", chunk.file_hash);
            return;
        }

        let mut conns = connections.lock().await;
        if let Some(connection) = conns.get_mut(peer_id) {
            // Store chunk
            let chunks = connection
                .received_chunks
                .entry(chunk.file_hash.clone())
                .or_insert_with(HashMap::new);
            chunks.insert(chunk.chunk_index, chunk.clone());

            // Check if we have all chunks for this file
            if let Some(total_chunks) = chunks.values().next().map(|c| c.total_chunks) {
                if chunks.len() == total_chunks as usize {
                    // Assemble file
                    Self::assemble_file_from_chunks(
                        &chunk.file_hash,
                        chunks,
                        file_transfer_service,
                        event_tx,
                        peer_id,
                    )
                    .await;
                }
            }
        }
    }

    async fn assemble_file_from_chunks(
        file_hash: &str,
        chunks: &HashMap<u32, FileChunk>,
        file_transfer_service: &Arc<FileTransferService>,
        event_tx: &mpsc::Sender<WebRTCEvent>,
        peer_id: &str,
    ) {
        // Sort chunks by index
        let mut sorted_chunks: Vec<_> = chunks.values().collect();
        sorted_chunks.sort_by_key(|c| c.chunk_index);

        // Concatenate chunk data
        let mut file_data = Vec::new();
        for chunk in sorted_chunks {
            file_data.extend_from_slice(&chunk.data);
        }

        // Store the assembled file
        let file_name = format!("downloaded_{}", file_hash);
        file_transfer_service.store_file_data(file_hash.to_string(), file_name, file_data).await;

        let _ = event_tx
            .send(WebRTCEvent::TransferCompleted {
                peer_id: peer_id.to_string(),
                file_hash: file_hash.to_string(),
            })
            .await;
    }

    fn calculate_chunk_checksum(data: &[u8]) -> String {
        let mut hasher = Sha256::default();
        hasher.update(data);
        format!("{:x}", hasher.finalize())
    }

    pub async fn create_offer(&self, peer_id: String) -> Result<String, String> {
        info!("Creating WebRTC offer for peer: {}", peer_id);

        // Create WebRTC API
        let api = APIBuilder::new().build();

        // Create peer connection
        let config = RTCConfiguration::default();
        let peer_connection: Arc<RTCPeerConnection> = match api.new_peer_connection(config).await {
            Ok(pc) => Arc::new(pc),
            Err(e) => {
                error!("Failed to create peer connection: {}", e);
                return Err(e.to_string());
            }
        };

        // Create data channel
        let data_channel = match peer_connection
            .create_data_channel("file-transfer", None)
            .await
        {
            Ok(dc) => dc,
            Err(e) => {
                error!("Failed to create data channel: {}", e);
                return Err(e.to_string());
            }
        };

        // Set up data channel event handlers
        let event_tx_clone = self.event_tx.clone();
        let peer_id_clone = peer_id.clone();
        let file_transfer_service_clone = Arc::new(self.file_transfer_service.clone());
        let connections_clone = Arc::new(self.connections.clone());
        let keystore_clone = Arc::new(self.keystore.clone());
        let active_private_key_clone = Arc::new(self.active_private_key.clone());
        let stream_auth_clone = Arc::new(self.stream_auth.clone());

        data_channel.on_message(Box::new(move |msg: DataChannelMessage| {
            let event_tx = event_tx_clone.clone();
            let peer_id = peer_id_clone.clone();
            let file_transfer_service = file_transfer_service_clone.clone();
            let connections = connections_clone.clone();
            let keystore = keystore_clone.clone();
            let active_private_key = active_private_key_clone.clone();
            let stream_auth = stream_auth_clone.clone();

            Box::pin(async move {
                Self::handle_data_channel_message(&peer_id, &msg, &event_tx, &file_transfer_service, &connections, &keystore, &active_private_key, &stream_auth).await;
            })
        }));

        // Set up peer connection event handlers
        let event_tx_clone = self.event_tx.clone();
        let peer_id_clone = peer_id.clone();
        let data_channel_clone = data_channel.clone();

        let event_tx_for_ice = event_tx_clone.clone();
        let peer_id_for_ice = peer_id_clone.clone();

        peer_connection.on_ice_candidate(Box::new(move |candidate: Option<RTCIceCandidate>| {
            let event_tx = event_tx_for_ice.clone();
            let peer_id = peer_id_for_ice.clone();

            Box::pin(async move {
                if let Some(candidate) = candidate {
                    if let Ok(candidate_str) =
                        serde_json::to_string(&candidate.to_json().unwrap_or_default())
                    {
                        let _ = event_tx
                            .send(WebRTCEvent::IceCandidate {
                                peer_id,
                                candidate: candidate_str,
                            })
                            .await;
                    }
                }
            })
        }));

        peer_connection.on_peer_connection_state_change(Box::new(
            move |state: RTCPeerConnectionState| {
                let event_tx = event_tx_clone.clone();
                let peer_id = peer_id_clone.clone();
                let _data_channel = data_channel_clone.clone();

                Box::pin(async move {
                    match state {
                        RTCPeerConnectionState::Connected => {
                            info!("WebRTC connection established with peer: {}", peer_id);
                            let _ = event_tx
                                .send(WebRTCEvent::ConnectionEstablished { peer_id })
                                .await;
                        }
                        RTCPeerConnectionState::Disconnected
                        | RTCPeerConnectionState::Failed
                        | RTCPeerConnectionState::Closed => {
                            info!("WebRTC connection closed with peer: {}", peer_id);
                        }
                        _ => {}
                    }
                })
            },
        ));

        // Create offer
        let offer = match peer_connection.create_offer(None).await {
            Ok(offer) => offer,
            Err(e) => {
                error!("Failed to create offer: {}", e);
                return Err(e.to_string());
            }
        };

        // Set local description
        if let Err(e) = peer_connection.set_local_description(offer).await {
            error!("Failed to set local description: {}", e);
            return Err(e.to_string());
        }

        // Store connection
        let mut conns = self.connections.lock().await;
        let connection = PeerConnection {
            peer_id: peer_id.clone(),
            is_connected: false,
            active_transfers: HashMap::new(),
            last_activity: Instant::now(),
            peer_connection: Some(peer_connection.clone()),
            data_channel: Some(data_channel),
            pending_chunks: HashMap::new(),
            received_chunks: HashMap::new(),
        };
        conns.insert(peer_id, connection);

        // Return offer SDP
        if let Some(local_desc) = peer_connection.local_description().await {
            match serde_json::to_string(&local_desc) {
                Ok(offer_str) => Ok(offer_str),
                Err(e) => Err(format!("Failed to serialize offer: {}", e)),
            }
        } else {
            Err("No local description available".to_string())
        }
    }

    pub async fn establish_connection_with_answer(
        &self,
        peer_id: String,
        answer: String,
    ) -> Result<(), String> {
        self.cmd_tx
            .send(WebRTCCommand::HandleAnswer { peer_id, answer })
            .await
            .map_err(|e| e.to_string())
    }

    pub async fn establish_connection_with_offer(
        &self,
        peer_id: String,
        offer: String,
    ) -> Result<String, String> {
        // Create WebRTC API
        let api = APIBuilder::new().build();

        // Create peer connection
        let config = RTCConfiguration::default();
        let peer_connection: Arc<RTCPeerConnection> = match api.new_peer_connection(config).await {
            Ok(pc) => Arc::new(pc),
            Err(e) => {
                error!("Failed to create peer connection: {}", e);
                return Err(e.to_string());
            }
        };

        // Create data channel
        let data_channel = match peer_connection
            .create_data_channel("file-transfer", None)
            .await
        {
            Ok(dc) => dc,
            Err(e) => {
                error!("Failed to create data channel: {}", e);
                return Err(e.to_string());
            }
        };

        // Set up data channel event handlers
        let event_tx_clone = self.event_tx.clone();
        let peer_id_clone = peer_id.clone();
        let file_transfer_service_clone = Arc::new(self.file_transfer_service.clone());
        let connections_clone = Arc::new(self.connections.clone());
        let keystore_clone = Arc::new(self.keystore.clone());
        let active_private_key_clone = Arc::new(self.active_private_key.clone());
        let stream_auth_clone = Arc::new(self.stream_auth.clone());

        data_channel.on_message(Box::new(move |msg: DataChannelMessage| {
            let event_tx = event_tx_clone.clone();
            let peer_id = peer_id_clone.clone();
            let file_transfer_service = file_transfer_service_clone.clone();
            let connections = connections_clone.clone();
            let keystore = keystore_clone.clone();
            let active_private_key = active_private_key_clone.clone();
            let stream_auth = stream_auth_clone.clone();

            Box::pin(async move {
                Self::handle_data_channel_message(&peer_id, &msg, &event_tx, &file_transfer_service, &connections, &keystore, &active_private_key, &stream_auth).await;
            })
        }));

        // Set up peer connection event handlers
        let event_tx_clone = self.event_tx.clone();
        let peer_id_clone = peer_id.clone();
        let data_channel_clone = data_channel.clone();

        let event_tx_for_ice = event_tx_clone.clone();
        let peer_id_for_ice = peer_id_clone.clone();

        peer_connection.on_ice_candidate(Box::new(move |candidate: Option<RTCIceCandidate>| {
            let event_tx = event_tx_for_ice.clone();
            let peer_id = peer_id_for_ice.clone();

            Box::pin(async move {
                if let Some(candidate) = candidate {
                    if let Ok(candidate_str) =
                        serde_json::to_string(&candidate.to_json().unwrap_or_default())
                    {
                        let _ = event_tx
                            .send(WebRTCEvent::IceCandidate {
                                peer_id,
                                candidate: candidate_str,
                            })
                            .await;
                    }
                }
            })
        }));

        peer_connection.on_peer_connection_state_change(Box::new(
            move |state: RTCPeerConnectionState| {
                let event_tx = event_tx_clone.clone();
                let peer_id = peer_id_clone.clone();
                let _data_channel = data_channel_clone.clone();

                Box::pin(async move {
                    match state {
                        RTCPeerConnectionState::Connected => {
                            info!("WebRTC connection established with peer: {}", peer_id);
                            let _ = event_tx
                                .send(WebRTCEvent::ConnectionEstablished { peer_id })
                                .await;
                        }
                        RTCPeerConnectionState::Disconnected
                        | RTCPeerConnectionState::Failed
                        | RTCPeerConnectionState::Closed => {
                            info!("WebRTC connection closed with peer: {}", peer_id);
                        }
                        _ => {}
                    }
                })
            },
        ));

        // Set remote description from offer
        let offer_desc = match serde_json::from_str::<RTCSessionDescription>(offer.as_str()) {
            Ok(offer) => offer,
            Err(e) => {
                error!("Failed to parse offer SDP: {}", e);
                return Err(format!("Invalid offer SDP: {}", e));
            }
        };

        if let Err(e) = peer_connection.set_remote_description(offer_desc).await {
            error!("Failed to set remote description: {}", e);
            return Err(e.to_string());
        }

        // Create answer
        let answer = match peer_connection.create_answer(None).await {
            Ok(answer) => answer,
            Err(e) => {
                error!("Failed to create answer: {}", e);
                return Err(e.to_string());
            }
        };

        // Set local description
        if let Err(e) = peer_connection.set_local_description(answer).await {
            error!("Failed to set local description: {}", e);
            return Err(e.to_string());
        }

        // Store connection
        let mut conns = self.connections.lock().await;
        let connection = PeerConnection {
            peer_id: peer_id.clone(),
            is_connected: false, // Will be set to true when connected
            active_transfers: HashMap::new(),
            last_activity: Instant::now(),
            peer_connection: Some(peer_connection.clone()),
            data_channel: Some(data_channel),
            pending_chunks: HashMap::new(),
            received_chunks: HashMap::new(),
        };
        conns.insert(peer_id, connection);

        // Return answer SDP
        if let Some(local_desc) = peer_connection.local_description().await {
            match serde_json::to_string(&local_desc) {
                Ok(answer_str) => Ok(answer_str),
                Err(e) => Err(format!("Failed to serialize answer: {}", e)),
            }
        } else {
            Err("No local description available".to_string())
        }
    }

    pub async fn send_file_request(
        &self,
        peer_id: String,
        request: WebRTCFileRequest,
    ) -> Result<(), String> {
        self.cmd_tx
            .send(WebRTCCommand::SendFileRequest { peer_id, request })
            .await
            .map_err(|e| e.to_string())
    }

    pub async fn send_file_chunk(&self, peer_id: String, chunk: FileChunk) -> Result<(), String> {
        self.cmd_tx
            .send(WebRTCCommand::SendFileChunk { peer_id, chunk })
            .await
            .map_err(|e| e.to_string())
    }

    pub async fn add_ice_candidate(
        &self,
        peer_id: String,
        candidate: String,
    ) -> Result<(), String> {
        self.cmd_tx
            .send(WebRTCCommand::AddIceCandidate { peer_id, candidate })
            .await
            .map_err(|e| e.to_string())
    }

    pub async fn request_file_chunk(
        &self,
        peer_id: String,
        file_hash: String,
        chunk_index: u32,
    ) -> Result<(), String> {
        self.cmd_tx
            .send(WebRTCCommand::RequestFileChunk {
                peer_id,
                file_hash,
                chunk_index,
            })
            .await
            .map_err(|e| e.to_string())
    }

    pub async fn close_connection(&self, peer_id: String) -> Result<(), String> {
        self.cmd_tx
            .send(WebRTCCommand::CloseConnection { peer_id })
            .await
            .map_err(|e| e.to_string())
    }

    pub async fn drain_events(&self, max: usize) -> Vec<WebRTCEvent> {
        let mut events = Vec::new();
        let mut event_rx = self.event_rx.lock().await;

        for _ in 0..max {
            match event_rx.try_recv() {
                Ok(event) => events.push(event),
                Err(_) => break,
            }
        }

        events
    }

    pub async fn get_connection_status(&self, peer_id: &str) -> bool {
        let connections = self.connections.lock().await;
        connections
            .get(peer_id)
            .map(|c| c.is_connected)
            .unwrap_or(false)
    }

    /// Encrypt a chunk using AES-GCM with a randomly generated key, then encrypt the key with recipient's public key
    async fn encrypt_chunk_for_peer(
        chunk_data: &[u8],
        recipient_public_key_hex: &str,
        keystore: &Arc<Mutex<Keystore>>,
    ) -> Result<(Vec<u8>, EncryptedAesKeyBundle), String> {
        use x25519_dalek::PublicKey;

        // Generate random AES key for this chunk
        let aes_key = FileEncryption::generate_random_key();

        // Parse recipient's public key
        let recipient_public_key_bytes = hex::decode(recipient_public_key_hex)
            .map_err(|e| format!("Invalid recipient public key: {}", e))?;
        let recipient_public_key_bytes: [u8; 32] = recipient_public_key_bytes
            .try_into()
            .map_err(|_| "Invalid recipient public key length")?;
        let recipient_public_key = PublicKey::from(recipient_public_key_bytes);

        // Encrypt the AES key with recipient's public key (ECIES)
        let encrypted_key_bundle = encrypt_aes_key(&aes_key, &recipient_public_key)?;

        // Encrypt the chunk data with AES-GCM
        let key = aes_gcm::Key::<aes_gcm::Aes256Gcm>::from_slice(&aes_key);
        let cipher = aes_gcm::Aes256Gcm::new(key);
        let nonce = aes_gcm::Aes256Gcm::generate_nonce(&mut aes_gcm::aead::OsRng);

        let encrypted_data = cipher
            .encrypt(&nonce, chunk_data)
            .map_err(|e| format!("Chunk encryption failed: {}", e))?;

        // Prepend nonce to encrypted data
        let mut result = nonce.to_vec();
        result.extend(encrypted_data);

        Ok((result, encrypted_key_bundle))
    }

    /// Decrypt a chunk using the encrypted AES key bundle and recipient's private key
    async fn decrypt_chunk_from_peer(
        encrypted_data: &[u8],
        encrypted_key_bundle: &EncryptedAesKeyBundle,
        recipient_private_key: &str,
    ) -> Result<Vec<u8>, String> {
        use x25519_dalek::StaticSecret;

        // Parse recipient's private key
        let recipient_private_key_bytes = hex::decode(recipient_private_key)
            .map_err(|e| format!("Invalid recipient private key: {}", e))?;
        let recipient_private_key_bytes: [u8; 32] = recipient_private_key_bytes
            .try_into()
            .map_err(|_| "Invalid recipient private key length")?;
        let recipient_private_key = StaticSecret::from(recipient_private_key_bytes);

        // Decrypt the AES key using recipient's private key
        let aes_key = decrypt_aes_key(encrypted_key_bundle, &recipient_private_key)?;

        // Extract nonce and encrypted data
        if encrypted_data.len() < 12 {
            return Err("Encrypted data too short".to_string());
        }
        let nonce = aes_gcm::Nonce::from_slice(&encrypted_data[..12]);
        let ciphertext = &encrypted_data[12..];

        // Decrypt the chunk data with AES-GCM
        let key = aes_gcm::Key::<aes_gcm::Aes256Gcm>::from_slice(&aes_key);
        let cipher = aes_gcm::Aes256Gcm::new(key);

        let decrypted_data = cipher
            .decrypt(nonce, ciphertext)
            .map_err(|e| format!("Chunk decryption failed: {}", e))?;

        Ok(decrypted_data)
    }
}

// Singleton instance
use lazy_static::lazy_static;

lazy_static! {
    static ref WEBRTC_SERVICE: Mutex<Option<Arc<WebRTCService>>> = Mutex::new(None);
}

pub async fn init_webrtc_service(
    file_transfer_service: Arc<FileTransferService>,
    keystore: Arc<Mutex<Keystore>>,
) -> Result<(), String> {
    let mut service = WEBRTC_SERVICE.lock().await;
    if service.is_none() {
        let webrtc_service = WebRTCService::new(file_transfer_service, keystore).await?;
        *service = Some(Arc::new(webrtc_service));
    }
    Ok(())
}

pub async fn get_webrtc_service() -> Option<Arc<WebRTCService>> {
    WEBRTC_SERVICE.lock().await.clone()
}

impl FileTransferService {
    pub async fn initiate_p2p_download(
        &self,
        file_hash: String,
        peer_id: String,
        output_path: String,
    ) -> Result<(), String> {
        info!(
            "Initiating P2P download: {} from peer {}",
            file_hash, peer_id
        );

        // Send file request over WebRTC
        if let Some(webrtc_service) = get_webrtc_service().await {
            let request = WebRTCFileRequest {
                file_hash: file_hash.clone(),
                file_name: "downloaded_file".to_string(), // Will be updated when we get metadata
                file_size: 0,                             // Will be updated
                requester_peer_id: "local_peer".to_string(), // Should be actual local peer ID
                recipient_public_key: None,               // No encryption for basic downloads
            };

            webrtc_service.send_file_request(peer_id, request).await?;
        } else {
            return Err("WebRTC service not available".to_string());
        }

        Ok(())
    }
}<|MERGE_RESOLUTION|>--- conflicted
+++ resolved
@@ -236,10 +236,7 @@
                         &file_transfer_service,
                         &connections,
                         &keystore,
-<<<<<<< HEAD
-=======
                         &stream_auth,
->>>>>>> c1bcde81
                     )
                     .await;
                 }
@@ -551,10 +548,7 @@
                 file_transfer_service,
                 connections,
                 keystore,
-<<<<<<< HEAD
-=======
                 stream_auth,
->>>>>>> c1bcde81
             )
             .await;
         } else {
@@ -656,10 +650,7 @@
                     file_transfer_service,
                     connections,
                     keystore,
-<<<<<<< HEAD
-=======
                     stream_auth,
->>>>>>> c1bcde81
                 )
                 .await;
             }
@@ -748,18 +739,11 @@
             let end = (start + CHUNK_SIZE).min(file_data.len());
             let chunk_data: Vec<u8> = file_data[start..end].to_vec();
 
-<<<<<<< HEAD
-            let (final_chunk_data, encrypted_key_bundle) =
-                if let Some(ref recipient_key) = request.recipient_public_key {
-                    match Self::encrypt_chunk_for_peer(&chunk_data, recipient_key, keystore).await {
-                        Ok((encrypted_data, key_bundle)) => (encrypted_data, Some(key_bundle)),
-=======
             let (final_chunk_data, encrypted_key_bundle, auth_message) =
                 if let Some(ref recipient_key) = request.recipient_public_key {
                     // Encrypted transfer - no HMAC authentication needed (AES-256-GCM provides AEAD)
                     match Self::encrypt_chunk_for_peer(&chunk_data, recipient_key, keystore).await {
                         Ok((encrypted_data, key_bundle)) => (encrypted_data, Some(key_bundle), None),
->>>>>>> c1bcde81
                         Err(e) => {
                             let _ = event_tx
                                 .send(WebRTCEvent::TransferFailed {
@@ -772,9 +756,6 @@
                         }
                     }
                 } else {
-<<<<<<< HEAD
-                    (chunk_data, None)
-=======
                     // Unencrypted transfer - use HMAC authentication
                     let session_id = format!("{}-{}", peer_id, request.file_hash);
                     let mut auth_service = stream_auth.lock().await;
@@ -793,7 +774,6 @@
                             (chunk_data, None, None)
                         }
                     }
->>>>>>> c1bcde81
                 };
 
             // Calculate checksum for the final data (encrypted or not)
