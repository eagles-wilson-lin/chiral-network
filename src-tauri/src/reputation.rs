--- conflicted
+++ resolved
@@ -358,12 +358,9 @@
             encrypted_key_bundle: None,
             is_root: true,
             download_path: None,
-<<<<<<< HEAD
             price: None,
             uploader_address: None,
-=======
             ftp_sources: None,
->>>>>>> 71c930ff
         };
 
         dht_service.publish_file(metadata).await
@@ -415,12 +412,9 @@
             encrypted_key_bundle: None,
             is_root: true,
             download_path: None,
-<<<<<<< HEAD
             price: None,
             uploader_address: None,
-=======
             ftp_sources: None,
->>>>>>> 71c930ff
         };
 
         dht_service.publish_file(metadata).await
