#![cfg_attr(
    all(not(debug_assertions), target_os = "windows"),
    windows_subsystem = "windows"
)]

pub mod commands;

pub mod analytics;
mod blockchain_listener;
mod dht;
mod encryption;
mod ethereum;
mod file_transfer;
mod geth_downloader;
mod headless;
mod keystore;
mod manager;
mod multi_source_download;
pub mod net;
mod peer_selection;
mod pool;
mod proxy_latency;
mod stream_auth;
mod webrtc_service;

use crate::commands::auth::{
    cleanup_expired_proxy_auth_tokens, generate_proxy_auth_token, revoke_proxy_auth_token,
    validate_proxy_auth_token,
};
use crate::commands::bootstrap::get_bootstrap_nodes_command;
use crate::commands::proxy::{
    disable_privacy_routing, enable_privacy_routing, list_proxies, proxy_connect, proxy_disconnect,
    proxy_echo, proxy_remove, ProxyNode,
};
use crate::stream_auth::{
    AuthMessage, HmacKeyExchangeConfirmation, HmacKeyExchangeRequest, HmacKeyExchangeResponse,
    StreamAuthService,
};
use dht::{DhtEvent, DhtMetricsSnapshot, DhtService, FileMetadata};
use directories::ProjectDirs;
use ethereum::{
    create_new_account, get_account_from_private_key, get_balance, get_block_number, get_hashrate,
    get_mined_blocks_count, get_mining_logs, get_mining_performance, get_mining_status, // Assuming you have a file_handler module
    get_network_difficulty, get_network_hashrate, get_peer_count, get_recent_mined_blocks,
    start_mining, stop_mining, EthAccount, GethProcess, MinedBlock,
};
use file_transfer::{DownloadMetricsSnapshot, FileTransferEvent, FileTransferService};
use fs2::available_space;
use geth_downloader::GethDownloader;
use keystore::Keystore;
use lazy_static::lazy_static;
use multi_source_download::{MultiSourceDownloadService, MultiSourceEvent, MultiSourceProgress};
use serde::{Deserialize, Serialize};
use sha2::Digest;
use std::collections::VecDeque;
use std::fs::{self, File};
use std::path::{Path, PathBuf};
use std::process::Command;
use std::sync::Mutex as StdMutex;
use std::{
    io::{BufRead, BufReader},
    sync::Arc,
    time::{Duration, Instant, SystemTime, UNIX_EPOCH},
};
use sysinfo::{Components, System};
use tauri::{
    menu::{Menu, MenuItem},
    tray::{MouseButton, MouseButtonState, TrayIconBuilder, TrayIconEvent},
    Emitter, Manager, State,
};
use tokio::time::{timeout as tokio_timeout, Duration as TokioDuration};
use tokio::{sync::Mutex, task::JoinHandle, time::sleep};
use totp_rs::{Algorithm, Secret, TOTP};
use chrono;
use tracing::{error, info, warn, debug};
use webrtc_service::{WebRTCFileRequest, WebRTCService};

use crate::manager::ChunkManager; // Import the ChunkManager
                                  // For key encoding
use blockstore::block::Block;
use x25519_dalek::{PublicKey, StaticSecret}; // For key handling

/// Detect MIME type from file extension
fn detect_mime_type_from_filename(filename: &str) -> Option<String> {
    let extension = filename.rsplit('.').next()?.to_lowercase();

    match extension.as_str() {
        // Images
        "jpg" | "jpeg" => Some("image/jpeg".to_string()),
        "png" => Some("image/png".to_string()),
        "gif" => Some("image/gif".to_string()),
        "bmp" => Some("image/bmp".to_string()),
        "webp" => Some("image/webp".to_string()),
        "svg" => Some("image/svg+xml".to_string()),
        "ico" => Some("image/x-icon".to_string()),

        // Videos
        "mp4" => Some("video/mp4".to_string()),
        "avi" => Some("video/x-msvideo".to_string()),
        "mkv" => Some("video/x-matroska".to_string()),
        "mov" => Some("video/quicktime".to_string()),
        "wmv" => Some("video/x-ms-wmv".to_string()),
        "flv" => Some("video/x-flv".to_string()),
        "webm" => Some("video/webm".to_string()),

        // Audio
        "mp3" => Some("audio/mpeg".to_string()),
        "wav" => Some("audio/wav".to_string()),
        "flac" => Some("audio/flac".to_string()),
        "aac" => Some("audio/aac".to_string()),
        "ogg" => Some("audio/ogg".to_string()),
        "wma" => Some("audio/x-ms-wma".to_string()),

        // Documents
        "pdf" => Some("application/pdf".to_string()),
        "doc" => Some("application/msword".to_string()),
        "docx" => Some(
            "application/vnd.openxmlformats-officedocument.wordprocessingml.document".to_string(),
        ),
        "xls" => Some("application/vnd.ms-excel".to_string()),
        "xlsx" => {
            Some("application/vnd.openxmlformats-officedocument.spreadsheetml.sheet".to_string())
        }
        "ppt" => Some("application/vnd.ms-powerpoint".to_string()),
        "pptx" => Some(
            "application/vnd.openxmlformats-officedocument.presentationml.presentation".to_string(),
        ),
        "txt" => Some("text/plain".to_string()),
        "rtf" => Some("application/rtf".to_string()),

        // Archives
        "zip" => Some("application/zip".to_string()),
        "rar" => Some("application/x-rar-compressed".to_string()),
        "7z" => Some("application/x-7z-compressed".to_string()),
        "tar" => Some("application/x-tar".to_string()),
        "gz" => Some("application/gzip".to_string()),

        // Code files
        "html" | "htm" => Some("text/html".to_string()),
        "css" => Some("text/css".to_string()),
        "js" => Some("application/javascript".to_string()),
        "json" => Some("application/json".to_string()),
        "xml" => Some("application/xml".to_string()),
        "py" => Some("text/x-python".to_string()),
        "rs" => Some("text/rust".to_string()),
        "java" => Some("text/x-java-source".to_string()),
        "cpp" | "cc" | "cxx" => Some("text/x-c++src".to_string()),
        "c" => Some("text/x-csrc".to_string()),
        "h" => Some("text/x-chdr".to_string()),
        "hpp" => Some("text/x-c++hdr".to_string()),

        // Other common types
        "exe" => Some("application/x-msdownload".to_string()),
        "dll" => Some("application/x-msdownload".to_string()),
        "iso" => Some("application/x-iso9660-image".to_string()),

        // Default fallback
        _ => Some("application/octet-stream".to_string()),
    }
}

#[derive(Clone)]
struct QueuedTransaction {
    id: String,
    to_address: String,
    amount: f64,
    timestamp: u64,
}

#[derive(Clone)]
struct ProxyAuthToken {
    token: String,
    proxy_address: String,
    expires_at: u64,
    created_at: u64,
}

#[derive(Clone, Debug)]
pub struct StreamingUploadSession {
    pub file_name: String,
    pub file_size: u64,
    pub received_chunks: u32,
    pub total_chunks: u32,
    pub hasher: sha2::Sha256,
    pub created_at: std::time::SystemTime,
    pub chunk_cids: Vec<String>,
    pub file_data: Vec<u8>,
}

struct AppState {
    geth: Mutex<GethProcess>,
    downloader: Arc<GethDownloader>,
    miner_address: Mutex<Option<String>>,

    // Wrap in Arc so they can be cloned
    active_account: Arc<Mutex<Option<String>>>,
    active_account_private_key: Arc<Mutex<Option<String>>>,

    rpc_url: Mutex<String>,
    dht: Mutex<Option<Arc<DhtService>>>,
    file_transfer: Mutex<Option<Arc<FileTransferService>>>,
    webrtc: Mutex<Option<Arc<WebRTCService>>>,
    multi_source_download: Mutex<Option<Arc<MultiSourceDownloadService>>>,
    keystore: Arc<Mutex<Keystore>>,
    proxies: Arc<Mutex<Vec<ProxyNode>>>,
    privacy_proxies: Arc<Mutex<Vec<String>>>,
    file_transfer_pump: Mutex<Option<JoinHandle<()>>>,
    multi_source_pump: Mutex<Option<JoinHandle<()>>>,
    socks5_proxy_cli: Mutex<Option<String>>,
    analytics: Arc<analytics::AnalyticsService>,

    // New fields for transaction queue
    transaction_queue: Arc<Mutex<VecDeque<QueuedTransaction>>>,
    transaction_processor: Mutex<Option<JoinHandle<()>>>,
    processing_transaction: Arc<Mutex<bool>>,

    // New field for streaming upload sessions
    upload_sessions: Arc<Mutex<std::collections::HashMap<String, StreamingUploadSession>>>,

    // Proxy authentication tokens storage
    proxy_auth_tokens: Arc<Mutex<std::collections::HashMap<String, ProxyAuthToken>>>,

    // Stream authentication service
    stream_auth: Arc<Mutex<StreamAuthService>>,

    // Proof-of-Storage watcher background handle and contract address
    // make these clonable so we can .clone() and move into spawned tasks
    proof_watcher: Arc<Mutex<Option<JoinHandle<()>>>>,
    proof_contract_address: Arc<Mutex<Option<String>>>,

    // Relay reputation statistics storage
    relay_reputation: Arc<Mutex<std::collections::HashMap<String, RelayNodeStats>>>,

    // Relay node aliases (peer_id -> alias)
    relay_aliases: Arc<Mutex<std::collections::HashMap<String, String>>>,
}

#[tauri::command]
async fn create_chiral_account(state: State<'_, AppState>) -> Result<EthAccount, String> {
    let account = create_new_account()?;

    // Set as active account
    {
        let mut active_account = state.active_account.lock().await;
        *active_account = Some(account.address.clone());
    }

    // Store private key in session
    {
        let mut active_key = state.active_account_private_key.lock().await;
        *active_key = Some(account.private_key.clone());
    }

    Ok(account)
}

#[tauri::command]
async fn import_chiral_account(
    private_key: String,
    state: State<'_, AppState>,
) -> Result<EthAccount, String> {
    let account = get_account_from_private_key(&private_key)?;

    // Set as active account
    {
        let mut active_account = state.active_account.lock().await;
        *active_account = Some(account.address.clone());
    }

    // Store private key in session
    {
        let mut active_key = state.active_account_private_key.lock().await;
        *active_key = Some(account.private_key.clone());
    }

    Ok(account)
}

#[tauri::command]
async fn start_geth_node(
    state: State<'_, AppState>,
    data_dir: String,
    rpc_url: Option<String>,
) -> Result<(), String> {
    let mut geth = state.geth.lock().await;
    let miner_address = state.miner_address.lock().await;
    let rpc_url = rpc_url.unwrap_or_else(|| "http://127.0.0.1:8545".to_string());
    *state.rpc_url.lock().await = rpc_url;

    geth.start(&data_dir, miner_address.as_deref())
}

#[tauri::command]
async fn stop_geth_node(state: State<'_, AppState>) -> Result<(), String> {
    let mut geth = state.geth.lock().await;
    geth.stop()
}

#[tauri::command]
async fn save_account_to_keystore(
    address: String,
    private_key: String,
    password: String,
) -> Result<(), String> {
    let mut keystore = Keystore::load()?;
    keystore.add_account(address, &private_key, &password)?;
    Ok(())
}

#[tauri::command]
async fn load_account_from_keystore(
    address: String,
    password: String,
    state: State<'_, AppState>,
) -> Result<EthAccount, String> {
    let keystore = Keystore::load()?;

    // Get decrypted private key from keystore
    let private_key = keystore.get_account(&address, &password)?;

    // Set the active account in the app state
    {
        let mut active_account = state.active_account.lock().await;
        *active_account = Some(address.clone());
    }

    // Store the private key securely in memory for the session
    {
        let mut active_key = state.active_account_private_key.lock().await;
        *active_key = Some(private_key.clone());
    }

    // Update WebRTC service with the active private key for decryption
    if let Some(webrtc_service) = state.webrtc.lock().await.as_ref() {
        webrtc_service
            .set_active_private_key(Some(private_key.clone()))
            .await;
    }

    // Derive account details from private key
    get_account_from_private_key(&private_key)
}

#[tauri::command]
async fn list_keystore_accounts() -> Result<Vec<String>, String> {
    let keystore = Keystore::load()?;
    Ok(keystore.list_accounts())
}

#[tauri::command]
async fn get_disk_space(path: String) -> Result<u64, String> {
    match available_space(Path::new(&path)) {
        Ok(space) => Ok(space),
        Err(e) => Err(format!("Failed to get disk space: {}", e)),
    }
}

#[tauri::command]
async fn get_account_balance(address: String) -> Result<String, String> {
    get_balance(&address).await
}

#[tauri::command]
async fn get_network_peer_count() -> Result<u32, String> {
    get_peer_count().await
}

#[tauri::command]
async fn is_geth_running(state: State<'_, AppState>) -> Result<bool, String> {
    let geth = state.geth.lock().await;
    Ok(geth.is_running())
}

#[tauri::command]
async fn check_geth_binary(state: State<'_, AppState>) -> Result<bool, String> {
    Ok(state.downloader.is_geth_installed())
}

#[tauri::command]
async fn download_geth_binary(
    app: tauri::AppHandle,
    state: State<'_, AppState>,
) -> Result<(), String> {
    let downloader = state.downloader.clone();
    let app_handle = app.clone();

    downloader
        .download_geth(move |progress| {
            let _ = app_handle.emit("geth-download-progress", progress);
        })
        .await
}

#[tauri::command]
async fn set_miner_address(state: State<'_, AppState>, address: String) -> Result<(), String> {
    let mut miner_address = state.miner_address.lock().await;
    *miner_address = Some(address);
    Ok(())
}

#[tauri::command]
async fn get_file_versions_by_name(
    state: State<'_, AppState>,
    file_name: String,
) -> Result<Vec<FileMetadata>, String> {
    info!(
        "🚀 Tauri command: get_file_versions_by_name called with: {}",
        file_name
    );

    let dht = { state.dht.lock().await.as_ref().cloned() };
    if let Some(dht) = dht {
        info!("✅ DHT service found, calling get_versions_by_file_name");
        let result = (*dht).get_versions_by_file_name(file_name).await;
        match &result {
            Ok(versions) => info!(
                "🎉 Tauri command: Successfully returned {} versions",
                versions.len()
            ),
            Err(e) => info!("❌ Tauri command: Error occurred: {}", e),
        }
        result
    } else {
        info!("❌ Tauri command: DHT not running");
        Err("DHT not running".into())
    }
}

#[tauri::command]
async fn test_backend_connection(state: State<'_, AppState>) -> Result<String, String> {
    info!("🧪 Testing backend connection...");

    let dht = { state.dht.lock().await.as_ref().cloned() };
    if let Some(dht) = dht {
        info!("✅ DHT service is available");
        Ok("DHT service is running".to_string())
    } else {
        info!("❌ DHT service is not available");
        Err("DHT not running".into())
    }
}

#[tauri::command]
async fn establish_webrtc_connection(
    state: State<'_, AppState>,
    peer_id: String,
    offer: String,
) -> Result<(), String> {
    let webrtc = { state.webrtc.lock().await.as_ref().cloned() };
    if let Some(webrtc) = webrtc {
        webrtc
            .establish_connection_with_answer(peer_id, offer)
            .await
    } else {
        Err("WebRTC service not running".into())
    }
}

#[tauri::command]
async fn send_webrtc_file_request(
    state: State<'_, AppState>,
    peer_id: String,
    file_hash: String,
    file_name: String,
    file_size: u64,
) -> Result<(), String> {
    let webrtc = { state.webrtc.lock().await.as_ref().cloned() };
    if let Some(webrtc) = webrtc {
        let request = WebRTCFileRequest {
            file_hash,
            file_name,
            file_size,
            requester_peer_id: {
                let dht = state.dht.lock().await;
                if let Some(d) = dht.as_ref() {
                    d.get_peer_id().await
                } else {
                    "unknown".to_string()
                }
            },
            recipient_public_key: None, // No encryption for basic downloads
        };
        webrtc.send_file_request(peer_id, request).await
    } else {
        Err("WebRTC service not running".into())
    }
}

#[tauri::command]
async fn get_webrtc_connection_status(
    state: State<'_, AppState>,
    peer_id: String,
) -> Result<bool, String> {
    let webrtc = { state.webrtc.lock().await.as_ref().cloned() };
    if let Some(webrtc) = webrtc {
        Ok(webrtc.get_connection_status(&peer_id).await)
    } else {
        Ok(false)
    }
}

#[tauri::command]
async fn disconnect_from_peer(state: State<'_, AppState>, peer_id: String) -> Result<(), String> {
    let webrtc = { state.webrtc.lock().await.as_ref().cloned() };
    if let Some(webrtc) = webrtc {
        webrtc.close_connection(peer_id).await
    } else {
        Err("WebRTC service not running".into())
    }
}

#[tauri::command]
async fn upload_versioned_file(
    state: State<'_, AppState>,
    file_name: String,
    file_path: String,
    _file_size: u64,
    mime_type: Option<String>,
    is_encrypted: bool,
    encryption_method: Option<String>,
    key_fingerprint: Option<String>,
) -> Result<FileMetadata, String> {
    let dht_opt = { state.dht.lock().await.as_ref().cloned() };
    if let Some(dht) = dht_opt {
        // --- FIX: Calculate file_hash using file_transfer helper
        let file_data = tokio::fs::read(&file_path)
            .await
            .map_err(|e| e.to_string())?;
        let file_hash = FileTransferService::calculate_file_hash(&file_data);

        let created_at = std::time::SystemTime::now()
            .duration_since(std::time::UNIX_EPOCH)
            .unwrap()
            .as_secs();

        // Use the DHT versioning helper to fill in parent_hash/version
        let metadata = dht
            .prepare_versioned_metadata(
                file_hash.clone(),
                file_name.clone(),
                file_data.len() as u64, // Use file size directly from data
                file_data.clone(),
                created_at,
                mime_type,
                None, // encrypted_key_bundle
                is_encrypted,
                encryption_method,
                key_fingerprint,
            )
            .await?;

        // Store file data locally for seeding
        let ft = {
            let ft_guard = state.file_transfer.lock().await; // Store the file locally for seeding
            ft_guard.as_ref().cloned()
        };
        if let Some(ft) = ft {
            ft.store_file_data(file_hash.clone(), file_name, file_data)
                .await;
        }

        dht.publish_file(metadata.clone()).await?;
        Ok(metadata)
    } else {
        Err("DHT not running".into())
    }
}

/// Checks if the Geth RPC endpoint is ready to accept connections.
async fn is_geth_rpc_ready(state: &State<'_, AppState>) -> bool {
    let rpc_url = state.rpc_url.lock().await.clone();
    if let Ok(response) = reqwest::Client::new()
        .post(&rpc_url)
        .json(&serde_json::json!({
            "jsonrpc": "2.0", "method": "net_version", "params": [], "id": 1
        }))
        .send()
        .await
    {
        if response.status().is_success() {
            if let Ok(json) = response.json::<serde_json::Value>().await {
                return json.get("result").is_some();
            }
        }
    }
    false
}

/// Stops, restarts, and waits for the Geth node to be ready.
/// This is used when `miner_setEtherbase` is not available and a restart is required.
async fn restart_geth_and_wait(state: &State<'_, AppState>, data_dir: &str) -> Result<(), String> {
    info!("Restarting Geth with new configuration...");

    // Stop Geth
    state.geth.lock().await.stop()?;
    tokio::time::sleep(tokio::time::Duration::from_secs(2)).await; // Brief pause for shutdown

    // Restart with the stored miner address
    {
        let mut geth = state.geth.lock().await;
        let miner_address = state.miner_address.lock().await;
        info!("Restarting Geth with miner address: {:?}", miner_address);
        geth.start(data_dir, miner_address.as_deref())?;
    }

    // Wait for Geth to become responsive
    let max_attempts = 30;
    for attempt in 1..=max_attempts {
        if is_geth_rpc_ready(state).await {
            info!("Geth is ready for RPC calls after restart.");
            return Ok(());
        }
        info!(
            "Waiting for Geth to start... (attempt {}/{})",
            attempt, max_attempts
        );
        tokio::time::sleep(tokio::time::Duration::from_secs(1)).await;
    }

    Err("Geth failed to start up within 30 seconds after restart.".to_string())
}

#[tauri::command]
async fn start_miner(
    state: State<'_, AppState>,
    address: String,
    threads: u32,
    data_dir: String,
) -> Result<(), String> {
    // Store the miner address for future geth restarts
    {
        let mut miner_address = state.miner_address.lock().await;
        *miner_address = Some(address.clone());
    } // MutexGuard is dropped here

    // Try to start mining
    match start_mining(&address, threads).await {
        Ok(_) => Ok(()),
        Err(e) if e.contains("-32601") || e.to_lowercase().contains("does not exist") => {
            // miner_setEtherbase method doesn't exist, need to restart with etherbase
            warn!("miner_setEtherbase not supported, restarting geth with miner address...");
            restart_geth_and_wait(&state, &data_dir).await?;

            // Try mining again without setting etherbase (it's set via command line now)
            let rpc_url = state.rpc_url.lock().await.clone();
            let client = reqwest::Client::new();
            let start_mining_direct = serde_json::json!({
                "jsonrpc": "2.0",
                "method": "miner_start",
                "params": [threads],
                "id": 1
            });

            let response = client
                .post(&rpc_url)
                .json(&start_mining_direct)
                .send()
                .await
                .map_err(|e| format!("Failed to start mining after restart: {}", e))?;

            let json_response: serde_json::Value = response
                .json()
                .await
                .map_err(|e| format!("Failed to parse response: {}", e))?;

            if let Some(error) = json_response.get("error") {
                Err(format!("Failed to start mining after restart: {}", error))
            } else {
                Ok(())
            }
        }
        Err(e) => Err(format!("Failed to start mining: {}", e)),
    }
}

#[tauri::command]
async fn stop_miner() -> Result<(), String> {
    stop_mining().await
}

#[tauri::command]
async fn get_miner_status() -> Result<bool, String> {
    get_mining_status().await
}

#[tauri::command]
async fn get_miner_hashrate() -> Result<String, String> {
    get_hashrate().await
}

#[tauri::command]
async fn get_current_block() -> Result<u64, String> {
    get_block_number().await
}

#[tauri::command]
async fn get_network_stats() -> Result<(String, String), String> {
    let difficulty = get_network_difficulty().await?;
    let hashrate = get_network_hashrate().await?;
    Ok((difficulty, hashrate))
}

#[tauri::command]
async fn get_miner_logs(data_dir: String, lines: usize) -> Result<Vec<String>, String> {
    get_mining_logs(&data_dir, lines)
}

#[tauri::command]
async fn get_miner_performance(data_dir: String) -> Result<(u64, f64), String> {
    get_mining_performance(&data_dir)
}
lazy_static! {
    static ref BLOCKS_CACHE: StdMutex<Option<(String, u64, Instant)>> = StdMutex::new(None);
}
#[tauri::command]

async fn get_blocks_mined(address: String) -> Result<u64, String> {
    // Check cache (directly return within 500ms)
    {
        let cache = BLOCKS_CACHE.lock().unwrap();
        if let Some((cached_addr, cached_blocks, cached_time)) = cache.as_ref() {
            if cached_addr == &address && cached_time.elapsed() < Duration::from_millis(500) {
                return Ok(*cached_blocks);
            }
        }
    }

    // Invoke existing logic (slow query)
    let blocks = get_mined_blocks_count(&address).await?;

    // Update Cache
    {
        let mut cache = BLOCKS_CACHE.lock().unwrap();
        *cache = Some((address, blocks, Instant::now()));
    }

    Ok(blocks)
}
#[tauri::command]
async fn get_recent_mined_blocks_pub(
    address: String,
    lookback: u64,
    limit: usize,
) -> Result<Vec<MinedBlock>, String> {
    get_recent_mined_blocks(&address, lookback, limit).await
}
#[tauri::command]
async fn start_dht_node(
    app: tauri::AppHandle,
    state: State<'_, AppState>,
    port: u16,
    bootstrap_nodes: Vec<String>,
    enable_autonat: Option<bool>,
    autonat_probe_interval_secs: Option<u64>,
    autonat_servers: Option<Vec<String>>,
    proxy_address: Option<String>,
    is_bootstrap: Option<bool>,
    chunk_size_kb: Option<usize>,
    cache_size_mb: Option<usize>,
    // New optional relay controls
    enable_autorelay: Option<bool>,
    preferred_relays: Option<Vec<String>>,
    enable_relay_server: Option<bool>,
) -> Result<String, String> {
    {
        let dht_guard = state.dht.lock().await;
        if dht_guard.is_some() {
            return Err("DHT node is already running".to_string());
        }
    }

    // Disable autonat by default to prevent warnings when no servers are available
    // Users can explicitly enable it when needed
    let auto_enabled = enable_autonat.unwrap_or(true);
    let probe_interval = autonat_probe_interval_secs.map(Duration::from_secs);
    let autonat_server_list = autonat_servers.unwrap_or_default();

    // Get the proxy from the command line, if it was provided at launch
    let cli_proxy = state.socks5_proxy_cli.lock().await.clone();
    // Prioritize the command-line argument. Fall back to the one from the UI.
    let final_proxy_address = cli_proxy.or(proxy_address.clone());

    // Get the file transfer service for DHT integration
    let file_transfer_service = {
        let ft_guard = state.file_transfer.lock().await;
        ft_guard.as_ref().cloned()
    };

    // Create a ChunkManager instance
    let app_data_dir = app
        .path()
        .app_data_dir()
        .map_err(|e| format!("Could not get app data directory: {}", e))?;
    let chunk_storage_path = app_data_dir.join("chunk_storage");
    let chunk_manager = Arc::new(ChunkManager::new(chunk_storage_path));


    // --- Hotfix: Disable AutoRelay on bootstrap nodes (and via env var)
    let mut final_enable_autorelay = enable_autorelay.unwrap_or(true);
    if is_bootstrap.unwrap_or(false) {
        final_enable_autorelay = false;
        tracing::info!("AutoRelay disabled on bootstrap (hotfix).");
    }
    if std::env::var("CHIRAL_DISABLE_AUTORELAY").ok().as_deref() == Some("1") {
        final_enable_autorelay = false;
        tracing::info!("AutoRelay disabled via env CHIRAL_DISABLE_AUTORELAY=1");
    }

    let proj_dirs = ProjectDirs::from("com", "chiral-network", "chiral-network")
        .ok_or("Failed to get project directories")?;
    // Create the async_std::path::Path here so we can pass a reference to it.
    let blockstore_db_path = proj_dirs.data_dir().join("blockstore_db");
    let async_blockstore_path = async_std::path::Path::new(blockstore_db_path.as_os_str());

    let dht_service = DhtService::new(
        port,
        bootstrap_nodes,
        None,
        is_bootstrap.unwrap_or(false),
        /* enable AutoNAT by default for WAN */ auto_enabled,
        probe_interval,
        autonat_server_list,
        final_proxy_address,
        file_transfer_service,
        Some(chunk_manager), // Pass the chunk manager
        chunk_size_kb,
        cache_size_mb,
        /* enable AutoRelay (after hotfix) */ final_enable_autorelay,
        preferred_relays.unwrap_or_default(),
        is_bootstrap.unwrap_or(false), // enable_relay_server only on bootstrap
        Some(&async_blockstore_path),
    )
    .await
    .map_err(|e| format!("Failed to start DHT: {}", e))?;

    let peer_id = dht_service.get_peer_id().await;

    // DHT node is already running in a spawned background task
    let dht_arc = Arc::new(dht_service);

    // Spawn the event pump
    let app_handle = app.clone();
    let proxies_arc = state.proxies.clone();
    let relay_reputation_arc = state.relay_reputation.clone();
    let dht_clone_for_pump = dht_arc.clone();

    tokio::spawn(async move {
        use std::time::Duration;
        loop {
            // If the DHT service has been shut down, the weak reference will be None
            let events = dht_clone_for_pump.drain_events(64).await;
            if events.is_empty() {
                // Avoid busy-waiting
                tokio::time::sleep(Duration::from_millis(200)).await;
                // Check if the DHT is still alive before continuing
                if Arc::strong_count(&dht_clone_for_pump) <= 1 {
                    // 1 is the pump itself
                    info!("DHT service appears to be shut down. Exiting event pump.");
                    break;
                }
                continue;
            }

            for ev in events {
                match ev {
                    DhtEvent::PeerDiscovered { peer_id, addresses } => {
                        let payload = serde_json::json!({
                            "peerId": peer_id,
                            "addresses": addresses,
                        });
                        let _ = app_handle.emit("dht_peer_discovered", payload);
                    }
                    DhtEvent::PeerConnected { peer_id, address } => {
                        let payload = serde_json::json!({
                            "peerId": peer_id,
                            "address": address,
                        });
                        let _ = app_handle.emit("dht_peer_connected", payload);
                    }
                    DhtEvent::PeerDisconnected { peer_id } => {
                        let payload = serde_json::json!({ "peerId": peer_id });
                        let _ = app_handle.emit("dht_peer_disconnected", payload);
                    }
                    DhtEvent::ProxyStatus {
                        id,
                        address,
                        status,
                        latency_ms,
                        error,
                    } => {
                        let to_emit: ProxyNode = {
                            let mut proxies = proxies_arc.lock().await;

                            if let Some(i) = proxies.iter().position(|p| p.id == id) {
                                let p = &mut proxies[i];
                                if p.id != id {
                                    p.id = id.clone();
                                }
                                if !address.is_empty() {
                                    p.address = address.clone();
                                }
                                p.status = status.clone();
                                if let Some(ms) = latency_ms {
                                    p.latency = ms as u32;
                                }
                                p.error = error.clone();
                                p.clone()
                            } else {
                                let node = ProxyNode {
                                    id: id.clone(),
                                    address: address.clone(),
                                    status,
                                    latency: latency_ms.unwrap_or(0) as u32,
                                    error,
                                };
                                proxies.push(node.clone());
                                node
                            }
                        };

                        let _ = app_handle.emit("proxy_status_update", to_emit);
                    }
                    DhtEvent::NatStatus {
                        state,
                        confidence,
                        last_error,
                        summary,
                    } => {
                        let payload = serde_json::json!({
                            "state": state,
                            "confidence": confidence,
                            "lastError": last_error,
                            "summary": summary,
                        });
                        let _ = app_handle.emit("nat_status_update", payload);
                    }
                    DhtEvent::EchoReceived { from, utf8, bytes } => {
                        // Sending inbox event to frontend
                        let payload =
                            serde_json::json!({ "from": from, "text": utf8, "bytes": bytes });
                        let _ = app_handle.emit("proxy_echo_rx", payload);
                    }
                    DhtEvent::PeerRtt { peer, rtt_ms } => {
                        // NOTE: if from dht.rs only sends rtt for known proxies, then this is fine.
                        // If it can send rtt for any peer, we need to first check if it's generated from ProxyStatus
                        let mut proxies = proxies_arc.lock().await;
                        if let Some(p) = proxies.iter_mut().find(|p| p.id == peer) {
                            p.latency = rtt_ms as u32;
                            let _ = app_handle.emit("proxy_status_update", p.clone());
                        }
                    }
                    DhtEvent::DownloadedFile(metadata) => {
                        let payload = serde_json::json!(metadata);
                        let _ = app_handle.emit("file_content", payload);
                    }
                    DhtEvent::PublishedFile(metadata) => {
                        let payload = serde_json::json!(metadata);
                        let _ = app_handle.emit("published_file", payload);
                    }
                    DhtEvent::FileDiscovered(metadata) => {
                        let payload = serde_json::json!(metadata);
                        let _ = app_handle.emit("found_file", payload);
                    }
                    DhtEvent::ReputationEvent {
                        peer_id,
                        event_type,
                        impact,
                        data,
                    } => {
                        // Update relay reputation statistics
                        let mut stats = relay_reputation_arc.lock().await;
                        let entry = stats.entry(peer_id.clone()).or_insert(RelayNodeStats {
                            peer_id: peer_id.clone(),
                            alias: None,
                            reputation_score: 0.0,
                            reservations_accepted: 0,
                            circuits_established: 0,
                            circuits_successful: 0,
                            total_events: 0,
                            last_seen: 0,
                        });

                        // Update statistics based on event type
                        entry.reputation_score += impact;
                        entry.total_events += 1;
                        entry.last_seen = data.get("timestamp")
                            .and_then(|v| v.as_u64())
                            .unwrap_or_else(|| {
                                std::time::SystemTime::now()
                                    .duration_since(std::time::UNIX_EPOCH)
                                    .unwrap()
                                    .as_secs()
                            });

                        match event_type.as_str() {
                            "RelayReservationAccepted" => entry.reservations_accepted += 1,
                            "RelayCircuitEstablished" => entry.circuits_established += 1,
                            "RelayCircuitSuccessful" => entry.circuits_successful += 1,
                            _ => {}
                        }

                        // Emit event to frontend
                        let payload = serde_json::json!({
                            "peerId": peer_id,
                            "eventType": event_type,
                            "impact": impact,
                            "data": data,
                        });
                        let _ = app_handle.emit("relay_reputation_event", payload);
                    }
                    _ => {}
                }
            }
        }
    });

    {
        let mut dht_guard = state.dht.lock().await;
        *dht_guard = Some(dht_arc);
    }

    Ok(peer_id)
}

#[tauri::command]
async fn stop_dht_node(app: tauri::AppHandle, state: State<'_, AppState>) -> Result<(), String> {
    let dht = {
        let mut dht_guard = state.dht.lock().await;
        dht_guard.take()
    };

    if let Some(dht) = dht {
        (*dht)
            .shutdown()
            .await
            .map_err(|e| format!("Failed to stop DHT: {}", e))?;
    }

    // Proxy reset
    {
        let mut proxies = state.proxies.lock().await;
        proxies.clear();
    }
    let _ = app.emit("proxy_reset", ());

    Ok(())
}

#[tauri::command]
async fn stop_publishing_file(state: State<'_, AppState>, file_hash: String) -> Result<(), String> {
    let dht = {
        let dht_guard = state.dht.lock().await;
        dht_guard.as_ref().cloned()
    };
    if let Some(dht) = dht {
        dht.stop_publishing_file(file_hash).await
    } else {
        Err("DHT node is not running".to_string())
    }
}

#[tauri::command]
async fn connect_to_peer(state: State<'_, AppState>, peer_address: String) -> Result<(), String> {
    let dht = {
        let dht_guard = state.dht.lock().await;
        dht_guard.as_ref().cloned()
    };

    if let Some(dht) = dht {
        dht.connect_peer(peer_address).await
    } else {
        Err("DHT node is not running".to_string())
    }
}

#[tauri::command]
async fn get_dht_peer_count(state: State<'_, AppState>) -> Result<usize, String> {
    let dht = {
        let dht_guard = state.dht.lock().await;
        dht_guard.as_ref().cloned()
    };

    if let Some(dht) = dht {
        Ok(dht.get_peer_count().await)
    } else {
        Ok(0) // Return 0 if DHT is not running
    }
}

#[tauri::command]
async fn get_dht_peer_id(state: State<'_, AppState>) -> Result<Option<String>, String> {
    let dht = {
        let dht_guard = state.dht.lock().await;
        dht_guard.as_ref().cloned()
    };

    if let Some(dht) = dht {
        Ok(Some(dht.get_peer_id().await))
    } else {
        Ok(None) // Return None if DHT is not running
    }
}

#[tauri::command]
async fn get_dht_connected_peers(state: State<'_, AppState>) -> Result<Vec<String>, String> {
    let dht = {
        let dht_guard = state.dht.lock().await;
        dht_guard.as_ref().cloned()
    };

    if let Some(dht) = dht {
        // Get connected peers from DHT
        let connected_peers = dht.get_connected_peers().await;
        Ok(connected_peers)
    } else {
        Ok(Vec::new()) // Return empty vector if DHT is not running
    }
}

#[tauri::command]
async fn create_auth_session(
    state: State<'_, AppState>,
    session_id: String,
    hmac_key: Vec<u8>,
) -> Result<(), String> {
    let mut auth_service = state.stream_auth.lock().await;
    auth_service.create_session(session_id, hmac_key)
}

#[tauri::command]
async fn verify_stream_auth(
    state: State<'_, AppState>,
    session_id: String,
    auth_message: AuthMessage,
) -> Result<bool, String> {
    let mut auth_service = state.stream_auth.lock().await;
    auth_service.verify_data(&session_id, &auth_message)
}

#[tauri::command]
async fn generate_hmac_key() -> Vec<u8> {
    StreamAuthService::generate_hmac_key()
}

#[tauri::command]
async fn cleanup_auth_sessions(state: State<'_, AppState>) -> Result<(), String> {
    let mut auth_service = state.stream_auth.lock().await;
    auth_service.cleanup_expired_sessions();
    auth_service.cleanup_expired_exchanges();
    Ok(())
}

#[tauri::command]
async fn initiate_hmac_key_exchange(
    state: State<'_, AppState>,
    initiator_peer_id: String,
    target_peer_id: String,
    session_id: String,
) -> Result<HmacKeyExchangeRequest, String> {
    let mut auth_service = state.stream_auth.lock().await;
    auth_service.initiate_key_exchange(initiator_peer_id, target_peer_id, session_id)
}

#[tauri::command]
async fn respond_to_hmac_key_exchange(
    state: State<'_, AppState>,
    request: HmacKeyExchangeRequest,
    responder_peer_id: String,
) -> Result<HmacKeyExchangeResponse, String> {
    let mut auth_service = state.stream_auth.lock().await;
    auth_service.respond_to_key_exchange(request, responder_peer_id)
}

#[tauri::command]
async fn confirm_hmac_key_exchange(
    state: State<'_, AppState>,
    response: HmacKeyExchangeResponse,
    initiator_peer_id: String,
) -> Result<HmacKeyExchangeConfirmation, String> {
    let mut auth_service = state.stream_auth.lock().await;
    auth_service.confirm_key_exchange(response, initiator_peer_id)
}

#[tauri::command]
async fn finalize_hmac_key_exchange(
    state: State<'_, AppState>,
    confirmation: HmacKeyExchangeConfirmation,
    responder_peer_id: String,
) -> Result<(), String> {
    let mut auth_service = state.stream_auth.lock().await;
    auth_service.finalize_key_exchange(confirmation, responder_peer_id)
}

#[tauri::command]
async fn get_hmac_exchange_status(
    state: State<'_, AppState>,
    exchange_id: String,
) -> Result<Option<String>, String> {
    let auth_service = state.stream_auth.lock().await;
    Ok(auth_service
        .get_exchange_status(&exchange_id)
        .map(|s| format!("{:?}", s)))
}

#[tauri::command]
async fn get_active_hmac_exchanges(state: State<'_, AppState>) -> Result<Vec<String>, String> {
    let auth_service = state.stream_auth.lock().await;
    Ok(auth_service.get_active_exchanges())
}

#[tauri::command]
async fn send_dht_message(
    state: State<'_, AppState>,
    peer_id: String,
    message: serde_json::Value,
) -> Result<(), String> {
    let dht = {
        let dht_guard = state.dht.lock().await;
        dht_guard.as_ref().cloned()
    };

    if let Some(dht) = dht {
        // Send message through DHT to target peer
        dht.send_message_to_peer(&peer_id, message)
            .await
            .map_err(|e| format!("Failed to send DHT message: {}", e))
    } else {
        Err("DHT not available".to_string())
    }
}

#[tauri::command]
async fn get_dht_health(state: State<'_, AppState>) -> Result<Option<DhtMetricsSnapshot>, String> {
    let dht = {
        let dht_guard = state.dht.lock().await;
        dht_guard.as_ref().cloned()
    };

    if let Some(dht) = dht {
        Ok(Some(dht.metrics_snapshot().await))
    } else {
        Ok(None)
    }
}

#[tauri::command]
async fn get_dht_events(state: State<'_, AppState>) -> Result<Vec<String>, String> {
    let dht = {
        let dht_guard = state.dht.lock().await;
        dht_guard.as_ref().cloned()
    };

    if let Some(dht) = dht {
        let events = dht.drain_events(100).await;
        // Convert events to concise human-readable strings for the UI
        let mapped: Vec<String> = events
            .into_iter()
            .map(|e| match e {
                // DhtEvent::PeerDiscovered(p) => format!("peer_discovered:{}", p),
                // DhtEvent::PeerConnected(p) => format!("peer_connected:{}", p),
                // DhtEvent::PeerDisconnected(p) => format!("peer_disconnected:{}", p),
                DhtEvent::PeerDiscovered { peer_id, addresses } => {
                    let joined = if addresses.is_empty() {
                        "-".to_string()
                    } else {
                        addresses.join("|")
                    };
                    format!("peer_discovered:{}:{}", peer_id, joined)
                }
                DhtEvent::PeerConnected { peer_id, address } => {
                    format!("peer_connected:{}:{}", peer_id, address.unwrap_or_default())
                }
                DhtEvent::PeerDisconnected { peer_id } => {
                    format!("peer_disconnected:{}", peer_id)
                }
                DhtEvent::FileDiscovered(meta) => {
                    // Serialize the full metadata object to JSON for the frontend
                    let payload = serde_json::to_string(&meta).unwrap_or_else(|_| "{}".to_string());
                    format!("file_discovered:{}", payload)
                }
                DhtEvent::PublishedFile(meta) => format!(
                    "file_published:{}:{}:{}", // Use merkle_root as the primary identifier
                    meta.merkle_root, meta.file_name, meta.file_size
                ),
                DhtEvent::DownloadedFile(file_metadata) => {
                    format!("Downloaded File {}", file_metadata.file_name)
                }
                DhtEvent::FileNotFound(hash) => format!("file_not_found:{}", hash),
                DhtEvent::Error(err) => format!("error:{}", err),
                DhtEvent::Info(msg) => format!("info:{}", msg),
                DhtEvent::Warning(msg) => format!("warning:{}", msg),
                DhtEvent::ProxyStatus {
                    id,
                    address,
                    status,
                    latency_ms,
                    error,
                } => {
                    let lat = latency_ms
                        .map(|ms| format!("{ms}"))
                        .unwrap_or_else(|| "-".into());
                    let err = error.unwrap_or_default();
                    format!(
                        "proxy_status:{id}:{address}:{status}:{lat}{}",
                        if err.is_empty() {
                            "".into()
                        } else {
                            format!(":{err}")
                        }
                    )
                }
                DhtEvent::NatStatus {
                    state,
                    confidence,
                    last_error,
                    summary,
                } => match serde_json::to_string(&serde_json::json!({
                    "state": state,
                    "confidence": confidence,
                    "lastError": last_error,
                    "summary": summary,
                })) {
                    Ok(json) => format!("nat_status:{json}"),
                    Err(_) => "nat_status:{}".to_string(),
                },
                DhtEvent::PeerRtt { peer, rtt_ms } => format!("peer_rtt:{peer}:{rtt_ms}"),
                DhtEvent::EchoReceived { from, utf8, bytes } => format!(
                    "echo_received:{}:{}:{}",
                    from,
                    utf8.unwrap_or_default(),
                    bytes
                ),
                DhtEvent::BitswapDataReceived { query_id, data } => {
                    format!("bitswap_data_received:{}:{}", query_id, data.len())
                }
                DhtEvent::BitswapError { query_id, error } => {
                    format!("bitswap_error:{}:{}", query_id, error)
                }
                DhtEvent::FileDownloaded { file_hash } => {
                    format!("file_downloaded:{}", file_hash)
                }
                DhtEvent::ReputationEvent {
                    peer_id,
                    event_type,
                    impact,
                    data,
                } => {
                    let json = serde_json::to_string(&serde_json::json!({
                        "peer_id": peer_id,
                        "event_type": event_type,
                        "impact": impact,
                        "data": data,
                    }))
                    .unwrap_or_else(|_| "{}".to_string());
                    format!("reputation_event:{}", json)
                }
            })
            .collect();
        Ok(mapped)
    } else {
        Ok(vec![])
    }
}

#[derive(Debug, Clone)]
enum TemperatureMethod {
    Sysinfo,
    #[cfg(target_os = "windows")]
    WindowsWmi,
    #[cfg(target_os = "linux")]
    LinuxSensors,
    #[cfg(target_os = "linux")]
    LinuxThermalZone(String),
    #[cfg(target_os = "linux")]
    LinuxHwmon(String),
}

#[tauri::command]
async fn get_cpu_temperature() -> Option<f32> {
    tokio::task::spawn_blocking(move || {
        use std::sync::OnceLock;
        use std::time::Instant;
        use sysinfo::MINIMUM_CPU_UPDATE_INTERVAL;
        use tracing::info;

        static LAST_UPDATE: OnceLock<std::sync::Mutex<Option<Instant>>> = OnceLock::new();
        static WORKING_METHOD: OnceLock<std::sync::Mutex<Option<TemperatureMethod>>> = OnceLock::new();
        static TEMP_HISTORY: OnceLock<std::sync::Mutex<Vec<(Instant, f32)>>> = OnceLock::new();

        let last_update_mutex = LAST_UPDATE.get_or_init(|| std::sync::Mutex::new(None));
        let working_method_mutex = WORKING_METHOD.get_or_init(|| std::sync::Mutex::new(None));
        let temp_history_mutex = TEMP_HISTORY.get_or_init(|| std::sync::Mutex::new(Vec::new()));

        {
            let mut last_update = last_update_mutex.lock().unwrap();
            if let Some(last) = *last_update {
                if last.elapsed() < MINIMUM_CPU_UPDATE_INTERVAL {
                    return None;
                }
            }
            *last_update = Some(Instant::now());
        }

        // Helper function to add temperature to history and return smoothed value
        let smooth_temperature = |raw_temp: f32| -> f32 {
            let now = Instant::now();
            let mut history = temp_history_mutex.lock().unwrap();

            // Add current reading
            history.push((now, raw_temp));

            // Keep only last 5 readings within 30 seconds
            history.retain(|(time, _)| now.duration_since(*time).as_secs() < 30);
            if history.len() > 5 {
                let excess = history.len() - 5;
                history.drain(0..excess);
            }

            // Return smoothed temperature (weighted average, recent readings have more weight)
            if history.len() == 1 {
                raw_temp
            } else {
                let total_weight: f32 = (1..=history.len()).map(|i| i as f32).sum();
                let weighted_sum: f32 = history.iter().enumerate()
                    .map(|(i, (_, temp))| temp * (i + 1) as f32)
                    .sum();
                weighted_sum / total_weight
            }
        };

        // Try cached working method first
        {
            let working_method = working_method_mutex.lock().unwrap();
            if let Some(ref method) = *working_method {
                if let Some(temp) = try_temperature_method(method) {
                    return Some(smooth_temperature(temp));
                }
                // Method stopped working, clear cache
                drop(working_method);
                let mut working_method = working_method_mutex.lock().unwrap();
                *working_method = None;
            }
        }

        // Try all methods to find one that works and cache it
        let methods_to_try = vec![
            TemperatureMethod::Sysinfo,
            #[cfg(target_os = "windows")]
            TemperatureMethod::WindowsWmi,
            #[cfg(target_os = "linux")]
            TemperatureMethod::LinuxSensors,
        ];

        for method in methods_to_try {
            if let Some(temp) = try_temperature_method(&method) {
                // Cache the working method
                let mut working_method = working_method_mutex.lock().unwrap();
                *working_method = Some(method.clone());
                return Some(smooth_temperature(temp));
            }
        }

        // Try more Linux methods if the basic ones failed
        #[cfg(target_os = "linux")]
        {
            if let Some((temp, method)) = get_linux_temperature_advanced() {
                let mut working_method = working_method_mutex.lock().unwrap();
                *working_method = Some(method);
                return Some(smooth_temperature(temp));
            }
        }

        // Final fallback: return None when sensors are unavailable
        // Only log the info message once to avoid spamming logs
        static SENSOR_WARNING_LOGGED: OnceLock<()> = OnceLock::new();

        SENSOR_WARNING_LOGGED.get_or_init(|| {
            info!("Hardware temperature sensors not accessible on this system. Temperature monitoring disabled.");
        });

        None
    })
    .await // 2. Await the result of the blocking task
    .unwrap_or(None)
}

fn try_temperature_method(method: &TemperatureMethod) -> Option<f32> {
    match method {
        TemperatureMethod::Sysinfo => {
            let mut sys = System::new_all();
            sys.refresh_cpu_all();
            let components = Components::new_with_refreshed_list();

            let mut core_count = 0;
            let sum: f32 = components
                .iter()
                .filter(|c| {
                    let label = c.label().to_lowercase();
                    label.contains("cpu")
                        || label.contains("package")
                        || label.contains("tdie")
                        || label.contains("core")
                        || label.contains("thermal")
                })
                .map(|c| {
                    core_count += 1;
                    c.temperature()
                })
                .sum();

            if core_count > 0 {
                let avg_temp = sum / core_count as f32;
                if avg_temp > 0.0 && avg_temp < 150.0 {
                    return Some(avg_temp);
                }
            }
            None
        }
        #[cfg(target_os = "windows")]
        TemperatureMethod::WindowsWmi => get_windows_temperature(),
        #[cfg(target_os = "linux")]
        TemperatureMethod::LinuxSensors => get_linux_sensors_temperature(),
        #[cfg(target_os = "linux")]
        TemperatureMethod::LinuxThermalZone(path) => {
            if let Ok(temp_str) = std::fs::read_to_string(path) {
                if let Ok(temp_millidegrees) = temp_str.trim().parse::<i32>() {
                    let temp_celsius = temp_millidegrees as f32 / 1000.0;
                    if temp_celsius > 0.0 && temp_celsius < 150.0 {
                        return Some(temp_celsius);
                    }
                }
            }
            None
        }
        #[cfg(target_os = "linux")]
        TemperatureMethod::LinuxHwmon(path) => {
            if let Ok(temp_str) = std::fs::read_to_string(path) {
                if let Ok(temp_millidegrees) = temp_str.trim().parse::<i32>() {
                    let temp_celsius = temp_millidegrees as f32 / 1000.0;
                    if temp_celsius > 0.0 && temp_celsius < 150.0 {
                        return Some(temp_celsius);
                    }
                }
            }
            None
        }
    }
}

#[cfg(target_os = "linux")]
fn get_linux_sensors_temperature() -> Option<f32> {
    // Try sensors command (most reliable and matches user expectations)
    if let Ok(output) = std::process::Command::new("sensors")
        .arg("-u") // Raw output
        .output()
    {
        if let Ok(output_str) = String::from_utf8(output.stdout) {
            let lines: Vec<&str> = output_str.lines().collect();
            let mut i = 0;

            while i < lines.len() {
                let line = lines[i].trim();

                // Look for CPU package temperature section
                if line.contains("Package id 0:") {
                    // Look for temp1_input in the following lines
                    for j in (i + 1)..(i + 10).min(lines.len()) {
                        let temp_line = lines[j].trim();
                        if temp_line.starts_with("temp1_input:") {
                            if let Some(temp_str) = temp_line.split(':').nth(1) {
                                if let Ok(temp) = temp_str.trim().parse::<f32>() {
                                    if temp > 0.0 && temp < 150.0 {
                                        return Some(temp);
                                    }
                                }
                            }
                            break;
                        }
                    }
                }
                // Look for first core temperature as fallback
                else if line.contains("Core 0:") {
                    // Look for temp2_input (Core 0 uses temp2_input)
                    for j in (i + 1)..(i + 10).min(lines.len()) {
                        let temp_line = lines[j].trim();
                        if temp_line.starts_with("temp2_input:") {
                            if let Some(temp_str) = temp_line.split(':').nth(1) {
                                if let Ok(temp) = temp_str.trim().parse::<f32>() {
                                    if temp > 0.0 && temp < 150.0 {
                                        return Some(temp);
                                    }
                                }
                            }
                            break;
                        }
                    }
                }
                i += 1;
            }
        }
    }

    None
}

#[cfg(target_os = "linux")]
fn get_linux_temperature_advanced() -> Option<(f32, TemperatureMethod)> {
    use std::fs;

    // Method 1: Try thermal zones (prioritize x86_pkg_temp)
    // Look for CPU thermal zones in /sys/class/thermal/
    // Prioritize x86_pkg_temp as it's usually the most accurate for CPU package temperature
    for i in 0..20 {
        let type_path = format!("/sys/class/thermal/thermal_zone{}/type", i);
        if let Ok(zone_type) = fs::read_to_string(&type_path) {
            let zone_type = zone_type.trim().to_lowercase();
            if zone_type == "x86_pkg_temp" {
                let thermal_path = format!("/sys/class/thermal/thermal_zone{}/temp", i);
                if let Ok(temp_str) = fs::read_to_string(&thermal_path) {
                    if let Ok(temp_millidegrees) = temp_str.trim().parse::<i32>() {
                        let temp_celsius = temp_millidegrees as f32 / 1000.0;
                        if temp_celsius > 0.0 && temp_celsius < 150.0 {
                            return Some((
                                temp_celsius,
                                TemperatureMethod::LinuxThermalZone(thermal_path),
                            ));
                        }
                    }
                }
            }
        }
    }

    // Fallback to other CPU thermal zones
    for i in 0..20 {
        let type_path = format!("/sys/class/thermal/thermal_zone{}/type", i);
        if let Ok(zone_type) = fs::read_to_string(&type_path) {
            let zone_type = zone_type.trim().to_lowercase();
            if zone_type.contains("cpu")
                || zone_type.contains("coretemp")
                || zone_type.contains("k10temp")
            {
                let thermal_path = format!("/sys/class/thermal/thermal_zone{}/temp", i);
                if let Ok(temp_str) = fs::read_to_string(&thermal_path) {
                    if let Ok(temp_millidegrees) = temp_str.trim().parse::<i32>() {
                        let temp_celsius = temp_millidegrees as f32 / 1000.0;
                        if temp_celsius > 0.0 && temp_celsius < 150.0 {
                            return Some((
                                temp_celsius,
                                TemperatureMethod::LinuxThermalZone(thermal_path),
                            ));
                        }
                    }
                }
            }
        }
    }

    // Method 2: Try hwmon (hardware monitoring) interfaces
    // Look for CPU temperature sensors in /sys/class/hwmon/
    for i in 0..10 {
        let hwmon_dir = format!("/sys/class/hwmon/hwmon{}", i);

        // Check if this hwmon device is for CPU temperature
        let name_path = format!("{}/name", hwmon_dir);
        if let Ok(name) = fs::read_to_string(&name_path) {
            let name = name.trim().to_lowercase();
            if name.contains("coretemp")
                || name.contains("k10temp")
                || name.contains("cpu")
                || name.contains("acpi")
            {
                // Try different temperature input files
                for temp_input in 1..=8 {
                    let temp_path = format!("{}/temp{}_input", hwmon_dir, temp_input);
                    if let Ok(temp_str) = fs::read_to_string(&temp_path) {
                        if let Ok(temp_millidegrees) = temp_str.trim().parse::<i32>() {
                            let temp_celsius = temp_millidegrees as f32 / 1000.0;
                            if temp_celsius > 0.0 && temp_celsius < 150.0 {
                                return Some((
                                    temp_celsius,
                                    TemperatureMethod::LinuxHwmon(temp_path),
                                ));
                            }
                        }
                    }
                }
            }
        }
    }

    // Method 3: Try reading from specific CPU temperature files using glob patterns
    let cpu_temp_paths = [
        "/sys/devices/platform/coretemp.0/hwmon/hwmon*/temp1_input",
        "/sys/devices/platform/coretemp.0/temp1_input",
        "/sys/bus/platform/devices/coretemp.0/hwmon/hwmon*/temp*_input",
        "/sys/devices/pci0000:00/0000:00:18.3/hwmon/hwmon*/temp1_input", // AMD
    ];

    for pattern in &cpu_temp_paths {
        if let Ok(paths) = glob::glob(pattern) {
            for path_result in paths {
                if let Ok(path) = path_result {
                    if let Ok(temp_str) = fs::read_to_string(&path) {
                        if let Ok(temp_millidegrees) = temp_str.trim().parse::<i32>() {
                            let temp_celsius = temp_millidegrees as f32 / 1000.0;
                            if temp_celsius > 0.0 && temp_celsius < 150.0 {
                                let path_str = path.to_string_lossy().to_string();
                                return Some((
                                    temp_celsius,
                                    TemperatureMethod::LinuxHwmon(path_str),
                                ));
                            }
                        }
                    }
                }
            }
        }
    }

    None
}

#[cfg(target_os = "windows")]
fn get_windows_temperature() -> Option<f32> {
    use std::sync::OnceLock;

    static LAST_LOG_STATE: OnceLock<std::sync::Mutex<bool>> = OnceLock::new();

    // Try multiple WMI methods for better compatibility

    // Method 1: Try HighPrecisionTemperature (newer Windows versions)
    if let Ok(output) = Command::new("powershell")
        .args([
            "-Command",
            "try { Get-WmiObject -Query \"SELECT HighPrecisionTemperature FROM Win32_PerfRawData_Counters_ThermalZoneInformation\" -ErrorAction Stop | Select-Object -First 1 -ExpandProperty HighPrecisionTemperature } catch { $null }"
        ])
        .output()
    {
        if let Ok(output_str) = String::from_utf8(output.stdout) {
            let trimmed = output_str.trim();
            if !trimmed.is_empty() && trimmed != "null" {
                if let Ok(temp_tenths_kelvin) = trimmed.parse::<f32>() {
                    let temp_celsius = (temp_tenths_kelvin / 10.0) - 273.15;
                    if temp_celsius > 0.0 && temp_celsius < 150.0 {
                        // Log success only once
                        let log_state = LAST_LOG_STATE.get_or_init(|| std::sync::Mutex::new(false));
                        let mut logged = log_state.lock().unwrap();
                        if !*logged {
                            info!("✅ Temperature sensor detected via WMI HighPrecision: {:.1}°C", temp_celsius);
                            *logged = true;
                        }
                        return Some(temp_celsius);
                    }
                }
            }
        }
    }

    // Method 2: Try CurrentTemperature (older Windows versions)
    if let Ok(output) = Command::new("powershell")
        .args([
            "-Command",
            "try { Get-WmiObject -Query \"SELECT CurrentTemperature FROM Win32_TemperatureProbe\" -ErrorAction Stop | Select-Object -First 1 -ExpandProperty CurrentTemperature } catch { $null }"
        ])
        .output()
    {
        if let Ok(output_str) = String::from_utf8(output.stdout) {
            let trimmed = output_str.trim();
            if !trimmed.is_empty() && trimmed != "null" {
                if let Ok(temp_tenths_kelvin) = trimmed.parse::<f32>() {
                    let temp_celsius = (temp_tenths_kelvin / 10.0) - 273.15;
                    if temp_celsius > 0.0 && temp_celsius < 150.0 {
                        let log_state = LAST_LOG_STATE.get_or_init(|| std::sync::Mutex::new(false));
                        let mut logged = log_state.lock().unwrap();
                        if !*logged {
                            info!("✅ Temperature sensor detected via WMI CurrentTemperature: {:.1}°C", temp_celsius);
                            *logged = true;
                        }
                        return Some(temp_celsius);
                    }
                }
            }
        }
    }

    // Method 3: Try MSAcpi_ThermalZoneTemperature (alternative approach)
    if let Ok(output) = Command::new("powershell")
        .args([
            "-Command",
            "try { Get-WmiObject -Namespace \"root\\wmi\" -Query \"SELECT CurrentTemperature FROM MSAcpi_ThermalZoneTemperature\" -ErrorAction Stop | Select-Object -First 1 -ExpandProperty CurrentTemperature } catch { $null }"
        ])
        .output()
    {
        if let Ok(output_str) = String::from_utf8(output.stdout) {
            let trimmed = output_str.trim();
            if !trimmed.is_empty() && trimmed != "null" {
                if let Ok(temp_tenths_kelvin) = trimmed.parse::<f32>() {
                    let temp_celsius = (temp_tenths_kelvin / 10.0) - 273.15;
                    if temp_celsius > 0.0 && temp_celsius < 150.0 {
                        let log_state = LAST_LOG_STATE.get_or_init(|| std::sync::Mutex::new(false));
                        let mut logged = log_state.lock().unwrap();
                        if !*logged {
                            info!("✅ Temperature sensor detected via MSAcpi: {:.1}°C", temp_celsius);
                            *logged = true;
                        }
                        return Some(temp_celsius);
                    }
                }
            }
        }
    }

    // Log only once when no sensor is found
    let log_state = LAST_LOG_STATE.get_or_init(|| std::sync::Mutex::new(false));
    let mut logged = log_state.lock().unwrap();
    if !*logged {
        info!("⚠️ No WMI temperature sensors detected. Temperature monitoring disabled.");
        *logged = true;
    }

    None
}

#[tauri::command]
fn detect_locale() -> String {
    sys_locale::get_locale().unwrap_or_else(|| "en-US".into())
}

#[tauri::command]
async fn start_file_transfer_service(
    app: tauri::AppHandle,
    state: State<'_, AppState>,
) -> Result<(), String> {
    {
        let ft_guard = state.file_transfer.lock().await;
        if ft_guard.is_some() {
            return Err("File transfer service is already running".to_string());
        }
    }

    let file_transfer_service = FileTransferService::new_with_encryption(true)
        .await
        .map_err(|e| format!("Failed to start file transfer service: {}", e))?;

    let ft_arc = Arc::new(file_transfer_service);
    {
        let mut ft_guard = state.file_transfer.lock().await;
        *ft_guard = Some(ft_arc.clone());
    }

    // Initialize WebRTC service with file transfer service
    let webrtc_service = WebRTCService::new(app.app_handle().clone(), ft_arc.clone(), state.keystore.clone())
        .await
        .map_err(|e| format!("Failed to start WebRTC service: {}", e))?;

    let webrtc_arc = Arc::new(webrtc_service);
    {
        let mut webrtc_guard = state.webrtc.lock().await;
        *webrtc_guard = Some(webrtc_arc.clone());
    }

    // Initialize multi-source download service
    let dht_arc = {
        let dht_guard = state.dht.lock().await;
        dht_guard.as_ref().cloned()
    };

    if let Some(dht_service) = dht_arc {
        let multi_source_service = MultiSourceDownloadService::new(dht_service, webrtc_arc.clone());
        let multi_source_arc = Arc::new(multi_source_service);

        {
            let mut multi_source_guard = state.multi_source_download.lock().await;
            *multi_source_guard = Some(multi_source_arc.clone());
        }

        // Start multi-source download service
        {
            let mut pump_guard = state.multi_source_pump.lock().await;
            if pump_guard.is_none() {
                let app_handle = app.clone();
                let ms_clone = multi_source_arc.clone();
                let handle = tokio::spawn(async move {
                    pump_multi_source_events(app_handle, ms_clone).await;
                });
                *pump_guard = Some(handle);
            }
        }

        // Start the service background task
        let ms_clone = multi_source_arc.clone();
        tokio::spawn(async move {
            ms_clone.run().await;
        });
    }

    {
        let mut pump_guard = state.file_transfer_pump.lock().await;
        if pump_guard.is_none() {
            let app_handle = app.clone();
            let ft_clone = ft_arc.clone();
            let handle = tokio::spawn(async move {
                pump_file_transfer_events(app_handle, ft_clone).await;
            });
            *pump_guard = Some(handle);
        }
    }

    Ok(())
}

#[tauri::command]
async fn upload_file_to_network(
    state: State<'_, AppState>,
    file_path: String,
) -> Result<(), String> {
    // Get the active account address
    let account = get_active_account(&state).await?;

    // Get the private key from state
    let private_key = {
        let key_guard = state.active_account_private_key.lock().await;
        key_guard
            .clone()
            .ok_or("No private key available. Please log in again.")?
    };

    let ft = {
        let ft_guard = state.file_transfer.lock().await;
        ft_guard.as_ref().cloned()
    };

    if let Some(ft) = ft {
        // Upload the file
        let file_name = file_path.split('/').last().unwrap_or(&file_path);

        ft.upload_file_with_account(
            file_path.clone(),
            file_name.to_string(),
            Some(account),
            Some(private_key),
        )
        .await
        .map_err(|e| format!("Failed to upload file: {}", e))?;

        // Get the file hash by reading the file and calculating it
        let file_data = tokio::fs::read(&file_path)
            .await
            .map_err(|e| format!("Failed to read file: {}", e))?;
        let file_hash = file_transfer::FileTransferService::calculate_file_hash(&file_data);

        // Also publish to DHT if it's running
        let dht = {
            let dht_guard = state.dht.lock().await;
            dht_guard.as_ref().cloned()
        };

        if let Some(dht) = dht {
            let metadata = FileMetadata {
                merkle_root: file_hash.clone(),
                is_root: true,
                file_name: file_name.to_string(),
                file_size: file_data.len() as u64,
                file_data: file_data.clone(),
                seeders: vec![],
                created_at: std::time::SystemTime::now()
                    .duration_since(std::time::UNIX_EPOCH)
                    .unwrap()
                    .as_secs(),
                mime_type: None,
                is_encrypted: false,
                encryption_method: None,
                key_fingerprint: None,
                parent_hash: None,
                version: Some(1),
                cids: None,
                encrypted_key_bundle: None,
                ..Default::default()
            };

            match dht.publish_file(metadata.clone()).await {
                Ok(_) => info!("Published file metadata to DHT: {}", file_hash),
                Err(e) => warn!("Failed to publish file metadata to DHT: {}", e),
            };

            Ok(())
        } else {
            Err("DHT Service not running.".to_string())
        }
    } else {
        Err("File transfer service is not running".to_string())
    }
}

#[tauri::command]
async fn download_blocks_from_network(
    state: State<'_, AppState>,
    file_metadata: FileMetadata,
    download_path: String,
) -> Result<(), String> {
    let dht = {
        let dht_guard = state.dht.lock().await;
        dht_guard.as_ref().cloned()
    };

    if let Some(dht) = dht {
        info!("calling dht download_file");
        dht.download_file(file_metadata, download_path).await
    } else {
        Err("DHT node is not running".to_string())
    }
}

#[tauri::command]
async fn download_file_from_network(
    state: State<'_, AppState>,
    file_hash: String,
    _output_path: String,
) -> Result<String, String> {
    let ft = {
        let ft_guard = state.file_transfer.lock().await;
        ft_guard.as_ref().cloned()
    };

    if let Some(_ft) = ft {
        info!("Starting P2P download for: {}", file_hash);

        // Search DHT for file metadata
        let dht = {
            let dht_guard = state.dht.lock().await;
            dht_guard.as_ref().cloned()
        };

        if let Some(dht_service) = dht {
            // Search for file metadata in DHT with 5 second timeout
            match dht_service
                .synchronous_search_metadata(file_hash.clone(), 5000)
                .await
            {
                Ok(Some(metadata)) => {
                    info!(
                        "Found file metadata in DHT: {} (size: {} bytes)",
                        metadata.file_name, metadata.file_size
                    );

                    // Implement peer discovery for file chunks
                    info!(
                        "Discovering peers for file: {} with {} known seeders",
                        metadata.file_name,
                        metadata.seeders.len()
                    );

                    if metadata.seeders.is_empty() {
                        return Err(format!(
                            "No seeders available for file: {} ({})",
                            metadata.file_name, metadata.merkle_root
                        ));
                    }

                    // Discover and verify available peers for this file
                    let available_peers = dht_service
                        .discover_peers_for_file(&metadata)
                        .await
                        .map_err(|e| format!("Peer discovery failed: {}", e))?;

                    if available_peers.is_empty() {
                        info!("File found but no seeders currently available");
                        // Return metadata as JSON instead of error so frontend can display file info
                        let metadata_json = serde_json::to_string(&metadata)
                            .map_err(|e| format!("Failed to serialize metadata: {}", e))?;
                        return Ok(metadata_json);
                    }

                    // Implement chunk requesting protocol with real WebRTC
                    // Create WebRTC offer for the first available peer
                    let webrtc = {
                        let webrtc_guard = state.webrtc.lock().await;
                        webrtc_guard.as_ref().cloned()
                    };

                    if let Some(webrtc_service) = webrtc {
                        // Select the best peer for download
                        let selected_peer = if available_peers.len() == 1 {
                            available_peers[0].clone()
                        } else {
                            // Use peer selection strategy to pick the best peer
                            let recommended = dht_service
                                .select_peers_with_strategy(
                                    &available_peers,
                                    1,
                                    crate::peer_selection::SelectionStrategy::FastestFirst,
                                    false,
                                )
                                .await;
                            recommended
                                .into_iter()
                                .next()
                                .unwrap_or_else(|| available_peers[0].clone())
                        };

                        info!("Selected peer {} for WebRTC download", selected_peer);

                        // Create WebRTC offer
                        match webrtc_service.create_offer(selected_peer.clone()).await {
                            Ok(offer) => {
                                info!("Created WebRTC offer for peer {}", selected_peer);

                                // Send WebRTC offer via DHT signaling
                                let offer_request = dht::WebRTCOfferRequest {
                                    offer_sdp: offer, // The Merkle root is now the primary file hash
                                    file_hash: metadata.merkle_root.clone(),
                                    requester_peer_id: dht_service.get_peer_id().await,
                                };

                                match dht_service
                                    .send_webrtc_offer(selected_peer.clone(), offer_request)
                                    .await
                                {
                                    Ok(answer_receiver) => {
                                        info!(
                                            "Sent WebRTC offer to peer {}, waiting for answer",
                                            selected_peer
                                        );

                                        // Wait for WebRTC answer with timeout
                                        match tokio::time::timeout(
                                            Duration::from_secs(30),
                                            answer_receiver,
                                        )
                                        .await
                                        {
                                            Ok(Ok(Ok(answer_response))) => {
                                                info!(
                                                    "Received WebRTC answer from peer {}",
                                                    selected_peer
                                                );

                                                // Establish WebRTC connection with the answer
                                                match webrtc_service
                                                    .establish_connection_with_answer(
                                                        selected_peer.clone(),
                                                        answer_response.answer_sdp,
                                                    )
                                                    .await
                                                {
                                                    Ok(_) => {
                                                        info!("WebRTC connection established with peer {}", selected_peer);

                                                        // Send file request over WebRTC data channel
                                                        let file_request = crate::webrtc_service::WebRTCFileRequest {
                                                            file_hash: metadata.merkle_root.clone(),
                                                            file_name: metadata.file_name.clone(),
                                                            file_size: metadata.file_size,
                                                            requester_peer_id: dht_service.get_peer_id().await,
                                                            recipient_public_key: None, // No encryption for basic downloads
                                                        };

                                                        match webrtc_service
                                                            .send_file_request(
                                                                selected_peer.clone(),
                                                                file_request,
                                                            )
                                                            .await
                                                        {
                                                            Ok(_) => {
                                                                info!("Sent file request for {} to peer {}", metadata.file_name, selected_peer);

                                                                // The peer will now start sending chunks automatically
                                                                // We don't need to request individual chunks - the WebRTC service handles this
                                                                Ok(format!(
                                                                    "WebRTC download initiated: {} ({} bytes) from peer {}",
                                                                    metadata.file_name, metadata.file_size, selected_peer
                                                                ))
                                                            }
                                                            Err(e) => {
                                                                warn!("Failed to send file request: {}", e);
                                                                Err(format!("Failed to send file request: {}", e))
                                                            }
                                                        }
                                                    }
                                                    Err(e) => {
                                                        warn!("Failed to establish WebRTC connection: {}", e);
                                                        Err(format!(
                                                            "WebRTC connection failed: {}",
                                                            e
                                                        ))
                                                    }
                                                }
                                            }
                                            Ok(Ok(Err(e))) => {
                                                warn!("WebRTC signaling failed: {}", e);
                                                Err(format!("WebRTC signaling failed: {}", e))
                                            }
                                            Ok(Err(_)) => {
                                                warn!("WebRTC answer receiver was canceled");
                                                Err("WebRTC answer receiver was canceled"
                                                    .to_string())
                                            }
                                            Err(_) => {
                                                warn!(
                                                    "WebRTC answer timeout from peer {}",
                                                    selected_peer
                                                );
                                                Err(format!(
                                                    "WebRTC answer timeout from peer {}",
                                                    selected_peer
                                                ))
                                            }
                                        }
                                    }
                                    Err(e) => {
                                        warn!("Failed to send WebRTC offer: {}", e);
                                        Err(format!("Failed to send WebRTC offer: {}", e))
                                    }
                                }
                            }
                            Err(e) => {
                                warn!("Failed to create WebRTC offer: {}", e);
                                Err(format!("WebRTC setup failed: {}", e))
                            }
                        }
                    } else {
                        Err("WebRTC service not available".to_string())
                    }
                }
                Ok(None) => {
                    return Err("DHT search timed out - file metadata not found".to_string());
                }
                Err(e) => {
                    warn!("DHT search failed: {}", e);

                    return Err(format!("DHT search failed: {}", e));
                }
            }
        } else {
            return Err("DHT service not available".to_string());
        }
    } else {
        Err("File transfer service is not running".to_string())
    }
}

#[tauri::command]
async fn show_in_folder(path: String) -> Result<(), String> {
    #[cfg(target_os = "windows")]
    {
        std::process::Command::new("explorer")
            .args(["/select,", &path])
            .spawn()
            .map_err(|e| format!("Failed to open folder: {}", e))?;
    }

    #[cfg(target_os = "macos")]
    {
        std::process::Command::new("open")
            .args(["-R", &path])
            .spawn()
            .map_err(|e| format!("Failed to open folder: {}", e))?;
    }

    #[cfg(target_os = "linux")]
    {
        std::process::Command::new("xdg-open")
            .arg(&path)
            .spawn()
            .map_err(|e| format!("Failed to open file manager: {}", e))?;
    }
    Ok(())
}

/// Save a file blob to a temporary file (for drag-and-drop uploads)
/// Returns the path to the temp file
#[tauri::command]
async fn save_temp_file_for_upload(
    file_name: String,
    file_data: Vec<u8>,
) -> Result<String, String> {
    let temp_dir = std::env::temp_dir().join("chiral_uploads");
    fs::create_dir_all(&temp_dir).map_err(|e| format!("Failed to create temp directory: {}", e))?;

    // Create unique temp file path
    let timestamp = SystemTime::now()
        .duration_since(UNIX_EPOCH)
        .unwrap()
        .as_nanos();
    let temp_file_path = temp_dir.join(format!("{}_{}", timestamp, file_name));

    // Write file data
    fs::write(&temp_file_path, file_data)
        .map_err(|e| format!("Failed to write temp file: {}", e))?;

    Ok(temp_file_path.to_string_lossy().to_string())
}

#[tauri::command]
async fn start_streaming_upload(
    file_name: String,
    file_size: u64,
    state: State<'_, AppState>,
) -> Result<String, String> {
    // Check for active account - require login for all uploads
    let account = get_active_account(&state).await?;

    let dht_opt = { state.dht.lock().await.as_ref().cloned() };
    if dht_opt.is_none() {
        return Err("DHT not running".into());
    }

    // Generate a unique upload session ID
    let upload_id = format!(
        "upload_{}",
        std::time::SystemTime::now()
            .duration_since(std::time::UNIX_EPOCH)
            .unwrap()
            .as_nanos()
    );

    // Store upload session in app state
    let mut upload_sessions = state.upload_sessions.lock().await;
    upload_sessions.insert(
        upload_id.clone(),
        StreamingUploadSession {
            file_name,
            file_size,
            received_chunks: 0,
            total_chunks: 0, // Will be set when we know chunk count
            hasher: sha2::Sha256::new(),
            created_at: std::time::SystemTime::now(),
            chunk_cids: Vec::new(),
            file_data: Vec::new(),
        },
    );

    Ok(upload_id)
}

#[tauri::command]
async fn upload_file_chunk(
    upload_id: String,
    chunk_data: Vec<u8>,
    _chunk_index: u32,
    is_last_chunk: bool,
    state: State<'_, AppState>,
) -> Result<Option<String>, String> {
    let mut upload_sessions = state.upload_sessions.lock().await;
    let session = upload_sessions
        .get_mut(&upload_id)
        .ok_or_else(|| format!("Upload session {} not found", upload_id))?;

    // Update hasher with chunk data and accumulate file data
    session.hasher.update(&chunk_data);
    session.file_data.extend_from_slice(&chunk_data);
    session.received_chunks += 1;

    // Store chunk directly in Bitswap (if DHT is available)
    if let Some(dht) = state.dht.lock().await.as_ref() {
        // Create a block from the chunk data
        use dht::split_into_blocks;
        let blocks = split_into_blocks(&chunk_data, dht.chunk_size());

        for block in blocks.iter() {
            let cid = match block.cid() {
                Ok(c) => c,
                Err(e) => {
                    error!("failed to get cid for chunk block: {}", e);
                    return Err(format!("failed to get cid for chunk block: {}", e));
                }
            };

            // Collect CID for root block creation
            session.chunk_cids.push(cid.to_string());

            // Store block in Bitswap via DHT command
            if let Err(e) = dht.store_block(cid.clone(), block.data().to_vec()).await {
                error!("failed to store chunk block {}: {}", cid, e);
                return Err(format!("failed to store chunk block {}: {}", cid, e));
            }
        }
    }

    if is_last_chunk {
        // Calculate Merkle root for integrity verification
        let hasher = std::mem::replace(&mut session.hasher, sha2::Sha256::new());
        let merkle_root = format!("{:x}", hasher.finalize());

        // Create root block containing the list of chunk CIDs
        let chunk_cids = std::mem::take(&mut session.chunk_cids);
        let root_block_data = match serde_json::to_vec(&chunk_cids) {
            Ok(data) => data,
            Err(e) => {
                return Err(format!("Failed to serialize chunk CIDs: {}", e));
            }
        };

        // Generate CID for the root block
        use dht::{Cid, Code, MultihashDigest, RAW_CODEC};
        let root_cid = Cid::new_v1(RAW_CODEC, Code::Sha2_256.digest(&root_block_data));

        // Store root block in Bitswap
        let dht_opt = { state.dht.lock().await.as_ref().cloned() };
        if let Some(dht) = &dht_opt {
            if let Err(e) = dht.store_block(root_cid.clone(), root_block_data).await {
                error!("failed to store root block: {}", e);
                return Err(format!("failed to store root block: {}", e));
            }
        } else {
            return Err("DHT not running".into());
        }

        // Create minimal metadata (without file_data to avoid DHT size limits)
        let created_at = std::time::SystemTime::now()
            .duration_since(std::time::UNIX_EPOCH)
            .unwrap()
            .as_secs();

        let metadata = dht::FileMetadata {
            merkle_root: merkle_root, // Store Merkle root for verification
            file_name: session.file_name.clone(),
            file_size: session.file_size,
            file_data: vec![], // Empty - data is stored in Bitswap blocks
            seeders: vec![],
            created_at,
            mime_type: None,
            is_encrypted: false,
            encryption_method: None,
            key_fingerprint: None,
            version: Some(1),
            cids: Some(vec![root_cid.clone()]), // The root CID for retrieval
<<<<<<< HEAD
            encrypted_key_bundle: None,
=======
            parent_hash: None,
>>>>>>> 1c9c71f0
            is_root: true,
            encrypted_key_bundle: None,
            ..Default::default()
        };

        // Store complete file data locally for seeding
        let complete_file_data = session.file_data.clone();
        let file_name_for_storage = session.file_name.clone();

        // Clean up session before storing file data
        let file_hash = root_cid.to_string();
        upload_sessions.remove(&upload_id);

        // Release the upload_sessions lock before the async operation
        drop(upload_sessions);

        // Store file data in FileTransferService
        let ft = {
            let ft_guard = state.file_transfer.lock().await;
            ft_guard.as_ref().cloned()
        };
        if let Some(ft) = ft {
            ft.store_file_data(file_hash.clone(), file_name_for_storage, complete_file_data)
                .await;
        }

        // Publish to DHT
        if let Some(dht) = dht_opt {
            dht.publish_file(metadata.clone()).await?;
        } else {
            return Err("DHT not running".into());
        }

        Ok(Some(file_hash))
    } else {
        Ok(None)
    }
}

#[tauri::command]
async fn cancel_streaming_upload(
    upload_id: String,
    state: State<'_, AppState>,
) -> Result<(), String> {
    let mut upload_sessions = state.upload_sessions.lock().await;
    upload_sessions.remove(&upload_id);
    Ok(())
}

#[tauri::command]
async fn write_file(path: String, contents: Vec<u8>) -> Result<(), String> {
    tokio::fs::write(&path, contents)
        .await
        .map_err(|e| format!("Failed to write file: {}", e))?;
    Ok(())
}

#[tauri::command]
async fn get_file_transfer_events(state: State<'_, AppState>) -> Result<Vec<String>, String> {
    let ft = {
        let ft_guard = state.file_transfer.lock().await;
        ft_guard.as_ref().cloned()
    };

    if let Some(ft) = ft {
        let events = ft.drain_events(100).await;
        let mapped: Vec<String> = events
            .into_iter()
            .map(|e| match e {
                FileTransferEvent::FileUploaded {
                    file_hash,
                    file_name,
                } => {
                    format!("file_uploaded:{}:{}", file_hash, file_name)
                }
                FileTransferEvent::FileDownloaded { file_path } => {
                    format!("file_downloaded:{}", file_path)
                }
                FileTransferEvent::FileNotFound { file_hash } => {
                    format!("file_not_found:{}", file_hash)
                }
                FileTransferEvent::Error { message } => {
                    format!("error:{}", message)
                }
                FileTransferEvent::DownloadAttempt(snapshot) => {
                    match serde_json::to_string(&snapshot) {
                        Ok(json) => format!("download_attempt:{}", json),
                        Err(_) => "download_attempt:{}".to_string(),
                    }
                }
            })
            .collect();
        Ok(mapped)
    } else {
        Ok(vec![])
    }
}

#[tauri::command]
async fn get_download_metrics(
    state: State<'_, AppState>,
) -> Result<DownloadMetricsSnapshot, String> {
    let ft = {
        let ft_guard = state.file_transfer.lock().await;
        ft_guard.as_ref().cloned()
    };

    if let Some(ft) = ft {
        Ok(ft.download_metrics_snapshot().await)
    } else {
        Ok(DownloadMetricsSnapshot::default())
    }
}

async fn pump_file_transfer_events(app: tauri::AppHandle, ft: Arc<FileTransferService>) {
    loop {
        let events = ft.drain_events(64).await;
        if events.is_empty() {
            if Arc::strong_count(&ft) <= 1 {
                break;
            }
            sleep(Duration::from_millis(250)).await;
            continue;
        }

        for event in events {
            match event {
                FileTransferEvent::DownloadAttempt(snapshot) => {
                    if let Err(err) = app.emit("download_attempt", &snapshot) {
                        warn!("Failed to emit download_attempt event: {}", err);
                    }
                }
                other => {
                    if let Err(err) = app.emit("file_transfer_event", format!("{:?}", other)) {
                        warn!("Failed to emit file_transfer_event: {}", err);
                    }
                }
            }
        }
    }
}

async fn pump_multi_source_events(app: tauri::AppHandle, ms: Arc<MultiSourceDownloadService>) {
    loop {
        let events = ms.drain_events(64).await;
        if events.is_empty() {
            if Arc::strong_count(&ms) <= 1 {
                break;
            }
            sleep(Duration::from_millis(250)).await;
            continue;
        }

        for event in events {
            match &event {
                MultiSourceEvent::DownloadStarted {
                    file_hash: _,
                    total_peers: _,
                } => {
                    if let Err(err) = app.emit("multi_source_download_started", &event) {
                        warn!(
                            "Failed to emit multi_source_download_started event: {}",
                            err
                        );
                    }
                }
                MultiSourceEvent::ProgressUpdate {
                    file_hash: _,
                    progress,
                } => {
                    if let Err(err) = app.emit("multi_source_progress_update", progress) {
                        warn!("Failed to emit multi_source_progress_update event: {}", err);
                    }
                }
                MultiSourceEvent::DownloadCompleted {
                    file_hash: _,
                    output_path: _,
                    duration_secs: _,
                    average_speed_bps: _,
                } => {
                    if let Err(err) = app.emit("multi_source_download_completed", &event) {
                        warn!(
                            "Failed to emit multi_source_download_completed event: {}",
                            err
                        );
                    }
                }
                _ => {
                    if let Err(err) = app.emit("multi_source_event", &event) {
                        warn!("Failed to emit multi_source_event: {}", err);
                    }
                }
            }
        }
    }
}

#[tauri::command]
async fn start_multi_source_download(
    state: State<'_, AppState>,
    file_hash: String,
    output_path: String,
    max_peers: Option<usize>,
    chunk_size: Option<usize>,
) -> Result<String, String> {
    let ms = {
        let ms_guard = state.multi_source_download.lock().await;
        ms_guard.as_ref().cloned()
    };

    if let Some(multi_source_service) = ms {
        multi_source_service
            .start_download(file_hash.clone(), output_path, max_peers, chunk_size)
            .await?;

        Ok(format!("Multi-source download started for: {}", file_hash))
    } else {
        Err("Multi-source download service not available".to_string())
    }
}

#[tauri::command]
async fn cancel_multi_source_download(
    state: State<'_, AppState>,
    file_hash: String,
) -> Result<(), String> {
    let ms = {
        let ms_guard = state.multi_source_download.lock().await;
        ms_guard.as_ref().cloned()
    };

    if let Some(multi_source_service) = ms {
        multi_source_service.cancel_download(file_hash).await
    } else {
        Err("Multi-source download service not available".to_string())
    }
}

#[tauri::command]
async fn get_multi_source_progress(
    state: State<'_, AppState>,
    file_hash: String,
) -> Result<Option<MultiSourceProgress>, String> {
    let ms = {
        let ms_guard = state.multi_source_download.lock().await;
        ms_guard.as_ref().cloned()
    };

    if let Some(multi_source_service) = ms {
        Ok(multi_source_service.get_download_progress(&file_hash).await)
    } else {
        Err("Multi-source download service not available".to_string())
    }
}

#[tauri::command]
async fn update_proxy_latency(
    state: State<'_, AppState>,
    proxy_id: String,
    latency_ms: Option<u64>,
) -> Result<(), String> {
    let ms = {
        let ms_guard = state.multi_source_download.lock().await;
        ms_guard.as_ref().cloned()
    };

    if let Some(multi_source_service) = ms {
        multi_source_service
            .update_proxy_latency(proxy_id, latency_ms)
            .await;
        Ok(())
    } else {
        Err("Multi-source download service not available for proxy latency update".to_string())
    }
}

#[tauri::command]
async fn get_proxy_optimization_status(
    state: State<'_, AppState>,
) -> Result<serde_json::Value, String> {
    let ms = {
        let ms_guard = state.multi_source_download.lock().await;
        ms_guard.as_ref().cloned()
    };

    if let Some(multi_source_service) = ms {
        Ok(multi_source_service.get_proxy_optimization_status().await)
    } else {
        Err("Multi-source download service not available for proxy optimization status".to_string())
    }
}

#[tauri::command]
async fn download_file_multi_source(
    state: State<'_, AppState>,
    file_hash: String,
    output_path: String,
    prefer_multi_source: Option<bool>,
    max_peers: Option<usize>,
) -> Result<String, String> {
    let prefer_multi_source = prefer_multi_source.unwrap_or(true);

    // If multi-source is preferred and available, use it
    if prefer_multi_source {
        let ms = {
            let ms_guard = state.multi_source_download.lock().await;
            ms_guard.as_ref().cloned()
        };

        if let Some(multi_source_service) = ms {
            info!("Using multi-source download for file: {}", file_hash);
            return multi_source_service
                .start_download(file_hash.clone(), output_path, max_peers, None)
                .await
                .map(|_| format!("Multi-source download initiated for: {}", file_hash));
        }
    }

    // Fallback to original single-source download
    info!(
        "Falling back to single-source download for file: {}",
        file_hash
    );
    download_file_from_network(state, file_hash, output_path).await
}

#[tauri::command]
async fn encrypt_file_with_password(
    input_path: String,
    output_path: String,
    password: String,
) -> Result<encryption::EncryptionInfo, String> {
    use std::path::Path;

    let input = Path::new(&input_path);
    let output = Path::new(&output_path);

    if !input.exists() {
        return Err("Input file does not exist".to_string());
    }

    let result =
        encryption::FileEncryption::encrypt_file_with_password(input, output, &password).await?;

    Ok(result.encryption_info)
}

#[tauri::command]
async fn decrypt_file_with_password(
    input_path: String,
    output_path: String,
    password: String,
    encryption_info: encryption::EncryptionInfo,
) -> Result<u64, String> {
    use std::path::Path;

    let input = Path::new(&input_path);
    let output = Path::new(&output_path);

    if !input.exists() {
        return Err("Encrypted file does not exist".to_string());
    }

    encryption::FileEncryption::decrypt_file_with_password(
        input,
        output,
        &password,
        &encryption_info,
    )
    .await
}

#[tauri::command]
async fn encrypt_file_for_upload(
    input_path: String,
    password: Option<String>,
) -> Result<(String, encryption::EncryptionInfo), String> {
    use std::path::Path;

    let input = Path::new(&input_path);
    if !input.exists() {
        return Err("Input file does not exist".to_string());
    }

    // Create encrypted file in same directory with .enc extension
    let encrypted_path = input.with_extension("enc");

    let result = if let Some(pwd) = password {
        encryption::FileEncryption::encrypt_file_with_password(input, &encrypted_path, &pwd).await?
    } else {
        // Generate random key for no-password encryption
        let key = encryption::FileEncryption::generate_random_key();
        encryption::FileEncryption::encrypt_file(input, &encrypted_path, &key).await?
    };

    Ok((
        encrypted_path.to_string_lossy().to_string(),
        result.encryption_info,
    ))
}

#[tauri::command]
async fn search_file_metadata(
    state: State<'_, AppState>,
    file_hash: String,
    timeout_ms: Option<u64>,
) -> Result<(), String> {
    let dht = {
        let dht_guard = state.dht.lock().await;
        dht_guard.as_ref().cloned()
    };

    if let Some(dht) = dht {
        let timeout = timeout_ms.unwrap_or(10_000);
        dht.search_metadata(file_hash, timeout).await
    } else {
        Err("DHT node is not running".to_string())
    }
}

#[tauri::command]
async fn get_file_seeders(
    state: State<'_, AppState>,
    file_hash: String,
) -> Result<Vec<String>, String> {
    let dht = {
        let dht_guard = state.dht.lock().await;
        dht_guard.as_ref().cloned()
    };

    if let Some(dht_service) = dht {
        Ok(dht_service.get_seeders_for_file(&file_hash).await)
    } else {
        Err("DHT node is not running".to_string())
    }
}

#[tauri::command]
async fn get_available_storage() -> f64 {
    use std::time::Duration;
    use tokio::time::timeout;

    // On Windows, use the current directory's drive, on Unix use "/"
    let path = if cfg!(windows) {
        Path::new(".")
    } else {
        Path::new("/")
    };

    // Add timeout to prevent hanging - run in a blocking task with timeout
    let result = timeout(
        Duration::from_secs(5),
        tokio::task::spawn_blocking(move || {
            available_space(path).map(|space| space as f64 / 1024.0 / 1024.0 / 1024.0)
            // Convert to GB
        }),
    )
    .await;

    match result {
        Ok(Ok(storage_result)) => match storage_result {
            Ok(storage_gb) => {
                if storage_gb > 0.0 && storage_gb.is_finite() {
                    storage_gb.floor()
                } else {
                    warn!("Invalid storage value: {:.2}, using fallback", storage_gb);
                    100.0
                }
            }
            Err(e) => {
                warn!("Disk space check failed: {}, using fallback", e);
                100.0
            }
        },
        Ok(Err(e)) => {
            warn!("Task failed: {}, using fallback", e);
            100.0
        }
        Err(_) => {
            warn!("Failed to get available storage (timeout or error), using fallback");
            100.0
        }
    }
}

const DEFAULT_GETH_DATA_DIR: &str = "./bin/geth-data";

/// Robust disk space checking that tries multiple methods to avoid hanging
fn get_disk_space_robust(path: &std::path::Path) -> Result<f64, String> {
    use std::fs;
    use std::process::Command;

    // Method 1: Try fs2::available_space (can hang on Windows)
    match available_space(path) {
        Ok(space) => return Ok(space as f64 / 1024.0 / 1024.0 / 1024.0),
        Err(_) => {
            // Continue to other methods
        }
    }

    // Method 2: Try using system commands (Windows: wmic, Unix: df)
    #[cfg(windows)]
    {
        match Command::new("wmic")
            .args(&["logicaldisk", "where", "name='C:'", "get", "freespace"])
            .output()
        {
            Ok(output) => {
                if output.status.success() {
                    let stdout = String::from_utf8_lossy(&output.stdout);
                    for line in stdout.lines() {
                        let line = line.trim();
                        if let Ok(bytes) = line.parse::<u64>() {
                            return Ok(bytes as f64 / 1024.0 / 1024.0);
                        }
                    }
                }
            }
            Err(_) => {}
        }
    }

    #[cfg(unix)]
    {
        match Command::new("df").arg(path).arg("-k").output() {
            Ok(output) => {
                if output.status.success() {
                    let stdout = String::from_utf8_lossy(&output.stdout);
                    for line in stdout.lines().skip(1) {
                        let parts: Vec<&str> = line.split_whitespace().collect();
                        if parts.len() >= 4 {
                            if let Ok(kilobytes) = parts[3].parse::<u64>() {
                                return Ok(kilobytes as f64 / 1024.0 / 1024.0);
                            }
                        }
                    }
                }
            }
            Err(_) => {}
        }
    }

    // Method 3: Try filesystem metadata (less accurate but won't hang)
    match fs::metadata(path) {
        Ok(_) => {
            // If we can read metadata, assume we have at least some space
            // This is a fallback that won't hang
            return Ok(50.0); // Assume 50GB as safe fallback
        }
        Err(_) => {}
    }

    // Final fallback
    Err("Unable to determine available disk space".to_string())
}

#[derive(Serialize)]
#[serde(rename_all = "camelCase")]
struct GethStatusPayload {
    installed: bool,
    running: bool,
    binary_path: Option<String>,
    data_dir: String,
    data_dir_exists: bool,
    log_path: Option<String>,
    log_available: bool,
    log_lines: usize,
    version: Option<String>,
    last_logs: Vec<String>,
    last_updated: u64,
}

fn resolve_geth_data_dir(data_dir: &str) -> Result<PathBuf, String> {
    let dir = PathBuf::from(data_dir);
    if dir.is_absolute() {
        return Ok(dir);
    }

    let exe_dir = std::env::current_exe()
        .map_err(|e| format!("Failed to get executable path: {}", e))?
        .parent()
        .ok_or_else(|| "Failed to determine executable directory".to_string())?
        .to_path_buf();

    Ok(exe_dir.join(dir))
}

fn read_last_lines(path: &Path, max_lines: usize) -> Result<Vec<String>, String> {
    let file = File::open(path).map_err(|e| format!("Failed to open log file: {}", e))?;
    let reader = BufReader::new(file);
    let mut buffer = VecDeque::with_capacity(max_lines);

    for line in reader.lines() {
        let line = line.map_err(|e| format!("Failed to read log file: {}", e))?;
        if buffer.len() == max_lines {
            buffer.pop_front();
        }
        buffer.push_back(line);
    }

    Ok(buffer.into_iter().collect())
}

#[tauri::command]
async fn get_geth_status(
    state: State<'_, AppState>,
    data_dir: Option<String>,
    log_lines: Option<usize>,
) -> Result<GethStatusPayload, String> {
    let requested_lines = log_lines.unwrap_or(40).clamp(1, 200);
    let data_dir_value = data_dir.unwrap_or_else(|| DEFAULT_GETH_DATA_DIR.to_string());

    let running = {
        let geth = state.geth.lock().await;
        geth.is_running()
    };

    let downloader = state.downloader.clone();
    let geth_path = downloader.geth_path();
    let installed = geth_path.exists();
    let binary_path = installed.then(|| geth_path.to_string_lossy().into_owned());

    let data_path = resolve_geth_data_dir(&data_dir_value)?;
    let data_dir_exists = data_path.exists();
    let log_path = data_path.join("geth.log");
    let log_available = log_path.exists();

    let last_logs = if log_available {
        match read_last_lines(&log_path, requested_lines) {
            Ok(lines) => lines,
            Err(err) => {
                warn!("Failed to read geth logs: {}", err);
                Vec::new()
            }
        }
    } else {
        Vec::new()
    };

    let version = if installed {
        match Command::new(&geth_path).arg("version").output() {
            Ok(output) if output.status.success() => {
                let stdout = String::from_utf8_lossy(&output.stdout).trim().to_string();
                if stdout.is_empty() {
                    None
                } else {
                    Some(stdout)
                }
            }
            Ok(output) => {
                warn!(
                    "geth version command exited with status {:?}",
                    output.status.code()
                );
                None
            }
            Err(err) => {
                warn!("Failed to execute geth version: {}", err);
                None
            }
        }
    } else {
        None
    };

    let last_updated = SystemTime::now()
        .duration_since(UNIX_EPOCH)
        .unwrap_or_default()
        .as_secs();

    let log_path_string = if log_available {
        Some(log_path.to_string_lossy().into_owned())
    } else {
        None
    };

    Ok(GethStatusPayload {
        installed,
        running,
        binary_path,
        data_dir: data_dir_value,
        data_dir_exists,
        log_path: log_path_string,
        log_available,
        log_lines: requested_lines,
        version,
        last_logs,
        last_updated,
    })
}

#[tauri::command]
async fn logout(state: State<'_, AppState>) -> Result<(), ()> {
    let mut active_account = state.active_account.lock().await;
    *active_account = None;

    // Clear private key from memory
    let mut active_key = state.active_account_private_key.lock().await;
    *active_key = None;

    // Clear private key from WebRTC service
    if let Some(webrtc_service) = state.webrtc.lock().await.as_ref() {
        webrtc_service.set_active_private_key(None).await;
    }

    Ok(())
}

async fn get_active_account(state: &State<'_, AppState>) -> Result<String, String> {
    state
        .active_account
        .lock()
        .await
        .clone()
        .ok_or_else(|| "No account is currently active. Please log in.".to_string())
}

// --- 2FA Commands ---

#[derive(serde::Serialize)]
struct TotpSetup {
    secret: String,
    otpauth_url: String,
}

#[tauri::command]
fn generate_totp_secret() -> Result<TotpSetup, String> {
    // Customize the issuer and account name.
    // The account name should ideally be the user's identifier (e.g., email or username).
    let issuer = "Chiral Network".to_string();
    let account_name = "Chiral User".to_string(); // Generic name, as it's not tied to a specific account yet

    // Generate a new secret using random bytes
    use rand::RngCore;
    let mut rng = rand::thread_rng();
    let mut secret_bytes = [0u8; 20]; // 160-bit secret (recommended for SHA1)
    rng.fill_bytes(&mut secret_bytes);
    let secret = Secret::Raw(secret_bytes.to_vec());

    // Create a TOTP object.
    let totp = TOTP::new(
        Algorithm::SHA1,
        6,  // 6 digits
        1,  // 1 second tolerance
        30, // 30 second step
        secret.to_bytes().map_err(|e| e.to_string())?,
        Some(issuer),
        account_name,
    )
    .map_err(|e| e.to_string())?;

    let otpauth_url = totp.get_url();
    // For totp-rs v5+, use to_encoded() to get the base32 string
    let secret_string = secret.to_encoded().to_string();

    Ok(TotpSetup {
        secret: secret_string,
        otpauth_url,
    })
}

#[tauri::command]
async fn is_2fa_enabled(state: State<'_, AppState>) -> Result<bool, String> {
    let address = get_active_account(&state).await?;
    let keystore = Keystore::load()?;
    Ok(keystore.is_2fa_enabled(&address)?)
}

#[tauri::command]
async fn verify_and_enable_totp(
    secret: String,
    code: String,
    password: String, // Password needed to encrypt the secret
    state: State<'_, AppState>,
) -> Result<bool, String> {
    let address = get_active_account(&state).await?;

    // 1. Verify the code against the provided secret first.
    // Create a Secret enum from the base32 string, then get its raw bytes.
    let secret_bytes = Secret::Encoded(secret.clone());
    let totp = TOTP::new(
        Algorithm::SHA1,
        6,
        1,
        30,
        secret_bytes.to_bytes().map_err(|e| e.to_string())?,
        Some("Chiral Network".to_string()),
        address.clone(),
    )
    .map_err(|e| e.to_string())?;

    if !totp.check_current(&code).unwrap_or(false) {
        return Ok(false); // Code is invalid, don't enable.
    }

    // 2. Code is valid, so save the secret to the keystore.
    let mut keystore = Keystore::load()?;
    keystore.set_2fa_secret(&address, &secret, &password)?;

    Ok(true)
}

#[tauri::command]
async fn verify_totp_code(
    code: String,
    password: String, // Password needed to decrypt the secret
    state: State<'_, AppState>,
) -> Result<bool, String> {
    let address = get_active_account(&state).await?;
    let keystore = Keystore::load()?;

    // 1. Retrieve the secret from the keystore.
    let secret_b32 = keystore
        .get_2fa_secret(&address, &password)?
        .ok_or_else(|| "2FA is not enabled for this account.".to_string())?;

    // 2. Verify the provided code against the stored secret.
    // Create a Secret enum from the base32 string, then get its raw bytes.
    let secret_bytes = Secret::Encoded(secret_b32);
    let totp = TOTP::new(
        Algorithm::SHA1,
        6,
        1,
        30,
        secret_bytes.to_bytes().map_err(|e| e.to_string())?,
        Some("Chiral Network".to_string()),
        address.clone(),
    )
    .map_err(|e| e.to_string())?;

    Ok(totp.check_current(&code).unwrap_or(false))
}

#[tauri::command]
async fn disable_2fa(password: String, state: State<'_, AppState>) -> Result<(), String> {
    let address = get_active_account(&state).await?;
    let mut keystore = Keystore::load()?;
    keystore.remove_2fa_secret(&address, &password)?;
    Ok(())
}

// Peer Selection Commands

#[tauri::command]
async fn get_recommended_peers_for_file(
    state: State<'_, AppState>,
    file_hash: String,
    file_size: u64,
    require_encryption: bool,
) -> Result<Vec<String>, String> {
    let dht_guard = state.dht.lock().await;
    if let Some(ref dht) = *dht_guard {
        Ok(dht
            .get_recommended_peers_for_download(&file_hash, file_size, require_encryption)
            .await)
    } else {
        Err("DHT service not available".to_string())
    }
}

#[tauri::command]
async fn record_transfer_success(
    state: State<'_, AppState>,
    peer_id: String,
    bytes: u64,
    duration_ms: u64,
) -> Result<(), String> {
    let dht_guard = state.dht.lock().await;
    if let Some(ref dht) = *dht_guard {
        dht.record_transfer_success(&peer_id, bytes, duration_ms)
            .await;
        Ok(())
    } else {
        Err("DHT service not available".to_string())
    }
}

#[tauri::command]
async fn record_transfer_failure(
    state: State<'_, AppState>,
    peer_id: String,
    error: String,
) -> Result<(), String> {
    let dht_guard = state.dht.lock().await;
    if let Some(ref dht) = *dht_guard {
        dht.record_transfer_failure(&peer_id, &error).await;
        Ok(())
    } else {
        Err("DHT service not available".to_string())
    }
}

#[tauri::command]
async fn get_peer_metrics(
    state: State<'_, AppState>,
) -> Result<Vec<crate::peer_selection::PeerMetrics>, String> {
    let dht_guard = state.dht.lock().await;
    if let Some(ref dht) = *dht_guard {
        Ok(dht.get_peer_metrics().await)
    } else {
        Err("DHT service not available".to_string())
    }
}

#[tauri::command]
async fn report_malicious_peer(
    peer_id: String,
    severity: String,
    state: State<'_, AppState>,
) -> Result<(), String> {
    let dht_guard = state.dht.lock().await;
    if let Some(ref dht) = *dht_guard {
        dht.report_malicious_peer(&peer_id, &severity).await;
        Ok(())
    } else {
        Err("DHT service not available".to_string())
    }
}

#[tauri::command]
async fn select_peers_with_strategy(
    state: State<'_, AppState>,
    available_peers: Vec<String>,
    count: usize,
    strategy: String,
    require_encryption: bool,
    blacklisted_peers: Vec<String>,
) -> Result<Vec<String>, String> {
    use crate::peer_selection::SelectionStrategy;

    let selection_strategy = match strategy.as_str() {
        "fastest" => SelectionStrategy::FastestFirst,
        "reliable" => SelectionStrategy::MostReliable,
        "bandwidth" => SelectionStrategy::HighestBandwidth,
        "balanced" => SelectionStrategy::Balanced,
        "encryption" => SelectionStrategy::EncryptionPreferred,
        "load_balanced" => SelectionStrategy::LoadBalanced,
        _ => SelectionStrategy::Balanced,
    };

    let filtered_peers: Vec<String> = available_peers
        .into_iter()
        .filter(|peer| !blacklisted_peers.contains(peer))
        .collect();

    let dht_guard = state.dht.lock().await;
    if let Some(ref dht) = *dht_guard {
        Ok(dht
            .select_peers_with_strategy(
                &filtered_peers,
                count,
                selection_strategy,
                require_encryption,
            )
            .await)
    } else {
        Err("DHT service not available".to_string())
    }
}

#[tauri::command]
async fn set_peer_encryption_support(
    state: State<'_, AppState>,
    peer_id: String,
    supported: bool,
) -> Result<(), String> {
    let dht_guard = state.dht.lock().await;
    if let Some(ref dht) = *dht_guard {
        dht.set_peer_encryption_support(&peer_id, supported).await;
        Ok(())
    } else {
        Err("DHT service not available".to_string())
    }
}

#[tauri::command]
async fn cleanup_inactive_peers(
    state: State<'_, AppState>,
    max_age_seconds: u64,
) -> Result<(), String> {
    let dht_guard = state.dht.lock().await;
    if let Some(ref dht) = *dht_guard {
        dht.cleanup_inactive_peers(max_age_seconds).await;
        Ok(())
    } else {
        Err("DHT service not available".to_string())
    }
}

#[tauri::command]
async fn send_chiral_transaction(
    state: State<'_, AppState>,
    to_address: String,
    amount: f64,
) -> Result<String, String> {
    // Get the active account address
    let account = get_active_account(&state).await?;

    // Get the private key from state
    let private_key = {
        let key_guard = state.active_account_private_key.lock().await;
        key_guard
            .clone()
            .ok_or("No private key available. Please log in again.")?
    };

    let tx_hash = ethereum::send_transaction(&account, &to_address, amount, &private_key).await?;

    Ok(tx_hash)
}

#[tauri::command]
async fn queue_transaction(
    app: tauri::AppHandle,
    state: State<'_, AppState>,
    to_address: String,
    amount: f64,
) -> Result<String, String> {
    // Validate account is logged in
    let account = get_active_account(&state).await?;

    // Generate unique transaction ID
    let tx_id = format!(
        "tx_{}",
        SystemTime::now()
            .duration_since(UNIX_EPOCH)
            .unwrap()
            .as_millis()
    );

    // Create queued transaction
    let queued_tx = QueuedTransaction {
        id: tx_id.clone(),
        to_address,
        amount,
        timestamp: SystemTime::now()
            .duration_since(UNIX_EPOCH)
            .unwrap()
            .as_secs(),
    };

    // Add to queue
    {
        let mut queue = state.transaction_queue.lock().await;
        queue.push_back(queued_tx);
    }

    // Start processor if not running
    {
        let mut processor_guard = state.transaction_processor.lock().await;
        if processor_guard.is_none() {
            let app_handle = app.clone();
            let queue_arc = state.transaction_queue.clone();
            let processing_arc = state.processing_transaction.clone();

            // Clone the Arc references we need instead of borrowing state
            let active_account_arc = state.active_account.clone();
            let active_key_arc = state.active_account_private_key.clone();

            let handle = tokio::spawn(async move {
                process_transaction_queue(
                    app_handle,
                    queue_arc,
                    processing_arc,
                    active_account_arc,
                    active_key_arc,
                )
                .await;
            });

            *processor_guard = Some(handle);
        }
    }

    Ok(tx_id)
}

async fn process_transaction_queue(
    app: tauri::AppHandle,
    queue: Arc<Mutex<VecDeque<QueuedTransaction>>>,
    processing: Arc<Mutex<bool>>,
    active_account: Arc<Mutex<Option<String>>>,
    active_private_key: Arc<Mutex<Option<String>>>,
) {
    loop {
        // Check if already processing
        {
            let is_processing = processing.lock().await;
            if *is_processing {
                tokio::time::sleep(Duration::from_millis(500)).await;
                continue;
            }
        }

        // Get next transaction from queue
        let next_tx = {
            let mut queue_guard = queue.lock().await;
            queue_guard.pop_front()
        };

        if let Some(tx) = next_tx {
            // Mark as processing
            {
                let mut is_processing = processing.lock().await;
                *is_processing = true;
            }

            // Emit queue status
            let _ = app.emit("transaction_queue_processing", &tx.id);

            // Get account and private key from the Arc references
            let account_opt = {
                let account_guard = active_account.lock().await;
                account_guard.clone()
            };

            let private_key_opt = {
                let key_guard = active_private_key.lock().await;
                key_guard.clone()
            };

            match (account_opt, private_key_opt) {
                (Some(account), Some(private_key)) => {
                    // Process transaction
                    match ethereum::send_transaction(
                        &account,
                        &tx.to_address,
                        tx.amount,
                        &private_key,
                    )
                    .await
                    {
                        Ok(tx_hash) => {
                            // Success - emit event
                            let _ = app.emit(
                                "transaction_sent",
                                serde_json::json!({
                                    "id": tx.id,
                                    "txHash": tx_hash,
                                    "to": tx.to_address,
                                    "amount": tx.amount,
                                }),
                            );

                            // Wait a bit before processing next (to ensure nonce increments)
                            tokio::time::sleep(Duration::from_secs(2)).await;
                        }
                        Err(e) => {
                            // Error - emit event
                            warn!("Transaction failed: {}", e);
                            let _ = app.emit(
                                "transaction_failed",
                                serde_json::json!({
                                    "id": tx.id,
                                    "error": e,
                                    "to": tx.to_address,
                                    "amount": tx.amount,
                                }),
                            );
                        }
                    }
                }
                _ => {
                    // No account or private key - user logged out
                    warn!("Cannot process transaction - user logged out");
                    let _ = app.emit(
                        "transaction_failed",
                        serde_json::json!({
                            "id": tx.id,
                            "error": "User logged out",
                            "to": tx.to_address,
                            "amount": tx.amount,
                        }),
                    );
                }
            }

            // Mark as not processing
            {
                let mut is_processing = processing.lock().await;
                *is_processing = false;
            }
        } else {
            // Queue is empty, sleep
            tokio::time::sleep(Duration::from_millis(500)).await;
        }
    }
}

#[tauri::command]
async fn get_transaction_queue_status(
    state: State<'_, AppState>,
) -> Result<serde_json::Value, String> {
    let queue = state.transaction_queue.lock().await;
    let processing = state.processing_transaction.lock().await;

    Ok(serde_json::json!({
        "queueLength": queue.len(),
        "isProcessing": *processing,
        "transactions": queue.iter().map(|tx| serde_json::json!({
            "id": tx.id,
            "to": tx.to_address,
            "amount": tx.amount,
            "timestamp": tx.timestamp,
        })).collect::<Vec<_>>(),
    }))
}

// Analytics commands
#[tauri::command]
async fn get_bandwidth_stats(
    state: State<'_, AppState>,
) -> Result<analytics::BandwidthStats, String> {
    Ok(state.analytics.get_bandwidth_stats().await)
}

#[tauri::command]
async fn get_bandwidth_history(
    state: State<'_, AppState>,
    limit: Option<usize>,
) -> Result<Vec<analytics::BandwidthDataPoint>, String> {
    Ok(state.analytics.get_bandwidth_history(limit).await)
}

#[tauri::command]
async fn get_performance_metrics(
    state: State<'_, AppState>,
) -> Result<analytics::PerformanceMetrics, String> {
    Ok(state.analytics.get_performance_metrics().await)
}

#[tauri::command]
async fn get_network_activity(
    state: State<'_, AppState>,
) -> Result<analytics::NetworkActivity, String> {
    Ok(state.analytics.get_network_activity().await)
}

#[tauri::command]
async fn get_resource_contribution(
    state: State<'_, AppState>,
) -> Result<analytics::ResourceContribution, String> {
    Ok(state.analytics.get_resource_contribution().await)
}

#[tauri::command]
async fn get_contribution_history(
    state: State<'_, AppState>,
    limit: Option<usize>,
) -> Result<Vec<analytics::ContributionDataPoint>, String> {
    Ok(state.analytics.get_contribution_history(limit).await)
}

#[tauri::command]
async fn reset_analytics(state: State<'_, AppState>) -> Result<(), String> {
    state.analytics.reset_stats().await;
    Ok(())
}

#[cfg(not(test))]
fn main() {
    // Initialize logging for debug builds
    #[cfg(debug_assertions)]
    {
        use tracing_subscriber::{fmt, prelude::*, EnvFilter};
        tracing_subscriber::registry()
            .with(fmt::layer())
            .with(
                EnvFilter::from_default_env()
                    .add_directive("chiral_network=info".parse().unwrap())
                    .add_directive("libp2p=warn".parse().unwrap())
                    .add_directive("libp2p_kad=warn".parse().unwrap())
                    .add_directive("libp2p_swarm=warn".parse().unwrap())
                    .add_directive("libp2p_mdns=warn".parse().unwrap()),
            )
            .init();
    }

    // Parse command line arguments
    use clap::Parser;
    let args = headless::CliArgs::parse();

    // If running in headless mode, don't start the GUI
    if args.headless {
        println!("Running in headless mode...");

        // Create a tokio runtime for async operations
        let runtime = tokio::runtime::Runtime::new().expect("Failed to create tokio runtime");

        // Run the headless mode
        if let Err(e) = runtime.block_on(headless::run_headless(args)) {
            eprintln!("Error in headless mode: {}", e);
            std::process::exit(1);
        }
        return;
    }

    println!("Starting Chiral Network...");

    tauri::Builder::default()
        .plugin(tauri_plugin_fs::init())
        .manage(AppState {
            geth: Mutex::new(GethProcess::new()),
            downloader: Arc::new(GethDownloader::new()),
            miner_address: Mutex::new(None),
            active_account: Arc::new(Mutex::new(None)),
            active_account_private_key: Arc::new(Mutex::new(None)),
            rpc_url: Mutex::new("http://127.0.0.1:8545".to_string()),
            dht: Mutex::new(None),
            file_transfer: Mutex::new(None),
            webrtc: Mutex::new(None),
            multi_source_download: Mutex::new(None),
            keystore: Arc::new(Mutex::new(
                Keystore::load().unwrap_or_else(|_| Keystore::new()),
            )),
            proxies: Arc::new(Mutex::new(Vec::new())),
            privacy_proxies: Arc::new(Mutex::new(Vec::new())),
            file_transfer_pump: Mutex::new(None),
            multi_source_pump: Mutex::new(None),
            socks5_proxy_cli: Mutex::new(args.socks5_proxy),
            analytics: Arc::new(analytics::AnalyticsService::new()),

            // Initialize transaction queue
            transaction_queue: Arc::new(Mutex::new(VecDeque::new())),
            transaction_processor: Mutex::new(None),
            processing_transaction: Arc::new(Mutex::new(false)),

            // Initialize upload sessions
            upload_sessions: Arc::new(Mutex::new(std::collections::HashMap::new())),

            // Initialize proxy authentication tokens
            proxy_auth_tokens: Arc::new(Mutex::new(std::collections::HashMap::new())),

            // Initialize stream authentication
            stream_auth: Arc::new(Mutex::new(crate::stream_auth::StreamAuthService::new())),

            // Proof-of-Storage watcher background handle and contract address
            // make these clonable so we can .clone() and move into spawned tasks
            proof_watcher: Arc::new(Mutex::new(None)),
            proof_contract_address: Arc::new(Mutex::new(None)),

            // Relay reputation statistics
            relay_reputation: Arc::new(Mutex::new(std::collections::HashMap::new())),

            // Relay aliases
            relay_aliases: Arc::new(Mutex::new(std::collections::HashMap::new())),
        })
        .invoke_handler(tauri::generate_handler![
            create_chiral_account,
            import_chiral_account,
            has_active_account,
            get_network_peer_count,
            start_geth_node,
            stop_geth_node,
            save_account_to_keystore,
            load_account_from_keystore,
            list_keystore_accounts,
            pool::discover_mining_pools,
            pool::create_mining_pool,
            pool::join_mining_pool,
            pool::leave_mining_pool,
            pool::get_current_pool_info,
            pool::get_pool_stats,
            pool::update_pool_discovery,
            get_disk_space,
            send_chiral_transaction,
            queue_transaction,
            get_transaction_queue_status,
            get_cpu_temperature,
            is_geth_running,
            check_geth_binary,
            get_geth_status,
            download_geth_binary,
            set_miner_address,
            start_miner,
            stop_miner,
            get_miner_status,
            get_miner_hashrate,
            get_current_block,
            get_network_stats,
            get_miner_logs,
            get_miner_performance,
            get_blocks_mined,
            get_recent_mined_blocks_pub,
            get_cpu_temperature,
            start_dht_node,
            stop_dht_node,
            stop_publishing_file,
            search_file_metadata,
            get_file_seeders,
            connect_to_peer,
            get_dht_events,
            detect_locale,
            get_dht_health,
            get_dht_peer_count,
            get_dht_peer_id,
            get_dht_connected_peers,
            send_dht_message,
            start_file_transfer_service,
            download_file_from_network,
            upload_file_to_network,
            download_blocks_from_network,
            start_multi_source_download,
            cancel_multi_source_download,
            get_multi_source_progress,
            update_proxy_latency,
            get_proxy_optimization_status,
            download_file_multi_source,
            get_file_transfer_events,
            write_file,
            get_download_metrics,
            encrypt_file_with_password,
            decrypt_file_with_password,
            encrypt_file_for_upload,
            show_in_folder,
            get_available_storage,
            proxy_connect,
            proxy_disconnect,
            proxy_remove,
            proxy_echo,
            list_proxies,
            enable_privacy_routing,
            disable_privacy_routing,
            get_bootstrap_nodes_command,
            generate_totp_secret,
            is_2fa_enabled,
            verify_and_enable_totp,
            verify_totp_code,
            logout,
            disable_2fa,
            get_recommended_peers_for_file,
            record_transfer_success,
            record_transfer_failure,
            get_peer_metrics,
            report_malicious_peer,
            select_peers_with_strategy,
            set_peer_encryption_support,
            cleanup_inactive_peers,
            upload_versioned_file,
            get_file_versions_by_name,
            test_backend_connection,
            establish_webrtc_connection,
            send_webrtc_file_request,
            get_webrtc_connection_status,
            disconnect_from_peer,
            start_streaming_upload,
            upload_file_chunk,
            cancel_streaming_upload,
            get_bandwidth_stats,
            get_bandwidth_history,
            get_performance_metrics,
            get_network_activity,
            get_resource_contribution,
            get_contribution_history,
            reset_analytics,
            save_temp_file_for_upload,
            encrypt_file_for_self_upload,
            encrypt_file_for_recipient,
            upload_and_publish_file,
            decrypt_and_reassemble_file,
            create_auth_session,
            verify_stream_auth,
            generate_hmac_key,
            cleanup_auth_sessions,
            initiate_hmac_key_exchange,
            respond_to_hmac_key_exchange,
            confirm_hmac_key_exchange,
            finalize_hmac_key_exchange,
            get_hmac_exchange_status,
            get_active_hmac_exchanges,
            generate_proxy_auth_token,
            validate_proxy_auth_token,
            revoke_proxy_auth_token,
            cleanup_expired_proxy_auth_tokens,
            get_file_data,
            send_chat_message,
            store_file_data,
            start_proof_of_storage_watcher,
            stop_proof_of_storage_watcher,
            get_relay_reputation_stats,
            set_relay_alias,
            get_relay_alias
        ])
        .plugin(tauri_plugin_process::init())
        .plugin(tauri_plugin_os::init())
        .plugin(tauri_plugin_shell::init())
        .plugin(tauri_plugin_dialog::init())
        .plugin(tauri_plugin_store::Builder::default().build())
        .on_window_event(|window, event| {
            if let tauri::WindowEvent::Destroyed = event {
                // When window is destroyed, stop geth
                if let Some(state) = window.app_handle().try_state::<AppState>() {
                    if let Ok(mut geth) = state.geth.try_lock() {
                        let _ = geth.stop();
                        println!("Geth node stopped on window destroy");
                    }
                }
            }
        })
        .setup(|app| {
            // Clean up any orphaned geth processes on startup
            #[cfg(unix)]
            {
                use std::process::Command;
                // Kill any geth processes that might be running from previous sessions
                let _ = Command::new("pkill")
                    .arg("-9")
                    .arg("-f")
                    .arg("geth.*--datadir.*geth-data")
                    .output();
            }

            #[cfg(windows)]
            {
                use std::process::Command;
                // On Windows, use taskkill to terminate geth processes
                let _ = Command::new("taskkill")
                    .args(["/F", "/IM", "geth.exe"])
                    .output();
            }

            // Also remove the lock file if it exists
            let lock_file = std::path::Path::new(DEFAULT_GETH_DATA_DIR).join("LOCK");
            if lock_file.exists() {
                println!("Removing stale LOCK file: {:?}", lock_file);
                let _ = std::fs::remove_file(&lock_file);
            }

            // Remove geth.ipc file if it exists (another common lock point)
            let ipc_file = std::path::Path::new(DEFAULT_GETH_DATA_DIR).join("geth.ipc");
            if ipc_file.exists() {
                println!("Removing stale IPC file: {:?}", ipc_file);
                let _ = std::fs::remove_file(&ipc_file);
            }

            let show_i = MenuItem::with_id(app, "show", "Show", true, None::<&str>)?;
            let hide_i = MenuItem::with_id(app, "hide", "Hide", true, None::<&str>)?;
            let quit_i = MenuItem::with_id(app, "quit", "Quit", true, None::<&str>)?;
            let menu = Menu::with_items(app, &[&show_i, &hide_i, &quit_i])?;

            let tray = TrayIconBuilder::new()
                .icon(app.default_window_icon().unwrap().clone())
                .menu(&menu)
                .tooltip("Chiral Network")
                .show_menu_on_left_click(false)
                .on_tray_icon_event(|tray, event| match event {
                    TrayIconEvent::Click {
                        button: MouseButton::Left,
                        button_state: MouseButtonState::Up,
                        ..
                    } => {
                        println!("Tray icon left-clicked");
                        let app = tray.app_handle();
                        if let Some(window) = app.get_webview_window("main") {
                            let _ = window.unminimize();
                            let _ = window.show();
                            let _ = window.set_focus();
                        }
                    }
                    _ => {}
                })
                .on_menu_event(|app, event| match event.id.as_ref() {
                    "show" => {
                        println!("Show menu item clicked");
                        if let Some(window) = app.get_webview_window("main") {
                            let _ = window.show();
                            let _ = window.set_focus();
                        }
                    }
                    "hide" => {
                        println!("Hide menu item clicked");
                        if let Some(window) = app.get_webview_window("main") {
                            let _ = window.hide();
                        }
                    }
                    "quit" => {
                        println!("Quit menu item clicked");
                        // Stop geth before exiting
                        if let Some(state) = app.try_state::<AppState>() {
                            if let Ok(mut geth) = state.geth.try_lock() {
                                let _ = geth.stop();
                                println!("Geth node stopped");
                            }
                        }
                        app.exit(0);
                    }
                    _ => {}
                })
                .build(app)?;

            // Get the main window and ensure it's visible
            if let Some(window) = app.get_webview_window("main") {
                window.show().unwrap();
                window.set_focus().unwrap();

                let app_handle = app.handle().clone();
                window.on_window_event(move |event| {
                    if let tauri::WindowEvent::CloseRequested { api, .. } = event {
                        // Prevent the window from closing and hide it instead
                        api.prevent_close();
                        if let Some(window) = app_handle.get_webview_window("main") {
                            let _ = window.hide();
                        }
                    }
                });
            } else {
                println!("Could not find main window!");
            }

            // NOTE: You must add `start_proof_of_storage_watcher` to the invoke_handler call in the
            // real code where you register other commands. For brevity the snippet above shows where to add it.

            Ok(())
        })
        .build(tauri::generate_context!())
        .expect("error while building tauri application")
        .run(|app_handle, event| match event {
            tauri::RunEvent::ExitRequested { .. } => {
                println!("Exit requested event received");
                // Don't prevent exit, let it proceed naturally
            }
            tauri::RunEvent::Exit => {
                println!("App exiting, cleaning up geth...");
                // Stop geth before exiting
                if let Some(state) = app_handle.try_state::<AppState>() {
                    if let Ok(mut geth) = state.geth.try_lock() {
                        let _ = geth.stop();
                        println!("Geth node stopped on exit");
                    }
                }
            }
            _ => {}
        });
}

#[derive(Serialize, Deserialize, Debug)]
#[serde(rename_all = "camelCase")]
pub struct FileManifestForJs {
    merkle_root: String,
    chunks: Vec<manager::ChunkInfo>,
    encrypted_key_bundle: String, // Serialized JSON of the bundle
}

#[tauri::command]
async fn encrypt_file_for_self_upload(
    app: tauri::AppHandle,
    state: State<'_, AppState>,
    file_path: String,
) -> Result<FileManifestForJs, String> {
    // 1. Get the active user's private key from state to derive the public key.
    let private_key_hex = state
        .active_account_private_key
        .lock()
        .await
        .clone()
        .ok_or("No account is currently active. Please log in.")?;

    // Get the app data directory for chunk storage
    let app_data_dir = app
        .path()
        .app_data_dir()
        .map_err(|e| format!("Could not get app data directory: {}", e))?;
    let chunk_storage_path = app_data_dir.join("chunk_storage");

    // Run the encryption in a blocking task to avoid blocking the async runtime
    tokio::task::spawn_blocking(move || {
        let pk_bytes = hex::decode(private_key_hex.trim_start_matches("0x"))
            .map_err(|_| "Invalid private key format".to_string())?;
        let secret_key = StaticSecret::from(
            <[u8; 32]>::try_from(pk_bytes).map_err(|_| "Private key is not 32 bytes")?,
        );
        let public_key = PublicKey::from(&secret_key);

        // 2. Initialize ChunkManager with proper app data directory
        let manager = ChunkManager::new(chunk_storage_path);

        // 3. Call the existing backend function to perform the encryption.
        let manifest = manager.chunk_and_encrypt_file(Path::new(&file_path), &public_key)?;

        // 4. Serialize the key bundle to a JSON string so it can be sent to the frontend easily.
        let bundle_json =
            serde_json::to_string(&manifest.encrypted_key_bundle).map_err(|e| e.to_string())?;

        Ok(FileManifestForJs {
            merkle_root: manifest.merkle_root,
            chunks: manifest.chunks,
            encrypted_key_bundle: bundle_json,
        })
    })
    .await
    .map_err(|e| format!("Encryption task failed: {}", e))?
}

/// Encrypt a file for upload with optional recipient public key
#[tauri::command]
async fn encrypt_file_for_recipient(
    app: tauri::AppHandle,
    state: State<'_, AppState>,
    file_path: String,
    recipient_public_key: Option<String>,
) -> Result<FileManifestForJs, String> {
    // Get the app data directory for chunk storage
    let app_data_dir = app
        .path()
        .app_data_dir()
        .map_err(|e| format!("Could not get app data directory: {}", e))?;
    let chunk_storage_path = app_data_dir.join("chunk_storage");

    // Determine the public key to use for encryption
    let recipient_pk = if let Some(pk_hex) = recipient_public_key {
        // Use the provided recipient public key
        let pk_bytes = hex::decode(pk_hex.trim_start_matches("0x"))
            .map_err(|_| "Invalid recipient public key format".to_string())?;
        PublicKey::from(
            <[u8; 32]>::try_from(pk_bytes).map_err(|_| "Recipient public key is not 32 bytes")?,
        )
    } else {
        // Use the active user's own public key
        let private_key_hex = state
            .active_account_private_key
            .lock()
            .await
            .clone()
            .ok_or("No account is currently active. Please log in.")?;
        let pk_bytes = hex::decode(private_key_hex.trim_start_matches("0x"))
            .map_err(|_| "Invalid private key format".to_string())?;
        let secret_key = StaticSecret::from(
            <[u8; 32]>::try_from(pk_bytes).map_err(|_| "Private key is not 32 bytes")?,
        );
        PublicKey::from(&secret_key)
    };

    // Run the encryption in a blocking task to avoid blocking the async runtime
    tokio::task::spawn_blocking(move || {
        // Initialize ChunkManager with proper app data directory
        let manager = ChunkManager::new(chunk_storage_path);

        // Call the existing backend function to perform the encryption with recipient's public key
        let manifest = manager.chunk_and_encrypt_file(Path::new(&file_path), &recipient_pk)?;

        // Serialize the key bundle to a JSON string so it can be sent to the frontend easily.
        let bundle_json = match manifest.encrypted_key_bundle {
            Some(bundle) => serde_json::to_string(&bundle).map_err(|e| e.to_string())?,
            None => return Err("No encryption key bundle generated".to_string()),
        };

        Ok(FileManifestForJs {
            merkle_root: manifest.merkle_root,
            chunks: manifest.chunks,
            encrypted_key_bundle: bundle_json,
        })
    })
    .await
    .map_err(|e| format!("Encryption task failed: {}", e))?
}

/// Unified upload command: processes file with ChunkManager and auto-publishes to DHT
/// Returns file metadata for frontend use
#[derive(serde::Serialize)]
#[serde(rename_all = "camelCase")]
struct UploadResult {
    merkle_root: String,
    file_name: String,
    file_size: u64,
    is_encrypted: bool,
    peer_id: String,
    version: u32,
}

#[tauri::command]
async fn upload_and_publish_file(
    app: tauri::AppHandle,
    state: State<'_, AppState>,
    file_path: String,
    file_name: Option<String>,
    recipient_public_key: Option<String>,
) -> Result<UploadResult, String> {
    // 1. Process file with ChunkManager (encrypt, chunk, build Merkle tree)
    let manifest = encrypt_file_for_recipient(
        app.clone(),
        state.clone(),
        file_path.clone(),
        recipient_public_key.clone(),
    )
    .await?;

    // 2. Get file name (use provided name or extract from path)
    let file_name = file_name.unwrap_or_else(|| {
        std::path::Path::new(&file_path)
            .file_name()
            .and_then(|n| n.to_str())
            .unwrap_or("unknown")
            .to_string()
    });

    let file_size: u64 = manifest.chunks.iter().map(|c| c.size as u64).sum();

    // 3. Get peer ID from DHT
    let peer_id = {
        let dht_guard = state.dht.lock().await;
        if let Some(dht) = dht_guard.as_ref() {
            dht.get_peer_id().await
        } else {
            "unknown".to_string()
        }
    };

    // 4. Publish to DHT with versioning support
    let dht = {
        let dht_guard = state.dht.lock().await; // Use the Merkle root as the file hash
        dht_guard.as_ref().cloned()
    };

    let version = if let Some(dht) = dht {
        let created_at = std::time::SystemTime::now()
            .duration_since(std::time::UNIX_EPOCH)
            .unwrap()
            .as_secs();

        // Use prepare_versioned_metadata to handle version incrementing and parent_hash
        let mime_type = detect_mime_type_from_filename(&file_name)
            .unwrap_or_else(|| "application/octet-stream".to_string());
        let metadata = dht
            .prepare_versioned_metadata(
                manifest.merkle_root.clone(), // This is the Merkle root
                file_name.clone(),
                file_size,
                vec![], // Empty - chunks already stored
                created_at,
                Some(mime_type),
                None, // encrypted_key_bundle
                true,                            // is_encrypted
                Some("AES-256-GCM".to_string()), // Encryption method
                None,                            // key_fingerprint (deprecated)
            )
            .await?;

        let version = metadata.version.unwrap_or(1);

        // Store file data locally for seeding (CRITICAL FIX)
        let ft = {
            let ft_guard = state.file_transfer.lock().await;
            ft_guard.as_ref().cloned()
        };
        if let Some(ft) = ft {
            // Read the original file data to store locally
            let file_data = tokio::fs::read(&file_path)
                .await
                .map_err(|e| format!("Failed to read file for local storage: {}", e))?;

            ft.store_file_data(manifest.merkle_root.clone(), file_name.clone(), file_data)
                .await; // Store with Merkle root as key
        }

        dht.publish_file(metadata).await?;
        version
    } else {
        1 // Default to v1 if DHT not running
    };

    // 5. Return metadata to frontend
    Ok(UploadResult {
        merkle_root: manifest.merkle_root,
        file_name,
        file_size,
        is_encrypted: true,
        peer_id,
        version,
    })
}

// async fn break_into_chunks(
//     app: tauri::AppHandle,
//     state: State<'_, AppState>,
//     file_path: String,
// ) -> Result<FileManifestForJs, String> {
//     // Get the app data directory for chunk storage
//     let app_data_dir = app
//         .path()
//         .app_data_dir()
//         .map_err(|e| format!("Could not get app data directory: {}", e))?;
//     let chunk_storage_path = app_data_dir.join("chunk_storage");

//     // Use the active user's own public key
//     let private_key_hex = state
//         .active_account_private_key
//         .lock()
//         .await
//         .clone()
//         .ok_or("No account is currently active. Please log in.")?;
//     let pk_bytes = hex::decode(private_key_hex.trim_start_matches("0x"))
//         .map_err(|_| "Invalid private key format".to_string())?;
//     let secret_key = StaticSecret::from(
//         <[u8; 32]>::try_from(pk_bytes).map_err(|_| "Private key is not 32 bytes")?,
//     );
//     PublicKey::from(&secret_key);

//     // Run the encryption in a blocking task to avoid blocking the async runtime
//     tokio::task::spawn_blocking(move || {
//         // Initialize ChunkManager with proper app data directory
//         let manager = ChunkManager::new(chunk_storage_path);

//         // Call the existing backend function to perform the encryption with recipient's public key
//         let manifest = manager.chunk_and_encrypt_file(Path::new(&file_path), &recipient_pk)?;

//         // Serialize the key bundle to a JSON string so it can be sent to the frontend easily.
//         let bundle_json =
//             serde_json::to_string(&manifest.encrypted_key_bundle).map_err(|e| e.to_string())?;

//         Ok(FileManifestForJs {
//             merkle_root: manifest.merkle_root,
//             chunks: manifest.chunks,
//             encrypted_key_bundle: bundle_json,
//         })
//     })
//     .await
//     .map_err(|e| format!("Encryption task failed: {}", e))?
// }

#[tauri::command]
async fn has_active_account(state: State<'_, AppState>) -> Result<bool, String> {
    Ok(state.active_account.lock().await.is_some())
}

#[tauri::command]
async fn decrypt_and_reassemble_file(
    app: tauri::AppHandle,
    state: State<'_, AppState>,
    manifest_js: FileManifestForJs,
    output_path: String,
) -> Result<(), String> {
    // 1. Get the active user's private key for decryption.
    let private_key_hex = state
        .active_account_private_key
        .lock()
        .await
        .clone()
        .ok_or("No account is currently active. Please log in.")?;

    let pk_bytes = hex::decode(private_key_hex.trim_start_matches("0x"))
        .map_err(|_| "Invalid private key format".to_string())?;
    let secret_key = StaticSecret::from(
        <[u8; 32]>::try_from(pk_bytes).map_err(|_| "Private key is not 32 bytes")?,
    );

    // 2. Deserialize the key bundle from the string.
    let encrypted_key_bundle: encryption::EncryptedAesKeyBundle =
        serde_json::from_str(&manifest_js.encrypted_key_bundle).map_err(|e| e.to_string())?;

    // Get the app data directory for chunk storage
    let app_data_dir = app
        .path()
        .app_data_dir()
        .map_err(|e| format!("Could not get app data directory: {}", e))?;
    let chunk_storage_path = app_data_dir.join("chunk_storage");

    // 3. Clone the data we need for the blocking task
    let chunks = manifest_js.chunks.clone();
    let output_path_clone = output_path.clone();

    // Run the decryption in a blocking task to avoid blocking the async runtime
    tokio::task::spawn_blocking(move || {
        // 4. Initialize ChunkManager with proper app data directory
        let manager = ChunkManager::new(chunk_storage_path);

        // 5. Call the existing backend function to decrypt and save the file.
        manager.reassemble_and_decrypt_file(
            &chunks,
            Path::new(&output_path_clone),
            &Some(encrypted_key_bundle),
            &secret_key, // Pass the secret key
        )
    })
    .await
    .map_err(|e| format!("Decryption task failed: {}", e))?
}

#[tauri::command]
async fn get_file_data(state: State<'_, AppState>, file_hash: String) -> Result<String, String> {
    let ft = {
        let ft_guard = state.file_transfer.lock().await;
        ft_guard.as_ref().cloned()
    };
    if let Some(ft) = ft {
        let data = ft
            .get_file_data(&file_hash)
            .await
            .ok_or("File not found".to_string())?;
        use base64::{engine::general_purpose, Engine as _};
        Ok(general_purpose::STANDARD.encode(&data))
    } else {
        Err("File transfer service not running".to_string())
    }
}

#[derive(serde::Serialize, Clone)]
struct ChatMessageForFrontend {
    from_peer_id: String,
    message_id: String,
    encrypted_payload: Vec<u8>,
    timestamp: u64,
    signature: Vec<u8>,
}

/// Sends an E2EE chat message to a peer.
#[tauri::command]
async fn send_chat_message(
    state: State<'_, AppState>,
    recipient_peer_id: String,
    encrypted_payload: Vec<u8>,
    signature: Vec<u8>,
) -> Result<(), String> {
    debug!("send_chat_message called for peer: {}", recipient_peer_id);
    let webrtc = state.webrtc.lock().await.as_ref().cloned()
        .ok_or("WebRTC service not running")?;

    // 1. Check if a WebRTC connection already exists.
    if !webrtc.get_connection_status(&recipient_peer_id).await {
        debug!("No existing WebRTC connection to {}. Attempting to establish one.", recipient_peer_id);
        let dht = state.dht.lock().await.as_ref().cloned()
            .ok_or("DHT service not running")?;

        dht.connect_to_peer_by_id(recipient_peer_id.clone()).await?;

        tokio::time::sleep(tokio::time::Duration::from_secs(5)).await;

        if !webrtc.get_connection_status(&recipient_peer_id).await {
            error!("Failed to establish WebRTC connection with peer {} after 5s.", recipient_peer_id);
            return Err("Failed to establish WebRTC connection with peer.".to_string());
        }
        debug!("WebRTC connection to {} established successfully.", recipient_peer_id);
    }

    // 3. Construct the message payload.
    let chat_message = webrtc_service::WebRTCChatMessage {
        message_id: format!("msg_{}", chrono::Utc::now().timestamp_nanos_opt().unwrap_or_default()),
        encrypted_payload,
        timestamp: chrono::Utc::now().timestamp() as u64,
        signature,
    };
    let message = webrtc_service::WebRTCMessage::ChatMessage(chat_message);
    let message_bytes = serde_json::to_vec(&message).map_err(|e| format!("Failed to serialize chat message: {}", e))?;
    debug!("Sending chat message to {}", recipient_peer_id);
    // Correctly serialize the message to a string before sending via send_text
    let message_str = serde_json::to_string(&message)
        .map_err(|e| format!("Failed to serialize chat message to string: {}", e))?;

    // Assuming send_data is a method that sends text. If it sends bytes, use message_bytes.
    webrtc.send_data(&recipient_peer_id, message_bytes).await
}

#[tauri::command]
async fn store_file_data(
    state: State<'_, AppState>,
    file_hash: String,
    file_name: String,
    file_data: Vec<u8>,
) -> Result<(), String> {
    let ft = {
        let ft_guard = state.file_transfer.lock().await;
        ft_guard.as_ref().cloned()
    };
    if let Some(ft) = ft {
        ft.store_file_data(file_hash, file_name, file_data).await;
        Ok(())
    } else {
        Err("File transfer service not running".to_string())
    }
}

// --- New: Proof-of-Storage watcher commands & task ----------------------------------
//
// Summary of additions:
// - start_proof_of_storage_watcher(contract_address, poll_interval_secs, response_timeout_secs)
//      stores contract address in AppState and spawns a background task to watch for challenges
// - stop_proof_of_storage_watcher() stops the background task if running
//
// The background task is a skeleton showing:
//  - how to fetch challenges (TODO: integrate with your ethereum module / event subscription)
//  - how to locate requested chunk (TODO: use your ChunkManager/FileTransferService)
//  - how to generate Merkle proof (TODO: call your Merkle helper)
//  - how to submit proof to contract (TODO: call ethereum::verify_proof or similar)
//  - timeout handling for missed responses
//
// The TODO markers indicate where to plug in concrete project functions.

#[tauri::command]
async fn start_proof_of_storage_watcher(
    state: State<'_, AppState>,
    app: tauri::AppHandle,
    contract_address: String,
    ws_url: String,
) -> Result<(), String> {
    // Basic validation
    if contract_address.trim().is_empty() {
        return Err("contract_address cannot be empty".into());
    }
    if ws_url.trim().is_empty() {
        return Err("ws_url cannot be empty".into());
    }

    // Store contract address in app state
    {
        let mut addr = state.proof_contract_address.lock().await;
        *addr = Some(contract_address.clone());
    }

    // Ensure any previous watcher is stopped
    stop_proof_of_storage_watcher(state.clone()).await.ok();

    // The DHT service is required for the listener to locate file chunks.
    let dht_service = {
        state
            .dht
            .lock()
            .await
            .as_ref()
            .cloned()
            .ok_or("DHT service is not running. Cannot start proof watcher.")?
    };

    let handle = tokio::spawn(async move {
        tracing::info!("Starting proof-of-storage watcher...");
        // The listener will run until the contract address is cleared or an error occurs.
        if let Err(e) =
            blockchain_listener::run_blockchain_listener(ws_url, contract_address, dht_service)
                .await
        {
            tracing::error!("Proof-of-storage watcher failed: {}", e);
            // Emit an event to the frontend to notify the user of the failure.
            let _ = app.emit(
                "proof_watcher_error",
                format!("Watcher failed: {}", e.to_string()),
            );
        }
        tracing::info!("Proof watcher task exiting");
    });

    // Store the handle in AppState to manage its lifecycle
    {
        let mut guard = state.proof_watcher.lock().await;
        *guard = Some(handle);
    }

    Ok(())
}

// MerkleProof placeholder type - replace with your actual proof representation.
#[derive(Debug, Clone)]
struct MerkleProof {
    pub leaf_hash: Vec<u8>,
    pub proof_nodes: Vec<Vec<u8>>, // sequence of sibling hashes
    pub index: u32,
    pub total_leaves: u32,
}

#[tauri::command]
async fn stop_proof_of_storage_watcher(state: State<'_, AppState>) -> Result<(), String> {
    // Clear the configured contract address, which signals the listener loop to exit.
    {
        let mut addr = state.proof_contract_address.lock().await;
        *addr = None;
    }

    // Stop the background task if present
    let maybe_handle = {
        let mut guard = state.proof_watcher.lock().await;
        guard.take()
    };

    if let Some(handle) = maybe_handle {
        tracing::info!("Stopping Proof-of-Storage watcher...");
        // Abort the task to ensure it stops immediately.
        handle.abort();
        // Awaiting the aborted handle can confirm it's terminated.
        match tokio::time::timeout(TokioDuration::from_secs(2), handle).await {
            Ok(_) => tracing::info!("Proof watcher task successfully joined."),
            Err(_) => tracing::warn!("Proof watcher abort timed out"),
        }
    } else {
        tracing::info!("No proof watcher to stop");
    }

    Ok(())
}

#[cfg(test)]
mod tests {
    use super::*;

    #[tokio::test]
    async fn test_detect_mime_type_from_filename() {
        let cases = vec![
            ("image.jpg", "image/jpeg"),
            ("image.jpeg", "image/jpeg"),
            ("image.png", "image/png"),
            ("video.mp4", "video/mp4"),
            ("audio.mp3", "audio/mpeg"),
            ("document.pdf", "application/pdf"),
            ("archive.zip", "application/zip"),
            ("script.js", "application/javascript"),
            ("style.css", "text/css"),
            ("index.html", "text/html"),
            ("data.json", "application/json"),
            ("unknown.ext", "application/octet-stream"),
        ];

        for (input, expected_mime) in cases {
            let mime = detect_mime_type_from_filename(input);
            assert_eq!(mime, Some(expected_mime.to_string()));
        }
    }

    // Add more tests for other functions/modules as needed
}

#[derive(Debug, Serialize, Deserialize)]
struct RelayReputationStats {
    total_relays: usize,
    top_relays: Vec<RelayNodeStats>,
}

#[derive(Debug, Clone, Serialize, Deserialize)]
struct RelayNodeStats {
    peer_id: String,
    alias: Option<String>,
    reputation_score: f64,
    reservations_accepted: u64,
    circuits_established: u64,
    circuits_successful: u64,
    total_events: u64,
    last_seen: u64,
}

#[tauri::command]
async fn get_relay_reputation_stats(
    state: State<'_, AppState>,
    limit: Option<usize>,
) -> Result<RelayReputationStats, String> {
    // Read from relay reputation storage
    let stats_map = state.relay_reputation.lock().await;
    let aliases_map = state.relay_aliases.lock().await;

    let max_relays = limit.unwrap_or(100);

    // Convert HashMap to Vec, populate aliases, and sort by reputation score (descending)
    let mut all_relays: Vec<RelayNodeStats> = stats_map
        .values()
        .map(|stats| {
            let mut stats_with_alias = stats.clone();
            stats_with_alias.alias = aliases_map.get(&stats.peer_id).cloned();
            stats_with_alias
        })
        .collect();

    all_relays.sort_by(|a, b| {
        b.reputation_score
            .partial_cmp(&a.reputation_score)
            .unwrap_or(std::cmp::Ordering::Equal)
    });

    // Take top N relays
    let top_relays = all_relays.into_iter().take(max_relays).collect();
    let total_relays = stats_map.len();

    Ok(RelayReputationStats {
        total_relays,
        top_relays,
    })
}

#[tauri::command]
async fn set_relay_alias(
    state: State<'_, AppState>,
    peer_id: String,
    alias: String,
) -> Result<(), String> {
    let mut aliases = state.relay_aliases.lock().await;

    if alias.trim().is_empty() {
        aliases.remove(&peer_id);
    } else {
        aliases.insert(peer_id, alias.trim().to_string());
    }

    Ok(())
}

#[tauri::command]
async fn get_relay_alias(
    state: State<'_, AppState>,
    peer_id: String,
) -> Result<Option<String>, String> {
    let aliases = state.relay_aliases.lock().await;
    Ok(aliases.get(&peer_id).cloned())
}<|MERGE_RESOLUTION|>--- conflicted
+++ resolved
@@ -2427,11 +2427,8 @@
             key_fingerprint: None,
             version: Some(1),
             cids: Some(vec![root_cid.clone()]), // The root CID for retrieval
-<<<<<<< HEAD
             encrypted_key_bundle: None,
-=======
             parent_hash: None,
->>>>>>> 1c9c71f0
             is_root: true,
             encrypted_key_bundle: None,
             ..Default::default()
