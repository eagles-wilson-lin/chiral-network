// Prevents additional console window on Windows in release, DO NOT REMOVE!!
#![cfg_attr(not(debug_assertions), windows_subsystem = "windows")]
#![cfg_attr(
    all(not(debug_assertions), target_os = "windows"),
    windows_subsystem = "windows"
)]

// Modules unique to the binary
pub mod blockchain_listener;
pub mod commands {
    pub mod auth;
    pub mod bootstrap;
    pub mod network;
    pub mod proxy;
}
pub mod ethereum;
pub mod geth_bootstrap;
pub mod geth_downloader;
pub mod headless;
pub mod http_server;
pub mod net;
pub mod pool;
pub mod reassembly;
pub mod transaction_services;

// Re-export modules from the lib crate
use chiral_network::{
    analytics, bandwidth, bittorrent_handler, dht, download_restart,
    ed2k_client, encryption, file_transfer, http_download, keystore,
    logger, manager, multi_source_download, peer_selection, protocols, reputation,
    stream_auth, webrtc_service,
};

use protocols::{
    BitTorrentProtocolHandler, ProtocolHandler, ProtocolManager, SimpleProtocolHandler,
};

use crate::commands::auth::{
    cleanup_expired_proxy_auth_tokens, generate_proxy_auth_token, revoke_proxy_auth_token,
    validate_proxy_auth_token,
};

use crate::commands::bootstrap::get_bootstrap_nodes;
use crate::commands::bootstrap::get_bootstrap_nodes_command;
use crate::commands::network::get_full_network_stats;
use crate::commands::proxy::{
    disable_privacy_routing, enable_privacy_routing, list_proxies, proxy_connect, proxy_disconnect,
    proxy_echo, proxy_remove, ProxyNode,
};
use bandwidth::BandwidthController;
use chiral_network::transfer_events::{
    current_timestamp_ms, ErrorCategory, SourceInfo, SourceType, TransferCompletedEvent,
    TransferEventBus, TransferFailedEvent, TransferStartedEvent,
};
use dht::{models::DhtMetricsSnapshot, models::FileMetadata, DhtEvent, DhtService};
use directories::ProjectDirs;
use ethereum::{
    // Bootstrap peer management functions
    add_peer,
    create_new_account,
    get_account_from_private_key,
    get_balance,
    get_block_number,
    get_hashrate,
    get_mining_logs,
    get_mining_performance,
    get_mining_status, // Assuming you have a file_handler module
    get_network_difficulty,
    get_network_hashrate,
    get_node_info,
    get_peer_count,
    get_peer_info,
    get_peers,
    get_recent_mined_blocks,
    get_transaction_by_hash,
    get_txpool_status,
    get_txpool_content,
    debug_network_tx,
    reconnect_to_bootstrap_if_needed,
    start_mining,
    stop_mining,
    EthAccount,
    GethProcess,
    MinedBlock,
};
use file_transfer::{DownloadMetricsSnapshot, FileTransferEvent, FileTransferService};
use fs2::available_space;
use geth_downloader::GethDownloader;
use keystore::Keystore;
use lazy_static::lazy_static;
use multi_source_download::{MultiSourceDownloadService, MultiSourceEvent, MultiSourceProgress};
use serde::{Deserialize, Serialize};
use sha2::Digest;
use std::collections::{HashMap, VecDeque};
use std::fs::{self, File};
use std::path::{Path, PathBuf};
use std::process::Command;
use std::{
    io::{BufRead, BufReader},
    sync::Arc,
    time::{Duration, Instant, SystemTime, UNIX_EPOCH},
};
use stream_auth::{
    AuthMessage, HmacKeyExchangeConfirmation, HmacKeyExchangeRequest, HmacKeyExchangeResponse,
    StreamAuthService,
};
use sysinfo::{Components, System};
use tauri::{
    menu::{Menu, MenuItem},
    tray::{MouseButton, MouseButtonState, TrayIconBuilder, TrayIconEvent},
    Emitter, Manager, State,
};
use tokio::{io::AsyncReadExt, sync::Mutex, task::JoinHandle, time::sleep};
use totp_rs::{Algorithm, Secret, TOTP};
use tracing::{error, info, warn};
use webrtc_service::{set_webrtc_service, WebRTCFileRequest, WebRTCService};

use manager::ChunkManager; // Import the ChunkManager
                           // For key encoding
use blockstore::block::Block;
use dht::models::Ed2kDownloadStatus;
use dht::models::Ed2kSourceInfo;
use ed2k_client::{Ed2kClient, Ed2kSearchResult, Ed2kServerInfo};
use rand::Rng;
use std::io::Write;
use std::ops::Range;
use suppaftp::FtpStream;

use x25519_dalek::{PublicKey, StaticSecret}; // For key handling
                                             // Settings structure for backend use
#[derive(Debug, Clone, Serialize, Deserialize)]
struct BackendSettings {
    #[serde(rename = "storagePath")]
    storage_path: String,
    #[serde(rename = "enableFileLogging")]
    enable_file_logging: bool,
    #[serde(rename = "maxLogSizeMB")]
    max_log_size_mb: u64,
}

impl Default for BackendSettings {
    fn default() -> Self {
        Self {
            storage_path: "".to_string(), // No hardcoded default - get_download_directory handles this
            enable_file_logging: false,
            max_log_size_mb: 10,
        }
    }
}

/// Load settings from the Tauri app data directory
fn load_settings_from_file(app_handle: &tauri::AppHandle) -> BackendSettings {
    let app_data_dir = app_handle
        .path()
        .app_data_dir()
        .expect("Failed to get app data directory");

    let settings_file = app_data_dir.join("settings.json");

    if settings_file.exists() {
        match std::fs::read_to_string(&settings_file) {
            Ok(contents) => {
                match serde_json::from_str::<serde_json::Value>(&contents) {
                    Ok(json) => {
                        // Extract only the fields we need
                        let storage_path = json
                            .get("storagePath")
                            .and_then(|v| v.as_str())
                            .unwrap_or("")
                            .to_string();
                        let enable_file_logging = json
                            .get("enableFileLogging")
                            .and_then(|v| v.as_bool())
                            .unwrap_or(false);
                        let max_log_size_mb = json
                            .get("maxLogSizeMB")
                            .and_then(|v| v.as_u64())
                            .unwrap_or(10);

                        return BackendSettings {
                            storage_path,
                            enable_file_logging,
                            max_log_size_mb,
                        };
                    }
                    Err(e) => {
                        eprintln!("Failed to parse settings file: {}. Using defaults.", e);
                    }
                }
            }
            Err(e) => {
                eprintln!("Failed to read settings file: {}. Using defaults.", e);
            }
        }
    }

    BackendSettings::default()
}

/// Expand tilde (~) in path to home directory
fn expand_tilde(path: &str) -> PathBuf {
    if path.starts_with("~/") || path == "~" {
        if let Some(base_dirs) = directories::BaseDirs::new() {
            return base_dirs
                .home_dir()
                .join(path.strip_prefix("~/").unwrap_or(""));
        }
    }
    PathBuf::from(path)
}

/// Get a unique file path by adding (1), (2), etc. if the file already exists
/// Example: "file.txt" -> "file (1).txt" if "file.txt" exists
fn get_unique_filepath(path: &Path) -> PathBuf {
    if !path.exists() {
        return path.to_path_buf();
    }
    
    let parent = path.parent().unwrap_or(Path::new(""));
    let stem = path.file_stem().and_then(|s| s.to_str()).unwrap_or("file");
    let extension = path.extension().and_then(|e| e.to_str());
    
    let mut counter = 1;
    loop {
        let new_name = match extension {
            Some(ext) => format!("{} ({}).{}", stem, counter, ext),
            None => format!("{} ({})", stem, counter),
        };
        let new_path = parent.join(&new_name);
        if !new_path.exists() {
            return new_path;
        }
        counter += 1;
        // Safety limit to prevent infinite loop
        if counter > 1000 {
            return new_path;
        }
    }
}

/// Detect MIME type from file extension
fn detect_mime_type_from_filename(filename: &str) -> Option<String> {
    let extension = filename.rsplit('.').next()?.to_lowercase();

    match extension.as_str() {
        // Images
        "jpg" | "jpeg" => Some("image/jpeg".to_string()),
        "png" => Some("image/png".to_string()),
        "gif" => Some("image/gif".to_string()),
        "bmp" => Some("image/bmp".to_string()),
        "webp" => Some("image/webp".to_string()),
        "svg" => Some("image/svg+xml".to_string()),
        "ico" => Some("image/x-icon".to_string()),

        // Videos
        "mp4" => Some("video/mp4".to_string()),
        "avi" => Some("video/x-msvideo".to_string()),
        "mkv" => Some("video/x-matroska".to_string()),
        "mov" => Some("video/quicktime".to_string()),
        "wmv" => Some("video/x-ms-wmv".to_string()),
        "flv" => Some("video/x-flv".to_string()),
        "webm" => Some("video/webm".to_string()),

        // Audio
        "mp3" => Some("audio/mpeg".to_string()),
        "wav" => Some("audio/wav".to_string()),
        "flac" => Some("audio/flac".to_string()),
        "aac" => Some("audio/aac".to_string()),
        "ogg" => Some("audio/ogg".to_string()),
        "wma" => Some("audio/x-ms-wma".to_string()),

        // Documents
        "pdf" => Some("application/pdf".to_string()),
        "doc" => Some("application/msword".to_string()),
        "docx" => Some(
            "application/vnd.openxmlformats-officedocument.wordprocessingml.document".to_string(),
        ),
        "xls" => Some("application/vnd.ms-excel".to_string()),
        "xlsx" => {
            Some("application/vnd.openxmlformats-officedocument.spreadsheetml.sheet".to_string())
        }
        "ppt" => Some("application/vnd.ms-powerpoint".to_string()),
        "pptx" => Some(
            "application/vnd.openxmlformats-officedocument.presentationml.presentation".to_string(),
        ),
        "txt" => Some("text/plain".to_string()),
        "rtf" => Some("application/rtf".to_string()),

        // Archives
        "zip" => Some("application/zip".to_string()),
        "rar" => Some("application/x-rar-compressed".to_string()),
        "7z" => Some("application/x-7z-compressed".to_string()),
        "tar" => Some("application/x-tar".to_string()),
        "gz" => Some("application/gzip".to_string()),

        // Code files
        "html" | "htm" => Some("text/html".to_string()),
        "css" => Some("text/css".to_string()),
        "js" => Some("application/javascript".to_string()),
        "json" => Some("application/json".to_string()),
        "xml" => Some("application/xml".to_string()),
        "py" => Some("text/x-python".to_string()),
        "rs" => Some("text/rust".to_string()),
        "java" => Some("text/x-java-source".to_string()),
        "cpp" | "cc" | "cxx" => Some("text/x-c++src".to_string()),
        "c" => Some("text/x-csrc".to_string()),
        "h" => Some("text/x-chdr".to_string()),
        "hpp" => Some("text/x-c++hdr".to_string()),

        // Other common types
        "exe" => Some("application/x-msdownload".to_string()),
        "dll" => Some("application/x-msdownload".to_string()),
        "iso" => Some("application/x-iso9660-image".to_string()),

        // Default fallback
        _ => Some("application/octet-stream".to_string()),
    }
}

#[derive(Clone)]
struct QueuedTransaction {
    id: String,
    to_address: String,
    amount: f64,
    timestamp: u64,
}

#[derive(Clone)]
struct ProxyAuthToken {
    token: String,
    proxy_address: String,
    expires_at: u64,
    created_at: u64,
}

#[derive(Clone, Debug)]
pub struct StreamingUploadSession {
    pub file_name: String,
    pub file_size: u64,
    pub received_chunks: u32,
    pub total_chunks: u32,
    pub hasher: sha2::Sha256,
    pub created_at: std::time::SystemTime,
    pub chunk_cids: Vec<String>,
    pub file_data: Vec<u8>,
    pub price: f64,
    pub is_complete: bool,
}

/// Session for streaming WebRTC downloads - writes chunks directly to disk
#[derive(Debug)]
pub struct StreamingDownloadSession {
    pub file_hash: String,
    pub file_name: String,
    pub file_size: u64,
    pub temp_path: std::path::PathBuf,
    pub output_path: String,
    pub received_chunks: std::collections::HashSet<u32>,
    pub total_chunks: u32,
    pub chunk_size: u32,
    pub created_at: std::time::SystemTime,
}

struct AppState {
    geth: Mutex<GethProcess>,
    downloader: Arc<GethDownloader>,
    miner_address: Mutex<Option<String>>,

    // Wrap in Arc so they can be cloned
    active_account: Arc<Mutex<Option<String>>>,
    active_account_private_key: Arc<Mutex<Option<String>>>,

    rpc_url: Mutex<String>,
    dht: Mutex<Option<Arc<DhtService>>>,
    file_transfer: Mutex<Option<Arc<FileTransferService>>>,
    webrtc: Mutex<Option<Arc<WebRTCService>>>,
    multi_source_download: Mutex<Option<Arc<MultiSourceDownloadService>>>,
    keystore: Arc<Mutex<Keystore>>,
    proxies: Arc<Mutex<Vec<ProxyNode>>>,
    privacy_proxies: Arc<Mutex<Vec<String>>>,
    file_transfer_pump: Mutex<Option<JoinHandle<()>>>,
    multi_source_pump: Mutex<Option<JoinHandle<()>>>,
    socks5_proxy_cli: Mutex<Option<String>>,
    analytics: Arc<analytics::AnalyticsService>,
    bandwidth: Arc<BandwidthController>,

    // New fields for transaction queue
    transaction_queue: Arc<Mutex<VecDeque<QueuedTransaction>>>,
    transaction_processor: Mutex<Option<JoinHandle<()>>>,
    processing_transaction: Arc<Mutex<bool>>,

    // New field for streaming upload sessions
    upload_sessions: Arc<Mutex<std::collections::HashMap<String, StreamingUploadSession>>>,

    // New field for streaming download sessions (WebRTC chunk streaming to disk)
    download_sessions: Arc<Mutex<std::collections::HashMap<String, StreamingDownloadSession>>>,

    // Proxy authentication tokens storage
    proxy_auth_tokens: Arc<Mutex<std::collections::HashMap<String, ProxyAuthToken>>>,

    // HTTP server for serving chunks and keys
    http_server_state: Arc<http_server::HttpServerState>,
    http_server_addr: Arc<Mutex<Option<std::net::SocketAddr>>>,
    http_server_shutdown: Arc<Mutex<Option<tokio::sync::oneshot::Sender<()>>>>,

    // Stream authentication service
    stream_auth: Arc<Mutex<StreamAuthService>>,

    // New field for storing canonical AES keys for files being seeded
    canonical_aes_keys: Arc<Mutex<std::collections::HashMap<String, [u8; 32]>>>,

    // Proof-of-Storage watcher background handle and contract address
    // make these clonable so we can .clone() and move into spawned tasks
    proof_watcher: Arc<Mutex<Option<JoinHandle<()>>>>,
    proof_contract_address: Arc<Mutex<Option<String>>>,

    // Relay reputation statistics storage
    relay_reputation: Arc<Mutex<std::collections::HashMap<String, RelayNodeStats>>>,

    // Relay node aliases (peer_id -> alias)
    relay_aliases: Arc<Mutex<std::collections::HashMap<String, String>>>,

    // Protocol manager for handling different download/upload protocols
    protocol_manager: Arc<ProtocolManager>,

    // AutoRelay timeline persistence across DHT restarts
    autorelay_last_enabled: Arc<Mutex<Option<SystemTime>>>,
    autorelay_last_disabled: Arc<Mutex<Option<SystemTime>>>,

    // File logger writer for dynamic log configuration updates
    file_logger: Arc<Mutex<Option<logger::ThreadSafeWriter>>>,
    // BitTorrent handler for creating and seeding torrents
    bittorrent_handler: Arc<bittorrent_handler::BitTorrentHandler>,

    // Chunk manager for file chunking operations
    chunk_manager: Mutex<Option<Arc<ChunkManager>>>,

    // Download restart service for pause/resume functionality
    download_restart: Mutex<Option<Arc<download_restart::DownloadRestartService>>>,

    // FTP server for serving uploaded files
    ftp_server: Arc<chiral_network::ftp_server::FtpServer>,
}

/// Tauri command to create a new Chiral account
#[tauri::command]
async fn create_chiral_account(state: State<'_, AppState>) -> Result<EthAccount, String> {
    let account = create_new_account()?;

    // Set as active account
    {
        let mut active_account = state.active_account.lock().await;
        *active_account = Some(account.address.clone());
    }

    // Store private key in session
    {
        let mut active_key = state.active_account_private_key.lock().await;
        *active_key = Some(account.private_key.clone());
    }

    Ok(account)
}

#[tauri::command]
async fn import_chiral_account(
    private_key: String,
    state: State<'_, AppState>,
) -> Result<EthAccount, String> {
    let account = get_account_from_private_key(&private_key)?;

    // Set as active account
    {
        let mut active_account = state.active_account.lock().await;
        *active_account = Some(account.address.clone());
    }

    // Store private key in session
    {
        let mut active_key = state.active_account_private_key.lock().await;
        *active_key = Some(account.private_key.clone());
    }

    Ok(account)
}

#[tauri::command]
async fn start_geth_node(
    state: State<'_, AppState>,
    data_dir: String,
    rpc_url: Option<String>,
) -> Result<(), String> {
    let mut geth = state.geth.lock().await;
    let miner_address = state.miner_address.lock().await;
    let rpc_url = rpc_url.unwrap_or_else(|| "http://127.0.0.1:8545".to_string());
    *state.rpc_url.lock().await = rpc_url.clone();

    geth.start(&data_dir, miner_address.as_deref())?;
    Ok(())
}

#[tauri::command]
async fn download(identifier: String, state: State<'_, AppState>) -> Result<(), String> {
    println!("Received download command for: {}", identifier);
    #[allow(deprecated)]
    state.protocol_manager.download_simple(&identifier).await
}

/// Tauri command to download a torrent from raw .torrent file bytes.
#[tauri::command]
async fn download_torrent_from_bytes(bytes: Vec<u8>, state: State<'_, AppState>, app: tauri::AppHandle) -> Result<(), String> {
    println!("Received download_torrent_from_bytes command with {} bytes", bytes.len());

    // Get the BitTorrent handler from the state
    let handler = state.bittorrent_handler.clone();

    // Start the download from bytes
    // Note: start_download_from_bytes already emits the torrent_event Added event with the actual torrent name
    let _managed_torrent = handler.start_download_from_bytes(bytes)
        .await
        .map_err(|e| format!("Failed to download torrent from bytes: {}", e))?;

    Ok(())
}

/// Tauri command to download a torrent from a magnet link.
#[tauri::command]
async fn download_torrent_from_magnet(magnet_link: String, state: State<'_, AppState>, app: tauri::AppHandle) -> Result<(), String> {
    println!("Received download_torrent_from_magnet command: {}", magnet_link);

    // Get the BitTorrent handler from the state
    let handler = state.bittorrent_handler.clone();

    // Start the download from magnet link
    let managed_torrent = handler.start_download(&magnet_link)
        .await
        .map_err(|e| format!("Failed to download torrent from magnet: {}", e))?;

    // Emit torrent_event Added event
    let info_hash = hex::encode(managed_torrent.info_hash().0);

    // Try to extract display name from magnet link, otherwise use placeholder
    let torrent_name = magnet_link
        .split('?')
        .nth(1)
        .and_then(|query| {
            query.split('&')
                .find(|param| param.starts_with("dn="))
                .map(|dn| dn.trim_start_matches("dn="))
        })
        .map(|name| urlencoding::decode(name).unwrap_or_else(|_| name.into()).to_string())
        .unwrap_or_else(|| format!("Torrent {}", &info_hash[..8]));

    let added_event = serde_json::json!({
        "Added": {
            "info_hash": info_hash,
            "name": torrent_name
        }
    });
    if let Err(e) = app.emit("torrent_event", added_event) {
        error!("Failed to emit torrent_event Added: {}", e);
    }

    Ok(())
}

/// Tauri command to open the folder containing a torrent's downloaded files.
#[tauri::command]
async fn open_torrent_folder(info_hash: String, state: State<'_, AppState>) -> Result<(), String> {
    println!("Opening folder for torrent: {}", info_hash);

    let handler = state.bittorrent_handler.clone();
    let folder_path = handler.get_torrent_folder(&info_hash)
        .await
        .map_err(|e| format!("Failed to get torrent folder: {}", e))?;

    show_in_folder(folder_path.to_string_lossy().to_string()).await
}

/// Tauri command to seed a file.
/// It takes a local file path, starts seeding, and returns a magnet link.
#[tauri::command]
async fn seed(file_path: String, state: State<'_, AppState>) -> Result<String, String> {
    println!("Received seed command for: {}", file_path);
    // Delegate the seed operation to the protocol manager.
    #[allow(deprecated)]
    state.protocol_manager.seed_simple(&file_path).await
}

/// Helper function to create and seed a BitTorrent file.
/// It takes a local file path and handler, creates a torrent, starts seeding, and returns a magnet link.
async fn create_and_seed_torrent_internal(
    file_path: String,
    handler: Arc<bittorrent_handler::BitTorrentHandler>,
) -> Result<String, String> {
    handler.seed(&file_path).await
}

/// Tauri command to create and seed a BitTorrent file.
/// It takes a local file path, creates a torrent, starts seeding, and returns a magnet link.
#[tauri::command]
async fn create_and_seed_torrent(
    file_path: String,
    state: State<'_, AppState>,
) -> Result<String, String> {
    // Use the BitTorrent handler directly to create and seed the torrent
    let handler = state.bittorrent_handler.clone();
    create_and_seed_torrent_internal(file_path, handler).await
}

#[tauri::command]
async fn stop_geth_node(state: State<'_, AppState>) -> Result<(), String> {
    let mut geth = state.geth.lock().await;
    geth.stop()
}

#[tauri::command]
async fn save_account_to_keystore(
    address: String,
    private_key: String,
    password: String,
) -> Result<(), String> {
    let mut keystore = Keystore::load()?;
    keystore.add_account(address, &private_key, &password)?;
    Ok(())
}

#[tauri::command]
async fn load_account_from_keystore(
    address: String,
    password: String,
    state: State<'_, AppState>,
) -> Result<EthAccount, String> {
    let keystore = Keystore::load()?;

    // Get decrypted private key from keystore
    let private_key = keystore.get_account(&address, &password)?;

    // Set the active account in the app state
    {
        let mut active_account = state.active_account.lock().await;
        *active_account = Some(address.clone());
    }

    // Store the private key securely in memory for the session
    {
        let mut active_key = state.active_account_private_key.lock().await;
        *active_key = Some(private_key.clone());
    }

    // Update WebRTC service with the active private key for decryption
    if let Some(webrtc_service) = state.webrtc.lock().await.as_ref() {
        webrtc_service
            .set_active_private_key(Some(private_key.clone()))
            .await;
    }

    // Derive account details from private key
    get_account_from_private_key(&private_key)
}

#[tauri::command]
async fn list_keystore_accounts() -> Result<Vec<String>, String> {
    let keystore = Keystore::load()?;
    Ok(keystore.list_accounts())
}

#[tauri::command]
async fn remove_account_from_keystore(address: String) -> Result<(), String> {
    let mut keystore = Keystore::load()?;
    keystore.remove_account(&address)?;
    Ok(())
}

#[tauri::command]
async fn get_disk_space(path: String) -> Result<u64, String> {
    match available_space(Path::new(&path)) {
        Ok(space) => Ok(space),
        Err(e) => Err(format!("Failed to get disk space: {}", e)),
    }
}

#[tauri::command]
async fn get_account_balance(address: String) -> Result<String, String> {
    get_balance(&address).await
}

#[tauri::command]
async fn get_user_balance(state: State<'_, AppState>) -> Result<String, String> {
    let account = get_active_account(&state).await?;
    get_balance(&account).await
}

#[tauri::command]
async fn get_transaction_receipt(
    tx_hash: String,
) -> Result<transaction_services::TransactionReceipt, String> {
    transaction_services::get_transaction_receipt(&tx_hash).await
}

#[tauri::command]
async fn get_gas_prices() -> Result<transaction_services::GasPrices, String> {
    transaction_services::get_recommended_gas_prices().await
}

#[tauri::command]
async fn estimate_transaction_gas(
    from: String,
    to: String,
    value: f64,
) -> Result<serde_json::Value, String> {
    // Convert value from Chiral to Wei (1 Chiral = 10^18 Wei)
    let value_wei = (value * 1_000_000_000_000_000_000.0) as u128;
    let value_hex = format!("0x{:x}", value_wei);
    
    // Estimate gas for the transaction (standard transfer is 21000)
    let gas_estimate = transaction_services::estimate_gas(&from, &to, &value_hex, None).await?;
    
    // Get current gas prices
    let gas_prices = transaction_services::get_recommended_gas_prices().await?;
    
    // Parse gas prices from hex to decimal (Wei)
    let slow_wei = u128::from_str_radix(&gas_prices.slow[2..], 16)
        .map_err(|e| format!("Failed to parse slow gas price: {}", e))?;
    let standard_wei = u128::from_str_radix(&gas_prices.standard[2..], 16)
        .map_err(|e| format!("Failed to parse standard gas price: {}", e))?;
    let fast_wei = u128::from_str_radix(&gas_prices.fast[2..], 16)
        .map_err(|e| format!("Failed to parse fast gas price: {}", e))?;
    
    // Calculate fees in Chiral (gas * gas_price / 10^18)
    let slow_fee = (gas_estimate as u128 * slow_wei) as f64 / 1_000_000_000_000_000_000.0;
    let standard_fee = (gas_estimate as u128 * standard_wei) as f64 / 1_000_000_000_000_000_000.0;
    let fast_fee = (gas_estimate as u128 * fast_wei) as f64 / 1_000_000_000_000_000_000.0;
    
    // Convert gas prices to Gwei for display (Wei / 10^9)
    let slow_gwei = slow_wei as f64 / 1_000_000_000.0;
    let standard_gwei = standard_wei as f64 / 1_000_000_000.0;
    let fast_gwei = fast_wei as f64 / 1_000_000_000.0;
    
    Ok(serde_json::json!({
        "gasLimit": gas_estimate,
        "gasPrices": {
            "slow": {
                "gwei": slow_gwei,
                "fee": slow_fee,
                "time": gas_prices.slow_time
            },
            "standard": {
                "gwei": standard_gwei,
                "fee": standard_fee,
                "time": gas_prices.standard_time
            },
            "fast": {
                "gwei": fast_gwei,
                "fee": fast_fee,
                "time": gas_prices.fast_time
            }
        },
        "networkCongestion": gas_prices.network_congestion
    }))
}

#[tauri::command]
async fn can_afford_download(state: State<'_, AppState>, price: f64) -> Result<bool, String> {
    let account = get_active_account(&state).await?;
    let balance_str = get_balance(&account).await?;
    let balance = balance_str
        .parse::<f64>()
        .map_err(|e| format!("Failed to parse balance: {}", e))?;
    Ok(balance >= price)
}

#[tauri::command]
async fn process_download_payment(
    state: State<'_, AppState>,
    uploader_address: String,
    price: f64,
) -> Result<String, String> {
    // Get the active account address
    let account = get_active_account(&state).await?;

    // Get the private key from state
    let private_key = {
        let key_guard = state.active_account_private_key.lock().await;
        key_guard
            .clone()
            .ok_or("No private key available. Please log in again.")?
    };

    // Send the payment transaction
    ethereum::send_transaction(&account, &uploader_address, price, &private_key).await
}

#[tauri::command]
async fn record_download_payment(
    app: tauri::AppHandle,
    file_hash: String,
    file_name: String,
    file_size: u64,
    seeder_wallet_address: String,
    seeder_peer_id: String,
    downloader_address: String,
    downloader_peer_id: String,
    amount: f64,
    transaction_id: u64,
    transaction_hash: String,
    state: State<'_, AppState>,
) -> Result<(), String> {
    println!(
        "📝 Download payment recorded: {} Chiral to wallet {} (peer: {}) from {} (peer: {}) tx: {}",
        amount,
        seeder_wallet_address,
        seeder_peer_id,
        downloader_address,
        downloader_peer_id,
        transaction_hash
    );
    println!(
        "🔍 IMPORTANT: downloader_peer_id value: '{}'",
        downloader_peer_id
    );
    println!("🔍 IMPORTANT: seeder_peer_id value: '{}'", seeder_peer_id);

    // Send P2P payment notification message to the seeder's peer
    #[derive(Clone, serde::Serialize, serde::Deserialize)]
    struct PaymentNotificationMessage {
        file_hash: String,
        file_name: String,
        file_size: u64,
        downloader_address: String,
        downloader_peer_id: String,
        seeder_wallet_address: String,
        amount: f64,
        transaction_id: u64,
        transaction_hash: String,
    }

    let payment_msg = PaymentNotificationMessage {
        file_hash,
        file_name,
        file_size,
        downloader_address,
        downloader_peer_id,
        seeder_wallet_address: seeder_wallet_address.clone(),
        amount,
        transaction_id,
        transaction_hash: transaction_hash.clone(),
    };

    // Serialize the payment message
    let payment_json = serde_json::to_string(&payment_msg)
        .map_err(|e| format!("Failed to serialize payment message: {}", e))?;

    // Emit local event for payment notification (works on same machine for testing)
    app.emit("seeder_payment_received", payment_msg.clone())
        .map_err(|e| format!("Failed to emit payment notification: {}", e))?;

    println!(
        "✅ Payment notification emitted locally for seeder: {}",
        seeder_wallet_address
    );

    // Update peer reputation: record successful payment transaction
    // This increments transfer_count for blockchain payments (separate from file transfers)
    {
        let dht_guard = state.dht.lock().await;
        if let Some(ref dht) = *dht_guard {
            // Record successful payment as a transfer success
            dht.record_transfer_success(&seeder_peer_id, file_size, 0).await;
            println!(
                "✅ Updated reputation for seeder peer {} after successful payment of {} Chiral",
                seeder_peer_id, amount
            );
        }
    }

    // Seeder will see the payment when they check the blockchain
    Ok(())
}

#[tauri::command]
async fn record_seeder_payment(
    _file_hash: String,
    _file_name: String,
    _file_size: u64,
    _downloader_address: String,
    _amount: f64,
    _transaction_id: u64,
) -> Result<(), String> {
    // Log the seeder payment receipt for analytics/audit purposes
    println!(
        "💰 Seeder payment received: {} Chiral from {}",
        _amount, _downloader_address
    );
    Ok(())
}

#[tauri::command]
async fn check_payment_notifications(
    _wallet_address: String,
    _state: State<'_, AppState>,
) -> Result<Vec<serde_json::Value>, String> {
    // NOTE: This command is kept for compatibility but not used anymore
    // Payment notifications are now handled via local events (seeder_payment_received)
    // For testing on same machine, the event system works fine
    // For cross-peer payments, this would need to be implemented with P2P messaging
    Ok(vec![])
}

#[tauri::command]
async fn get_network_peer_count() -> Result<u32, String> {
    get_peer_count().await
}

#[tauri::command]
async fn get_network_chain_id() -> Result<u64, String> {
    Ok(get_chain_id())
}

#[tauri::command]
async fn is_geth_running(state: State<'_, AppState>) -> Result<bool, String> {
    let geth = state.geth.lock().await;
    Ok(geth.is_running())
}

#[tauri::command]
async fn check_geth_binary(state: State<'_, AppState>) -> Result<bool, String> {
    Ok(state.downloader.is_geth_installed())
}

#[tauri::command]
async fn download_geth_binary(
    app: tauri::AppHandle,
    state: State<'_, AppState>,
) -> Result<(), String> {
    let downloader = state.downloader.clone();
    let app_handle = app.clone();

    downloader
        .download_geth(move |progress| {
            let _ = app_handle.emit("geth-download-progress", progress);
        })
        .await
}

#[tauri::command]
async fn set_miner_address(state: State<'_, AppState>, address: String) -> Result<(), String> {
    let mut miner_address = state.miner_address.lock().await;
    *miner_address = Some(address);
    Ok(())
}

#[tauri::command]
async fn test_backend_connection(state: State<'_, AppState>) -> Result<String, String> {
    info!("🧪 Testing backend connection...");

    let dht = { state.dht.lock().await.as_ref().cloned() };
    if let Some(dht) = dht {
        info!("✅ DHT service is available");
        Ok("DHT service is running".to_string())
    } else {
        info!("❌ DHT service is not available");
        Err("DHT not running".into())
    }
}

#[tauri::command]
async fn set_bandwidth_limits(
    upload_kbps: u64,
    download_kbps: u64,
    state: State<'_, AppState>,
) -> Result<(), String> {
    state.bandwidth.set_limits(upload_kbps, download_kbps).await;
    Ok(())
}

#[tauri::command]
async fn establish_webrtc_connection(
    state: State<'_, AppState>,
    peer_id: String,
    offer: String,
) -> Result<(), String> {
    let webrtc = { state.webrtc.lock().await.as_ref().cloned() };
    if let Some(webrtc) = webrtc {
        webrtc
            .establish_connection_with_answer(peer_id, offer)
            .await
    } else {
        Err("WebRTC service not running".into())
    }
}

#[tauri::command]
async fn send_webrtc_file_request(
    state: State<'_, AppState>,
    peer_id: String,
    file_hash: String,
    file_name: String,
    file_size: u64,
) -> Result<(), String> {
    let webrtc = { state.webrtc.lock().await.as_ref().cloned() };
    if let Some(webrtc) = webrtc {
        let request = WebRTCFileRequest {
            file_hash,
            file_name,
            file_size,
            requester_peer_id: {
                let dht = state.dht.lock().await;
                if let Some(d) = dht.as_ref() {
                    d.get_peer_id().await
                } else {
                    "unknown".to_string()
                }
            },
            recipient_public_key: None, // No encryption for basic downloads
        };
        webrtc.send_file_request(peer_id, request).await
    } else {
        Err("WebRTC service not running".into())
    }
}

#[tauri::command]
async fn get_webrtc_connection_status(
    state: State<'_, AppState>,
    peer_id: String,
) -> Result<bool, String> {
    let webrtc = { state.webrtc.lock().await.as_ref().cloned() };
    if let Some(webrtc) = webrtc {
        Ok(webrtc.get_connection_status(&peer_id).await)
    } else {
        Ok(false)
    }
}

#[tauri::command]
async fn disconnect_from_peer(state: State<'_, AppState>, peer_id: String) -> Result<(), String> {
    let webrtc = { state.webrtc.lock().await.as_ref().cloned() };
    if let Some(webrtc) = webrtc {
        webrtc.close_connection(peer_id).await
    } else {
        Err("WebRTC service not running".into())
    }
}

/// Checks if the Geth RPC endpoint is ready to accept connections.
async fn is_geth_rpc_ready(state: &State<'_, AppState>) -> bool {
    let rpc_url = state.rpc_url.lock().await.clone();
    if let Ok(response) = reqwest::Client::new()
        .post(&rpc_url)
        .json(&serde_json::json!({
            "jsonrpc": "2.0", "method": "net_version", "params": [], "id": 1
        }))
        .send()
        .await
    {
        if response.status().is_success() {
            if let Ok(json) = response.json::<serde_json::Value>().await {
                return json.get("result").is_some();
            }
        }
    }
    false
}

/// Stops, restarts, and waits for the Geth node to be ready.
/// This is used when `miner_setEtherbase` is not available and a restart is required.
async fn restart_geth_and_wait(state: &State<'_, AppState>, data_dir: &str) -> Result<(), String> {
    info!("Restarting Geth with new configuration...");

    // Stop Geth
    state.geth.lock().await.stop()?;
    tokio::time::sleep(tokio::time::Duration::from_secs(2)).await; // Brief pause for shutdown

    // Restart with the stored miner address
    {
        let mut geth = state.geth.lock().await;
        let miner_address = state.miner_address.lock().await;
        info!("Restarting Geth with miner address: {:?}", miner_address);
        geth.start(data_dir, miner_address.as_deref())?;
    }

    // Wait for Geth to become responsive
    let max_attempts = 30;
    for attempt in 1..=max_attempts {
        if is_geth_rpc_ready(state).await {
            info!("Geth is ready for RPC calls after restart.");
            return Ok(());
        }
        info!(
            "Waiting for Geth to start... (attempt {}/{})",
            attempt, max_attempts
        );
        tokio::time::sleep(tokio::time::Duration::from_secs(1)).await;
    }

    Err("Geth failed to start up within 30 seconds after restart.".to_string())
}

#[tauri::command]
async fn get_miner_diagnostics(state: State<'_, AppState>) -> Result<serde_json::Value, String> {
    use crate::ethereum::NETWORK_CONFIG;
    use reqwest::Client;

    let client = Client::new();

    // Get current miner address from state
    let miner_addr = state.miner_address.lock().await;
    let current_miner = miner_addr
        .as_ref()
        .map(|s| s.clone())
        .unwrap_or_else(|| "Not set".to_string());

    // Get current block number
    let block_num_payload = serde_json::json!({
        "jsonrpc": "2.0",
        "method": "eth_blockNumber",
        "params": [],
        "id": 1
    });

    let mut recent_miners = serde_json::Map::new();

    if let Ok(response) = client
        .post(&NETWORK_CONFIG.rpc_endpoint)
        .json(&block_num_payload)
        .send()
        .await
    {
        if let Ok(json) = response.json::<serde_json::Value>().await {
            if let Some(result) = json.get("result").and_then(|r| r.as_str()) {
                if let Ok(current_block) = u64::from_str_radix(&result[2..], 16) {
                    // Check last 5 blocks
                    for block_num in (current_block.saturating_sub(4)..=current_block).rev() {
                        let block_payload = serde_json::json!({
                            "jsonrpc": "2.0",
                            "method": "eth_getBlockByNumber",
                            "params": [format!("0x{:x}", block_num), false],
                            "id": 1
                        });

                        if let Ok(block_response) = client
                            .post(&NETWORK_CONFIG.rpc_endpoint)
                            .json(&block_payload)
                            .send()
                            .await
                        {
                            if let Ok(block_json) = block_response.json::<serde_json::Value>().await
                            {
                                if let Some(block) = block_json.get("result") {
                                    if let Some(miner) = block.get("miner").and_then(|m| m.as_str())
                                    {
                                        recent_miners.insert(
                                            format!("{}", block_num),
                                            serde_json::Value::String(miner.to_string()),
                                        );
                                    }
                                }
                            }
                        }
                    }
                }
            }
        }
    }

    let result = serde_json::json!({
        "current_miner_address": current_miner,
        "recent_block_miners": recent_miners
    });

    Ok(result)
}

#[tauri::command]
async fn start_miner(
    state: State<'_, AppState>,
    address: String,
    threads: u32,
    data_dir: String,
) -> Result<(), String> {
    // Store the miner address for future geth restarts
    {
        let mut miner_address = state.miner_address.lock().await;
        *miner_address = Some(address.clone());
    } // MutexGuard is dropped here

    // Also store in static variable for mining monitor
    {
        let mut current_address = CURRENT_MINER_ADDRESS.lock().await;
        *current_address = Some(address.clone());
    }

    // Try to start mining
    match start_mining(&address, threads).await {
        Ok(_) => Ok(()),
        Err(e) if e.contains("-32601") || e.to_lowercase().contains("does not exist") => {
            // miner_setEtherbase method doesn't exist, need to restart with etherbase
            warn!("miner_setEtherbase not supported, restarting geth with miner address...");
            restart_geth_and_wait(&state, &data_dir).await?;

            // Try mining again without setting etherbase (it's set via command line now)
            let rpc_url = state.rpc_url.lock().await.clone();
            let client = reqwest::Client::new();
            let start_mining_direct = serde_json::json!({
                "jsonrpc": "2.0",
                "method": "miner_start",
                "params": [threads],
                "id": 1
            });

            let response = client
                .post(&rpc_url)
                .json(&start_mining_direct)
                .send()
                .await
                .map_err(|e| format!("Failed to start mining after restart: {}", e))?;

            let json_response: serde_json::Value = response
                .json()
                .await
                .map_err(|e| format!("Failed to parse response: {}", e))?;

            if let Some(error) = json_response.get("error") {
                Err(format!("Failed to start mining after restart: {}", error))
            } else {
                Ok(())
            }
        }
        Err(e) => Err(format!("Failed to start mining: {}", e)),
    }
}

#[tauri::command]
async fn stop_miner() -> Result<(), String> {
    // Try to stop mining, but if Geth is not running, just clear the state
    match stop_mining().await {
        Ok(_) => {
            // Successfully stopped mining
        }
        Err(e) if e.contains("Connection refused") || e.contains("connect error") => {
            // Geth is not running - this is okay, just clear the state
            eprintln!("Geth not running (connection refused) - clearing mining state");
        }
        Err(e) => {
            // Some other error - return it
            return Err(e);
        }
    }

    // Clear the current mining address
    {
        let mut current_address = CURRENT_MINER_ADDRESS.lock().await;
        *current_address = None;
    }
    Ok(())
}

#[tauri::command]
async fn get_miner_status() -> Result<bool, String> {
    get_mining_status().await
}

#[tauri::command]
async fn get_blockchain_sync_status(
    state: State<'_, AppState>,
) -> Result<ethereum::SyncStatus, String> {
    // Only query sync status if Geth is actually running
    let geth = state.geth.lock().await;
    if !geth.is_running() {
        return Err("Geth node is not running".to_string());
    }

    ethereum::get_sync_status().await
}

#[tauri::command]
async fn get_miner_hashrate() -> Result<String, String> {
    get_hashrate().await
}

#[tauri::command]
async fn get_current_block() -> Result<u64, String> {
    get_block_number().await
}

#[tauri::command]
async fn get_network_stats() -> Result<(String, String), String> {
    let difficulty = get_network_difficulty().await?;
    let hashrate = get_network_hashrate().await?;
    Ok((difficulty, hashrate.to_string()))
}

#[tauri::command]
fn get_chain_id() -> u64 {
    ethereum::NETWORK_CONFIG.chain_id
}

#[tauri::command]
async fn get_block_details_by_number(
    block_number: u64,
) -> Result<Option<serde_json::Value>, String> {
    ethereum::get_block_details_by_number(block_number).await
}

#[tauri::command]
async fn get_miner_logs(data_dir: String, lines: usize) -> Result<Vec<String>, String> {
    get_mining_logs(&data_dir, lines)
}

#[tauri::command]
async fn get_miner_performance(data_dir: String) -> Result<(u64, f64), String> {
    get_mining_performance(&data_dir).await
}

#[tauri::command]
async fn start_mining_monitor(app: tauri::AppHandle, data_dir: String) -> Result<(), String> {
    use std::fs::File;
    use std::io::{BufReader, Seek, SeekFrom};
    use tokio::time::{sleep, Duration};

    // Store the last position we read from
    static LAST_POSITION: std::sync::Mutex<Option<u64>> = std::sync::Mutex::new(None);

    // Resolve data directory
    let exe_dir = std::env::current_exe()
        .map_err(|e| format!("Failed to get exe path: {}", e))?
        .parent()
        .ok_or("Failed to get exe dir")?
        .to_path_buf();
    let data_path = if Path::new(&data_dir).is_absolute() {
        PathBuf::from(&data_dir)
    } else {
        exe_dir.join(&data_dir)
    };
    let log_path = data_path.join("geth.log");

    tokio::spawn(async move {
        // Wait a moment for Geth to potentially create/update the log file
        tokio::time::sleep(Duration::from_secs(2)).await;

        loop {
            if let Ok(file) = File::open(&log_path) {
                let mut reader = BufReader::new(&file);

                // Get the last known position (don't hold the lock across await)
                let last_pos_value = {
                    let last_pos = LAST_POSITION.lock().unwrap();
                    *last_pos
                };

                // If this is the first run, start from the end of the file
                if last_pos_value.is_none() {
                    if let Ok(metadata) = file.metadata() {
                        let file_size = metadata.len();
                        let _ = reader.seek(SeekFrom::Start(file_size));
                    }
                } else if let Some(pos) = last_pos_value {
                    let _ = reader.seek(SeekFrom::Start(pos));
                }

                let mut new_lines = Vec::new();

                // Read new lines since last position
                if let Ok(metadata) = file.metadata() {
                    let file_size = metadata.len();

                    use std::io::BufRead;
                    for line_result in reader.lines() {
                        if let Ok(line) = line_result {
                            // Check if this line indicates a block was mined
                            // Only trigger on "Successfully sealed new block" to avoid duplicate events
                            if line.contains("Successfully sealed new block") {
                                // 🎉 WE MINED A BLOCK! 🎉
                                // Get the current mining address and increment the counter for that address
                                if let Some(miner_address) =
                                    CURRENT_MINER_ADDRESS.lock().await.clone()
                                {
                                    increment_mined_blocks(miner_address).await;
                                } else {
                                    println!("⚠️  Block mined but no current miner address set!");
                                }

                                // Emit event to frontend - that's it!
                                let result = app.emit(
                                    "block_mined",
                                    serde_json::json!({
                                        "log_line": line,
                                        "timestamp": chrono::Utc::now().timestamp()
                                    }),
                                );
                                match result {
                                    Ok(_) => {}
                                    Err(e) => {}
                                }
                            }
                            new_lines.push(line);
                        }
                    }

                    // Update the last position (acquire lock only for the update)
                    {
                        let mut last_pos = LAST_POSITION.lock().unwrap();
                        *last_pos = Some(file_size);
                    }
                }
            }

            // Check every 1 second
            sleep(Duration::from_secs(1)).await;
        }
    });

    Ok(())
}

lazy_static! {
    static ref BLOCKS_CACHE: Mutex<Option<(String, u64, Instant)>> = Mutex::new(None);
    // Running count of blocks mined per address
    static ref TOTAL_MINED_BLOCKS: Mutex<HashMap<String, u64>> = Mutex::new(HashMap::new());
    // Current mining address
    static ref CURRENT_MINER_ADDRESS: Mutex<Option<String>> = Mutex::new(None);
}

async fn increment_mined_blocks(miner_address: String) {
    // Normalize address to lowercase for consistent HashMap keys
    let normalized_address = miner_address.to_lowercase();
    let mut counts = TOTAL_MINED_BLOCKS.lock().await;
    let count = counts.entry(normalized_address.clone()).or_insert(0);
    *count += 1;
    println!(
        "🎉 Block mined by {}! Total blocks mined by this address: {}",
        normalized_address, *count
    );
}

async fn get_total_mined_blocks(miner_address: &str) -> u64 {
    // Normalize address to lowercase for consistent HashMap keys
    let normalized_address = miner_address.to_lowercase();
    let counts = TOTAL_MINED_BLOCKS.lock().await;
    *counts.get(&normalized_address).unwrap_or(&0)
}

/// Set the mined blocks count for an address (used to initialize from blockchain data)
pub async fn set_mined_blocks_count(miner_address: &str, count: u64) {
    // Normalize address to lowercase for consistent HashMap keys
    let normalized_address = miner_address.to_lowercase();
    let mut counts = TOTAL_MINED_BLOCKS.lock().await;
    counts.insert(normalized_address.clone(), count);
    println!(
        "📊 Initialized mined blocks count for {}: {}",
        normalized_address, count
    );
}

#[tauri::command]
async fn clear_blocks_cache() {
    let mut cache = BLOCKS_CACHE.lock().await;
    *cache = None;

    // Don't reset incremental scanning - let it continue from where it left off
    // This ensures we maintain our scanning progress and don't lose discovered blocks
}

/// Initialize the mined blocks count for an address from blockchain data
/// This should be called when an account is loaded to sync session counter with blockchain
#[tauri::command]
async fn initialize_mined_blocks_count(address: String, count: u64) -> Result<(), String> {
    set_mined_blocks_count(&address, count).await;
    Ok(())
}

#[tauri::command]
async fn get_blocks_mined(_app: tauri::AppHandle, address: String) -> Result<u64, String> {
    // Return the running count for this address
    let count = get_total_mined_blocks(&address).await;
    Ok(count)
}
#[tauri::command]
async fn get_recent_mined_blocks_pub(
    address: String,
    lookback: u64,
    limit: usize,
) -> Result<Vec<MinedBlock>, String> {
    get_recent_mined_blocks(&address, lookback, limit).await
}

#[tauri::command]
async fn get_mined_blocks_range(
    address: String,
    from_block: u64,
    to_block: u64,
) -> Result<Vec<MinedBlock>, String> {
    ethereum::get_mined_blocks_range(&address, from_block, to_block).await
}

#[tauri::command]
async fn get_total_mining_rewards(address: String) -> Result<f64, String> {
    ethereum::get_total_mining_rewards(&address).await
}

#[tauri::command]
fn get_block_reward() -> f64 {
    ethereum::BLOCK_REWARD
}

#[tauri::command]
async fn calculate_accurate_totals(
    address: String,
    app: tauri::AppHandle,
) -> Result<ethereum::AccurateTotals, String> {
    ethereum::calculate_accurate_totals(&address, app).await
}

#[tauri::command]
async fn get_transaction_history(
    address: String,
    lookback: u64,
) -> Result<Vec<ethereum::TransactionHistoryItem>, String> {
    // Get current block number
    let current_block = ethereum::get_block_number().await?;

    // Calculate from_block (current - lookback, but not less than 0)
    let from_block = current_block.saturating_sub(lookback);

    // Scan transactions
    ethereum::get_transaction_history(&address, from_block, current_block).await
}

#[tauri::command]
async fn get_transaction_history_range(
    address: String,
    from_block: u64,
    to_block: u64,
) -> Result<Vec<ethereum::TransactionHistoryItem>, String> {
    ethereum::get_transaction_history(&address, from_block, to_block).await
}

#[tauri::command]
async fn start_dht_node(
    app: tauri::AppHandle,
    state: State<'_, AppState>,
    port: u16,
    mut bootstrap_nodes: Vec<String>,
    enable_autonat: Option<bool>,
    autonat_probe_interval_secs: Option<u64>,
    autonat_servers: Option<Vec<String>>,
    proxy_address: Option<String>,
    is_bootstrap: Option<bool>,
    chunk_size_kb: Option<usize>,
    cache_size_mb: Option<usize>,
    // New optional relay controls
    enable_autorelay: Option<bool>,
    preferred_relays: Option<Vec<String>>,
    enable_relay_server: Option<bool>,
    enable_upnp: Option<bool>,
) -> Result<String, String> {
    {
        let dht_guard = state.dht.lock().await;
        if dht_guard.is_some() {
            return Err("DHT node is already running".to_string());
        }
    }

    // AutoNAT disabled by default - users can enable in settings if needed for NAT detection
    let auto_enabled = enable_autonat.unwrap_or(false);
    info!("AUTONAT {}", auto_enabled);
    let probe_interval = autonat_probe_interval_secs.map(Duration::from_secs);
    let autonat_server_list = autonat_servers.unwrap_or(bootstrap_nodes.clone());

    // Get the proxy from the command line, if it was provided at launch
    let cli_proxy = state.socks5_proxy_cli.lock().await.clone();
    // Prioritize the command-line argument. Fall back to the one from the UI.
    let final_proxy_address = cli_proxy.or(proxy_address.clone());

    // Get the file transfer service for DHT integration
    let file_transfer_service = {
        let ft_guard = state.file_transfer.lock().await;
        ft_guard.as_ref().cloned()
    };

    // Create a ChunkManager instance
    let app_data_dir = app
        .path()
        .app_data_dir()
        .map_err(|e| format!("Could not get app data directory: {}", e))?;
    let chunk_storage_path = app_data_dir.join("chunk_storage");
    let chunk_manager = Arc::new(ChunkManager::new(chunk_storage_path));

    // --- AutoRelay is now disabled by default (can be enabled via config or env var)
    // Disable AutoRelay on bootstrap nodes (and via env var)
    let mut final_enable_autorelay = enable_autorelay.unwrap_or(true);
    if is_bootstrap.unwrap_or(false) {
        final_enable_autorelay = false;
        tracing::info!("AutoRelay disabled on bootstrap (hotfix).");
    }
    if std::env::var("CHIRAL_DISABLE_AUTORELAY").ok().as_deref() == Some("1") {
        final_enable_autorelay = false;
        tracing::info!("AutoRelay disabled via env CHIRAL_DISABLE_AUTORELAY=1");
    }

    // PHASE 2 FIX: Merge preferred relays into bootstrap nodes
    // This ensures relay nodes serve dual purpose:
    // 1. Circuit Relay v2 for NAT traversal
    // 2. DHT bootstrap for file discovery/publishing
    if let Some(relays) = &preferred_relays {
        for relay in relays {
            if !bootstrap_nodes.contains(relay) {
                info!(
                    "🔗 Adding relay {} to bootstrap nodes for DHT operations",
                    relay
                );
                bootstrap_nodes.push(relay.clone());
            }
        }
    }

    let proj_dirs = ProjectDirs::from("com", "chiral-network", "chiral-network")
        .ok_or("Failed to get project directories")?;
    let blockstore_db_path = proj_dirs.data_dir().join("blockstore_db");
    let async_blockstore_path = async_std::path::Path::new(blockstore_db_path.as_os_str());

    let previous_autorelay_enabled = {
        let guard = state.autorelay_last_enabled.lock().await;
        guard.clone()
    };
    let previous_autorelay_disabled = {
        let guard = state.autorelay_last_disabled.lock().await;
        guard.clone()
    };

    // Clone bootstrap nodes for health monitor before moving to DhtService::new
    let bootstrap_nodes_for_monitor = bootstrap_nodes.clone();

    let dht_service = DhtService::new(
        port,
        bootstrap_nodes,
        None,
        is_bootstrap.unwrap_or(false),
        auto_enabled,
        probe_interval,
        autonat_server_list,
        final_proxy_address,
        file_transfer_service,
        Some(chunk_manager.clone()), // Pass the chunk manager
        chunk_size_kb,
        cache_size_mb,
        /* enable AutoRelay (disabled by default) */ final_enable_autorelay,
        preferred_relays.unwrap_or_default(),
        is_bootstrap.unwrap_or(false), // enable_relay_server only on bootstrap
        enable_upnp.unwrap_or(true),   // enable UPnP by default
        Some(&async_blockstore_path),
        previous_autorelay_enabled,
        previous_autorelay_disabled,
    )
    .await
    .map_err(|e| format!("Failed to start DHT: {}", e))?;

    let (last_enabled, last_disabled) = dht_service.autorelay_history().await;
    {
        let mut guard = state.autorelay_last_enabled.lock().await;
        *guard = last_enabled;
    }
    {
        let mut guard = state.autorelay_last_disabled.lock().await;
        *guard = last_disabled;
    }

    let peer_id = dht_service.get_peer_id().await;

    // DHT node is already running in a spawned background task
    let dht_arc = Arc::new(dht_service);

    // Spawn the event pump
    let app_handle = app.clone();
    let proxies_arc = state.proxies.clone();
    let relay_reputation_arc = state.relay_reputation.clone();
    let dht_clone_for_pump = dht_arc.clone();
    let analytics_arc = state.analytics.clone();

    tokio::spawn(async move {
        use std::time::Duration;
        loop {
            // If the DHT service has been shut down, the weak reference will be None
            let events = dht_clone_for_pump.drain_events(64).await;
            if events.is_empty() {
                // Avoid busy-waiting
                tokio::time::sleep(Duration::from_millis(200)).await;
                // Check if the DHT is still alive before continuing
                if Arc::strong_count(&dht_clone_for_pump) <= 1 {
                    // 1 is the pump itself
                    info!("DHT service appears to be shut down. Exiting event pump.");
                    break;
                }
                continue;
            }

            for ev in events {
                match ev {
                    DhtEvent::PeerDiscovered { peer_id, addresses } => {
                        let payload = serde_json::json!({
                            "peerId": peer_id,
                            "addresses": addresses,
                        });
                        let _ = app_handle.emit("dht_peer_discovered", payload);
                    }
                    DhtEvent::PeerConnected { peer_id, address } => {
                        let payload = serde_json::json!({
                            "peerId": peer_id,
                            "address": address,
                        });
                        let _ = app_handle.emit("dht_peer_connected", payload);
                    }
                    DhtEvent::PeerDisconnected { peer_id } => {
                        let payload = serde_json::json!({ "peerId": peer_id });
                        let _ = app_handle.emit("dht_peer_disconnected", payload);
                    }
                    DhtEvent::ProxyStatus {
                        id,
                        address,
                        status,
                        latency_ms,
                        error,
                    } => {
                        let to_emit: ProxyNode = {
                            let mut proxies = proxies_arc.lock().await;

                            if let Some(i) = proxies.iter().position(|p| p.id == id) {
                                let p = &mut proxies[i];
                                if p.id != id {
                                    p.id = id.clone();
                                }
                                if !address.is_empty() {
                                    p.address = address.clone();
                                }
                                p.status = status.clone();
                                if let Some(ms) = latency_ms {
                                    p.latency = ms as u32;
                                }
                                p.error = error.clone();
                                p.clone()
                            } else {
                                let node = ProxyNode {
                                    id: id.clone(),
                                    address: address.clone(),
                                    status,
                                    latency: latency_ms.unwrap_or(0) as u32,
                                    error,
                                };
                                proxies.push(node.clone());
                                node
                            }
                        };

                        let _ = app_handle.emit("proxy_status_update", to_emit);
                    }
                    DhtEvent::NatStatus {
                        state,
                        confidence,
                        last_error,
                        summary,
                    } => {
                        let payload = serde_json::json!({
                            "state": state,
                            "confidence": confidence,
                            "lastError": last_error,
                            "summary": summary,
                        });
                        let _ = app_handle.emit("nat_status_update", payload);
                    }
                    DhtEvent::EchoReceived { from, utf8, bytes } => {
                        // Sending inbox event to frontend
                        let payload =
                            serde_json::json!({ "from": from, "text": utf8, "bytes": bytes });
                        let _ = app_handle.emit("proxy_echo_rx", payload);
                    }
                    DhtEvent::PeerRtt { peer, rtt_ms } => {
                        // NOTE: if from dht.rs only sends rtt for known proxies, then this is fine.
                        // If it can send rtt for any peer, we need to first check if it's generated from ProxyStatus
                        let mut proxies = proxies_arc.lock().await;
                        if let Some(p) = proxies.iter_mut().find(|p| p.id == peer) {
                            p.latency = rtt_ms as u32;
                            let _ = app_handle.emit("proxy_status_update", p.clone());
                        }
                    }
                    DhtEvent::DownloadedFile(metadata) => {
                        info!("Emitting file_content event for completed download: {} ({})", metadata.file_name, metadata.merkle_root);
                        let payload = serde_json::json!(metadata);
                        let _ = app_handle.emit("file_content", payload);

                        let file_size = metadata.file_size;

                        // Immediately re-publish the downloaded file so this node becomes a seeder.
                        let promote_metadata = metadata.clone();
                        let dht_for_promotion = dht_clone_for_pump.clone();
                        tokio::spawn(async move {
                            if let Err(err) = dht_for_promotion
                                .promote_downloaded_file(promote_metadata)
                                .await
                            {
                                warn!("Failed to promote downloaded file to seeder: {}", err);
                            }
                        });

                        // Update analytics: record download completion and bandwidth
                        analytics_arc.record_download_completed().await;
                        analytics_arc.record_download(file_size).await;
                        analytics_arc.decrement_active_downloads().await;
                    }
                    DhtEvent::PublishedFile(metadata) => {
                        println!("🔍 DEBUG MAIN: PublishedFile event received");
                        println!("🔍 DEBUG MAIN: metadata.seeders = {:?}", metadata.seeders);
                        let payload = serde_json::json!(metadata);
                        println!("🔍 DEBUG MAIN: Emitting published_file event to frontend");
                        let _ = app_handle.emit("published_file", payload);
                        // Update analytics: record upload completion
                        analytics_arc.record_upload_completed().await;
                        analytics_arc.decrement_active_uploads().await;
                    }
                    DhtEvent::FileDiscovered(metadata) => {
                        info!("📡 Emitting found_file event to frontend for: {}", metadata.file_name);
                        let payload = serde_json::json!(metadata);
                        let _ = app_handle.emit("found_file", payload);
                    }
                    DhtEvent::ReputationEvent {
                        peer_id,
                        event_type,
                        impact,
                        data,
                    } => {
                        // Update relay reputation statistics
                        let mut stats = relay_reputation_arc.lock().await;
                        let entry = stats.entry(peer_id.clone()).or_insert(RelayNodeStats {
                            peer_id: peer_id.clone(),
                            alias: None,
                            reputation_score: 0.0,
                            reservations_accepted: 0,
                            circuits_established: 0,
                            circuits_successful: 0,
                            total_events: 0,
                            last_seen: 0,
                        });

                        // Update statistics based on event type
                        entry.reputation_score += impact;
                        entry.total_events += 1;
                        entry.last_seen = data
                            .get("timestamp")
                            .and_then(|v| v.as_u64())
                            .unwrap_or_else(|| {
                                std::time::SystemTime::now()
                                    .duration_since(std::time::UNIX_EPOCH)
                                    .unwrap_or(std::time::Duration::from_secs(0))
                                    .as_secs()
                            });

                        match event_type.as_str() {
                            "RelayReservationAccepted" => entry.reservations_accepted += 1,
                            "RelayCircuitEstablished" => entry.circuits_established += 1,
                            "RelayCircuitSuccessful" => entry.circuits_successful += 1,
                            _ => {}
                        }

                        // Emit event to frontend
                        let payload = serde_json::json!({
                            "peerId": peer_id,
                            "eventType": event_type,
                            "impact": impact,
                            "data": data,
                        });
                        let _ = app_handle.emit("relay_reputation_event", payload);
                    }
                    DhtEvent::BitswapChunkDownloaded {
                        file_hash,
                        chunk_index,
                        total_chunks,
                        chunk_size,
                    } => {
                        let payload = serde_json::json!({
                            "fileHash": file_hash,
                            "chunkIndex": chunk_index,
                            "totalChunks": total_chunks,
                            "chunkSize": chunk_size,
                        });
                        let _ = app_handle.emit("bitswap_chunk_downloaded", payload);
                    }
                    DhtEvent::PaymentNotificationReceived { from_peer, payload } => {
                        println!(
                            "💰 Payment notification received from peer {}: {:?}",
                            from_peer, payload
                        );
                        // Convert payload to match the expected format for seeder_payment_received
                        if let Ok(notification) =
                            serde_json::from_value::<serde_json::Value>(payload.clone())
                        {
                            let formatted_payload = serde_json::json!({
                                "file_hash": notification.get("file_hash").and_then(|v| v.as_str()).unwrap_or(""),
                                "file_name": notification.get("file_name").and_then(|v| v.as_str()).unwrap_or(""),
                                "file_size": notification.get("file_size").and_then(|v| v.as_u64()).unwrap_or(0),
                                "downloader_address": notification.get("downloader_address").and_then(|v| v.as_str()).unwrap_or(""),
                                "downloader_peer_id": notification.get("downloader_peer_id").and_then(|v| v.as_str()).unwrap_or(""),
                                "seeder_wallet_address": notification.get("seeder_wallet_address").and_then(|v| v.as_str()).unwrap_or(""),
                                "amount": notification.get("amount").and_then(|v| v.as_f64()).unwrap_or(0.0),
                                "transaction_id": notification.get("transaction_id").and_then(|v| v.as_u64()).unwrap_or(0),
                                "transaction_hash": notification.get("transaction_hash").and_then(|v| v.as_str()).unwrap_or(""),
                            });
                            // Emit the same event that local payments use
                            let _ = app_handle.emit("seeder_payment_received", formatted_payload);
                            println!("✅ Payment notification forwarded to frontend with transaction_hash and downloader_peer_id");
                        }
                    }
                    _ => {}
                }
            }
        }
    });

    {
        let mut dht_guard = state.dht.lock().await;
        *dht_guard = Some(dht_arc.clone());
    }

    // Store chunk manager in AppState
    {
        let mut chunk_guard = state.chunk_manager.lock().await;
        *chunk_guard = Some(chunk_manager.clone());
    }

    // Also attach DHT to HTTP server state for provider-side metrics
    state.http_server_state.set_dht(dht_arc.clone()).await;

    // Monitor peer health and auto-reconnect to bootstrap when needed
    let dht_for_monitor = dht_arc.clone();
    let app_for_monitor = app.clone();
    
    tokio::spawn(async move {
        use std::time::Duration;
        let mut last_check = std::time::Instant::now();
        let check_interval = Duration::from_secs(30); // Check every 30 seconds
        const MINIMUM_PEERS: usize = 5; // Auto-reconnect if below this
        
        loop {
            tokio::time::sleep(Duration::from_secs(5)).await;
            
            // Check if DHT is still alive
            if Arc::strong_count(&dht_for_monitor) <= 1 {
                tracing::info!("DHT health monitor: DHT service shut down, exiting");
                break;
            }
            
            if last_check.elapsed() < check_interval {
                continue;
            }
            
            last_check = std::time::Instant::now();
            let peer_count = dht_for_monitor.get_peer_count().await;
            
            if peer_count < MINIMUM_PEERS {
                tracing::warn!(
                    "⚠️ Low peer count: {} (minimum: {}). Attempting to reconnect to bootstrap nodes...",
                    peer_count,
                    MINIMUM_PEERS
                );
                
                // Reconnect to bootstrap nodes
                for bootstrap_node in &bootstrap_nodes_for_monitor {
                    match dht_for_monitor.connect_peer(bootstrap_node.clone()).await {
                        Ok(_) => {
                            tracing::info!("📡 Reconnected to bootstrap node: {}", bootstrap_node);
                        }
                        Err(e) => {
                            tracing::debug!("Failed to reconnect to {}: {}", bootstrap_node, e);
                        }
                    }
                }
                
                // Emit warning to UI
                let _ = app_for_monitor.emit("dht_low_peer_count", serde_json::json!({
                    "peer_count": peer_count,
                    "minimum": MINIMUM_PEERS,
                    "message": format!("DHT has only {} peers. Reconnecting to bootstrap nodes...", peer_count)
                }));
            } else {
                tracing::debug!("✅ DHT peer count healthy: {}", peer_count);
            }
        }
    });

    Ok(peer_id)
}

#[tauri::command]
async fn stop_dht_node(app: tauri::AppHandle, state: State<'_, AppState>) -> Result<(), String> {
    let dht = {
        let mut dht_guard = state.dht.lock().await;
        dht_guard.take()
    };

    if let Some(dht) = dht {
        let (last_enabled, last_disabled) = dht.autorelay_history().await;
        {
            let mut guard = state.autorelay_last_enabled.lock().await;
            *guard = last_enabled;
        }
        {
            let mut guard = state.autorelay_last_disabled.lock().await;
            *guard = last_disabled;
        }

        (*dht)
            .shutdown()
            .await
            .map_err(|e| format!("Failed to stop DHT: {}", e))?;
    }

    // Proxy reset
    {
        let mut proxies = state.proxies.lock().await;
        proxies.clear();
    }
    let _ = app.emit("proxy_reset", ());

    Ok(())
}

#[tauri::command]
async fn stop_publishing_file(state: State<'_, AppState>, file_hash: String) -> Result<(), String> {
    let dht = {
        let dht_guard = state.dht.lock().await;
        dht_guard.as_ref().cloned()
    };
    if let Some(dht) = dht {
        dht.stop_publishing_file(file_hash).await
    } else {
        Err("DHT node is not running".to_string())
    }
}

#[tauri::command]
async fn connect_to_peer(state: State<'_, AppState>, peer_address: String) -> Result<(), String> {
    let dht = {
        let dht_guard = state.dht.lock().await;
        dht_guard.as_ref().cloned()
    };

    if let Some(dht) = dht {
        dht.connect_peer(peer_address).await
    } else {
        Err("DHT node is not running".to_string())
    }
}

#[tauri::command]
async fn is_dht_running(state: State<'_, AppState>) -> Result<bool, String> {
    let dht_guard = state.dht.lock().await;
    Ok(dht_guard.is_some())
}

#[tauri::command]
async fn get_dht_peer_count(state: State<'_, AppState>) -> Result<usize, String> {
    let dht = {
        let dht_guard = state.dht.lock().await;
        dht_guard.as_ref().cloned()
    };

    if let Some(dht) = dht {
        Ok(dht.get_peer_count().await)
    } else {
        Ok(0) // Return 0 if DHT is not running
    }
}

#[tauri::command]
async fn get_dht_peer_id(state: State<'_, AppState>) -> Result<Option<String>, String> {
    let dht = {
        let dht_guard = state.dht.lock().await;
        dht_guard.as_ref().cloned()
    };

    if let Some(dht) = dht {
        Ok(Some(dht.get_peer_id().await))
    } else {
        Ok(None) // Return None if DHT is not running
    }
}

/// Get the peer ID (required for reputation system)
/// Returns error if DHT is not running
#[tauri::command]
async fn get_peer_id(state: State<'_, AppState>) -> Result<String, String> {
    let dht = {
        let dht_guard = state.dht.lock().await;
        dht_guard.as_ref().cloned()
    };

    if let Some(dht) = dht {
        let peer_id = dht.get_peer_id().await;
        println!("🔍 get_peer_id() called -> returning: {}", peer_id);
        Ok(peer_id)
    } else {
        println!("❌ get_peer_id() called but DHT is not running");
        Err("DHT is not running. Cannot get peer ID.".to_string())
    }
}

#[tauri::command]
async fn get_dht_connected_peers(state: State<'_, AppState>) -> Result<Vec<String>, String> {
    let dht = {
        let dht_guard = state.dht.lock().await;
        dht_guard.as_ref().cloned()
    };

    if let Some(dht) = dht {
        // Get connected peers from DHT
        let connected_peers = dht.get_connected_peers().await;
        Ok(connected_peers)
    } else {
        Ok(Vec::new()) // Return empty vector if DHT is not running
    }
}

#[tauri::command]
async fn create_auth_session(
    state: State<'_, AppState>,
    session_id: String,
    hmac_key: Vec<u8>,
) -> Result<(), String> {
    let mut auth_service = state.stream_auth.lock().await;
    auth_service.create_session(session_id, hmac_key)
}

#[tauri::command]
async fn verify_stream_auth(
    state: State<'_, AppState>,
    session_id: String,
    auth_message: AuthMessage,
) -> Result<bool, String> {
    let mut auth_service = state.stream_auth.lock().await;
    auth_service.verify_data(&session_id, &auth_message)
}

#[tauri::command]
async fn generate_hmac_key() -> Vec<u8> {
    StreamAuthService::generate_hmac_key()
}

#[tauri::command]
async fn cleanup_auth_sessions(state: State<'_, AppState>) -> Result<(), String> {
    let mut auth_service = state.stream_auth.lock().await;
    auth_service.cleanup_expired_sessions();
    auth_service.cleanup_expired_exchanges();
    Ok(())
}

#[tauri::command]
async fn initiate_hmac_key_exchange(
    state: State<'_, AppState>,
    initiator_peer_id: String,
    target_peer_id: String,
    session_id: String,
) -> Result<HmacKeyExchangeRequest, String> {
    let mut auth_service = state.stream_auth.lock().await;
    auth_service.initiate_key_exchange(initiator_peer_id, target_peer_id, session_id)
}

#[tauri::command]
async fn respond_to_hmac_key_exchange(
    state: State<'_, AppState>,
    request: HmacKeyExchangeRequest,
    responder_peer_id: String,
) -> Result<HmacKeyExchangeResponse, String> {
    let mut auth_service = state.stream_auth.lock().await;
    auth_service.respond_to_key_exchange(request, responder_peer_id)
}

#[tauri::command]
async fn confirm_hmac_key_exchange(
    state: State<'_, AppState>,
    response: HmacKeyExchangeResponse,
    initiator_peer_id: String,
) -> Result<HmacKeyExchangeConfirmation, String> {
    let mut auth_service = state.stream_auth.lock().await;
    auth_service.confirm_key_exchange(response, initiator_peer_id)
}

#[tauri::command]
async fn finalize_hmac_key_exchange(
    state: State<'_, AppState>,
    confirmation: HmacKeyExchangeConfirmation,
    responder_peer_id: String,
) -> Result<(), String> {
    let mut auth_service = state.stream_auth.lock().await;
    auth_service.finalize_key_exchange(confirmation, responder_peer_id)
}

#[tauri::command]
async fn get_hmac_exchange_status(
    state: State<'_, AppState>,
    exchange_id: String,
) -> Result<Option<String>, String> {
    let auth_service = state.stream_auth.lock().await;
    Ok(auth_service
        .get_exchange_status(&exchange_id)
        .map(|s| format!("{:?}", s)))
}

#[tauri::command]
async fn get_active_hmac_exchanges(state: State<'_, AppState>) -> Result<Vec<String>, String> {
    let auth_service = state.stream_auth.lock().await;
    Ok(auth_service.get_active_exchanges())
}

#[tauri::command]
async fn get_dht_health(state: State<'_, AppState>) -> Result<Option<DhtMetricsSnapshot>, String> {
    let dht = {
        let dht_guard = state.dht.lock().await;
        dht_guard.as_ref().cloned()
    };

    if let Some(dht) = dht {
        Ok(Some(dht.metrics_snapshot().await))
    } else {
        Ok(None)
    }
}

#[tauri::command]
async fn get_dht_events(state: State<'_, AppState>) -> Result<Vec<String>, String> {
    let dht = {
        let dht_guard = state.dht.lock().await;
        dht_guard.as_ref().cloned()
    };

    if let Some(dht) = dht {
        let events = dht.drain_events(100).await;
        // Convert events to concise human-readable strings for the UI
        let mapped: Vec<String> = events
            .into_iter()
            .map(|e| match e {
                // DhtEvent::PeerDiscovered(p) => format!("peer_discovered:{}", p),
                // DhtEvent::PeerConnected(p) => format!("peer_connected:{}", p),
                // DhtEvent::PeerDisconnected(p) => format!("peer_disconnected:{}", p),
                DhtEvent::PeerDiscovered { peer_id, addresses } => {
                    let joined = if addresses.is_empty() {
                        "-".to_string()
                    } else {
                        addresses.join("|")
                    };
                    format!("peer_discovered:{}:{}", peer_id, joined)
                }
                DhtEvent::PeerConnected { peer_id, address } => {
                    format!("peer_connected:{}:{}", peer_id, address.unwrap_or_default())
                }
                DhtEvent::PeerDisconnected { peer_id } => {
                    format!("peer_disconnected:{}", peer_id)
                }
                DhtEvent::FileDiscovered(meta) => {
                    // Serialize the full metadata object to JSON for the frontend
                    let payload = serde_json::to_string(&meta).unwrap_or_else(|_| "{}".to_string());
                    format!("file_discovered:{}", payload)
                }
                DhtEvent::PublishedFile(meta) => format!(
                    "file_published:{}:{}:{}", // Use merkle_root as the primary identifier
                    meta.merkle_root, meta.file_name, meta.file_size
                ),
                DhtEvent::DownloadedFile(file_metadata) => {
                    format!("Downloaded File {}", file_metadata.file_name)
                }
                DhtEvent::FileNotFound(hash) => format!("file_not_found:{}", hash),
                DhtEvent::Error(err) => format!("error:{}", err),
                DhtEvent::Info(msg) => format!("info:{}", msg),
                DhtEvent::Warning(msg) => format!("warning:{}", msg),
                DhtEvent::ProxyStatus {
                    id,
                    address,
                    status,
                    latency_ms,
                    error,
                } => {
                    let lat = latency_ms
                        .map(|ms| format!("{ms}"))
                        .unwrap_or_else(|| "-".into());
                    let err = error.unwrap_or_default();
                    format!(
                        "proxy_status:{id}:{address}:{status}:{lat}{}",
                        if err.is_empty() {
                            "".into()
                        } else {
                            format!(":{err}")
                        }
                    )
                }
                DhtEvent::NatStatus {
                    state,
                    confidence,
                    last_error,
                    summary,
                } => match serde_json::to_string(&serde_json::json!({
                    "state": state,
                    "confidence": confidence,
                    "lastError": last_error,
                    "summary": summary,
                })) {
                    Ok(json) => format!("nat_status:{json}"),
                    Err(_) => "nat_status:{}".to_string(),
                },
                DhtEvent::PeerRtt { peer, rtt_ms } => format!("peer_rtt:{peer}:{rtt_ms}"),
                DhtEvent::EchoReceived { from, utf8, bytes } => format!(
                    "echo_received:{}:{}:{}",
                    from,
                    utf8.unwrap_or_default(),
                    bytes
                ),
                DhtEvent::BitswapDataReceived { query_id, data } => {
                    format!("bitswap_data_received:{}:{}", query_id, data.len())
                }
                DhtEvent::BitswapError { query_id, error } => {
                    format!("bitswap_error:{}:{}", query_id, error)
                }
                DhtEvent::FileDownloaded { file_hash } => {
                    format!("file_downloaded:{}", file_hash)
                }
                DhtEvent::BitswapChunkDownloaded {
                    file_hash,
                    chunk_index,
                    total_chunks,
                    chunk_size,
                } => {
                    format!(
                        "bitswap_chunk_downloaded:{}:{}:{}:{}",
                        file_hash, chunk_index, total_chunks, chunk_size
                    )
                }
                DhtEvent::PaymentNotificationReceived { from_peer, payload } => {
                    format!("payment_notification_received:{}:{:?}", from_peer, payload)
                }
                DhtEvent::ReputationEvent {
                    peer_id,
                    event_type,
                    impact,
                    data,
                } => {
                    let json = serde_json::to_string(&serde_json::json!({
                        "peer_id": peer_id,
                        "event_type": event_type,
                        "impact": impact,
                        "data": data,
                    }))
                    .unwrap_or_else(|_| "{}".to_string());
                    format!("reputation_event:{}", json)
                }
            })
            .collect();
        Ok(mapped)
    } else {
        Ok(vec![])
    }
}

#[derive(Debug, Clone)]
enum TemperatureMethod {
    Sysinfo,
    #[cfg(target_os = "windows")]
    WindowsWmi,
    #[cfg(target_os = "linux")]
    LinuxSensors,
    #[cfg(target_os = "linux")]
    LinuxThermalZone(String),
    #[cfg(target_os = "linux")]
    LinuxHwmon(String),
}
#[tauri::command]
async fn get_power_consumption() -> Option<f32> {
    tokio::task::spawn_blocking(move || {
        use std::sync::OnceLock;
        use std::time::Instant;

        static LAST_UPDATE: OnceLock<std::sync::Mutex<Option<Instant>>> = OnceLock::new();
        static POWER_HISTORY: OnceLock<std::sync::Mutex<Vec<(Instant, f32)>>> = OnceLock::new();
        static WORKING_METHOD: OnceLock<std::sync::Mutex<Option<PowerMethod>>> = OnceLock::new();

        let last_update_mutex = LAST_UPDATE.get_or_init(|| std::sync::Mutex::new(None));
        let power_history_mutex = POWER_HISTORY.get_or_init(|| std::sync::Mutex::new(Vec::new()));
        let working_method_mutex = WORKING_METHOD.get_or_init(|| std::sync::Mutex::new(None));

        // Check if we have a cached working method and if it's still working
        if let Ok(mut working_method) = working_method_mutex.lock() {
            if let Some(ref method) = *working_method {
                if let Some(power) = try_power_method(method) {
                    return Some(smooth_power(power));
                }
                // Method stopped working, clear cache
                *working_method = None;
            }
        }

        // Try all methods to find one that works and cache it
        let methods_to_try = vec![PowerMethod::Systemstat, PowerMethod::Sysinfo];

        for method in methods_to_try {
            if let Some(power) = try_power_method(&method) {
                // Cache the working method
                let mut working_method = working_method_mutex.lock().ok()?;
                *working_method = Some(method.clone());
                return Some(smooth_power(power));
            }
        }

        // Try Windows-specific methods if basic ones failed
        #[cfg(target_os = "windows")]
        {
            if let Some((power, method)) = get_windows_power() {
                if let Ok(mut working_method) = working_method_mutex.lock() {
                    *working_method = Some(method);
                }
                return Some(smooth_power(power));
            }
        }

        // Try Linux-specific methods if basic ones failed
        #[cfg(target_os = "linux")]
        {
            if let Some((power, method)) = get_linux_power() {
                if let Ok(mut working_method) = working_method_mutex.lock() {
                    *working_method = Some(method);
                }
                return Some(smooth_power(power));
            }
        }

        // Try Mac-specific methods if basic ones failed
        #[cfg(target_os = "macos")]
        {
            if let Some((power, method)) = get_mac_power() {
                if let Ok(mut working_method) = working_method_mutex.lock() {
                    *working_method = Some(method);
                }
                return Some(smooth_power(power));
            }
        }

        // Final fallback: return None when power monitoring is unavailable

        None
    })
    .await // Await the result of the blocking task
    .unwrap_or(None)
}

#[derive(Clone, Debug)]
enum PowerMethod {
    Sysinfo,
    Systemstat,
}

fn smooth_power(raw_power: f32) -> f32 {
    use std::sync::OnceLock;
    use std::time::Instant;

    static POWER_HISTORY: OnceLock<std::sync::Mutex<Vec<(Instant, f32)>>> = OnceLock::new();

    let power_history_mutex = POWER_HISTORY.get_or_init(|| std::sync::Mutex::new(Vec::new()));

    // Helper function to add power reading to history and return smoothed value
    let now = Instant::now();
    let mut history = match power_history_mutex.lock() {
        Ok(h) => h,
        Err(e) => {
            tracing::error!("Failed to acquire power history lock: {}", e);
            return raw_power; // Return raw power if lock fails
        }
    };

    // Add current reading
    history.push((now, raw_power));

    // Keep only last 10 readings within 60 seconds
    history.retain(|(time, _)| now.duration_since(*time).as_secs() < 60);
    if history.len() > 10 {
        history.remove(0);
    }

    // Return smoothed power (weighted average, recent readings have more weight)
    if history.len() == 1 {
        raw_power
    } else {
        let total_weight: f32 = (1..=history.len()).map(|i| i as f32).sum();
        let weighted_sum: f32 = history
            .iter()
            .enumerate()
            .map(|(i, (_, power))| power * (i + 1) as f32)
            .sum();
        weighted_sum / total_weight
    }
}

fn try_power_method(method: &PowerMethod) -> Option<f32> {
    match method {
        PowerMethod::Sysinfo => {
            // Note: sysinfo doesn't currently support power consumption monitoring
            // This is a placeholder for future sysinfo versions
            None
        }
        PowerMethod::Systemstat => {
            // systemstat also doesn't support power consumption directly
            // This could be extended with platform-specific implementations
            None
        }
    }
}

#[cfg(target_os = "windows")]
fn get_windows_power() -> Option<(f32, PowerMethod)> {
    // Try multiple methods to get Windows power consumption

    // Method 1: Use PowerShell to query performance counters
    if let Some(power) = get_windows_power_via_powershell() {
        return Some((power, PowerMethod::Systemstat));
    }

    // Method 2: Try WMI queries for power information
    if let Some(power) = get_windows_power_via_wmi() {
        return Some((power, PowerMethod::Systemstat));
    }

    // Method 3: Try Windows Performance Counters directly
    if let Some(power) = get_windows_power_via_perf_counters() {
        return Some((power, PowerMethod::Systemstat));
    }

    // Method 4: Try direct Windows API calls or system information
    if let Some(power) = get_windows_power_via_system_info() {
        return Some((power, PowerMethod::Systemstat));
    }

    None
}

#[cfg(target_os = "windows")]
fn get_windows_power_via_powershell() -> Option<f32> {
    use std::process::Command;

    // Try to get CPU power consumption via Windows Performance Counters using PowerShell
    let ps_script = r#"
    try {
        # Get CPU power consumption from performance counters
        $counter = Get-Counter -Counter "\Processor Information(_Total)\% Processor Performance" -ErrorAction Stop
        $cpuUsage = $counter.CounterSamples.CookedValue

        # Estimate power based on CPU usage (this is an approximation, but better than nothing)
        # TDP for typical CPUs: assume 65W base + usage-based scaling
        $basePower = 65.0
        $usagePower = ($cpuUsage / 100.0) * 35.0  # Additional power based on usage
        $totalPower = $basePower + $usagePower

        # Output the power value
        [math]::Round($totalPower, 2)
    } catch {
        $null
    }
    "#;

    if let Ok(output) = Command::new("powershell")
        .args(["-Command", ps_script])
        .output()
    {
        if output.status.success() {
            if let Ok(output_str) = String::from_utf8(output.stdout) {
                let power_str = output_str.trim();
                if let Ok(power) = power_str.parse::<f32>() {
                    if power > 0.0 && power < 500.0 {
                        // Reasonable power range for CPU
                        return Some(power);
                    }
                }
            }
        }
    }

    None
}

#[cfg(target_os = "windows")]
fn get_windows_power_via_wmi() -> Option<f32> {
    use std::process::Command;

    // Try WMI to get battery information (for laptops) or power scheme info
    let wmi_script = r#"
    try {
        # Try to get battery discharge rate (for laptops)
        $battery = Get-WmiObject -Class Win32_Battery -ErrorAction Stop | Select-Object -First 1
        if ($battery -and $battery.EstimatedChargeRemaining -ne $null -and $battery.EstimatedRunTime -ne $null) {
            # Calculate current power draw from battery
            $remainingTimeHours = $battery.EstimatedRunTime / 60.0
            if ($remainingTimeHours -gt 0) {
                # Estimate power consumption based on battery capacity and remaining time
                # This is approximate but gives real power usage for battery-powered systems
                $power = 0.0
                if ($battery.DesignCapacity -gt 0) {
                    $power = $battery.DesignCapacity / $remainingTimeHours
                    if ($power -gt 0 -and $power -lt 200) {
                        [math]::Round($power, 2)
                        exit 0
                    }
                }
            }
        }

        # Fallback: Try to get active power scheme information
        $scheme = Get-WmiObject -Class Win32_PowerPlan -Filter "IsActive=True" -ErrorAction Stop
        if ($scheme) {
            # This doesn't give actual power consumption, but we can use it as a fallback indicator
            # Return a default power consumption based on power scheme
            if ($scheme.ElementName -like "*High Performance*") {
                85.0
            } elseif ($scheme.ElementName -like "*Balanced*") {
                65.0
            } elseif ($scheme.ElementName -like "*Power Saver*") {
                45.0
            } else {
                65.0
            }
        } else {
            $null
        }
    } catch {
        $null
    }
    "#;

    if let Ok(output) = Command::new("powershell")
        .args(["-Command", wmi_script])
        .output()
    {
        if output.status.success() {
            if let Ok(output_str) = String::from_utf8(output.stdout) {
                let power_str = output_str.trim();
                if !power_str.is_empty() && power_str != "null" {
                    if let Ok(power) = power_str.parse::<f32>() {
                        if power > 0.0 && power < 200.0 {
                            // Reasonable power range
                            return Some(power);
                        }
                    }
                }
            }
        }
    }

    None
}

#[cfg(target_os = "windows")]
fn get_windows_power_via_perf_counters() -> Option<f32> {
    use std::process::Command;

    // Try to get more detailed performance counter data
    let perf_script = r#"
    try {
        # Get multiple CPU-related performance counters
        $counters = @(
            "\Processor(_Total)\% Processor Time",
            "\Processor Information(_Total)\% Processor Performance"
        )

        $results = Get-Counter -Counter $counters -SampleInterval 1 -MaxSamples 1 -ErrorAction Stop

        $cpuTime = 0.0
        $cpuPerformance = 0.0

        foreach ($sample in $results.CounterSamples) {
            if ($sample.Path -like "*% Processor Time*") {
                $cpuTime = $sample.CookedValue
            } elseif ($sample.Path -like "*% Processor Performance*") {
                $cpuPerformance = $sample.CookedValue
            }
        }

        # Calculate power based on CPU activity
        # Base TDP assumption: 65W for typical desktop CPU
        $baseTDP = 65.0

        # Scale based on CPU performance percentage
        $power = $baseTDP * ($cpuPerformance / 100.0)

        # Ensure minimum power draw even when idle
        $power = [math]::Max($power, 35.0)

        [math]::Round($power, 2)
    } catch {
        $null
    }
    "#;

    if let Ok(output) = Command::new("powershell")
        .args(["-Command", perf_script])
        .output()
    {
        if output.status.success() {
            if let Ok(output_str) = String::from_utf8(output.stdout) {
                let power_str = output_str.trim();
                if let Ok(power) = power_str.parse::<f32>() {
                    if power > 0.0 && power < 500.0 {
                        // Reasonable power range
                        return Some(power);
                    }
                }
            }
        }
    }

    None
}

#[cfg(target_os = "windows")]
fn get_windows_power_via_system_info() -> Option<f32> {
    use std::process::Command;

    // Try to get system information and estimate power based on actual hardware
    let system_info_script = r#"
    try {
        # Get CPU information
        $cpu = Get-WmiObject -Class Win32_Processor -ErrorAction Stop | Select-Object -First 1
        $cpuName = $cpu.Name
        $cpuCores = $cpu.NumberOfCores
        $cpuThreads = $cpu.NumberOfLogicalProcessors

        # Get current CPU usage
        $cpuUsage = (Get-WmiObject -Class Win32_PerfFormattedData_PerfOS_Processor -Filter "Name='_Total'").PercentProcessorTime

        # Estimate TDP based on CPU model (this is more accurate than generic assumptions)
        $estimatedTDP = 65.0  # Default

        if ($cpuName -match "Intel.*Core.*i[3579]-1[0-9][0-9][0-9][0-9]") {
            # Intel 12th/13th/14th gen high-end CPUs
            $estimatedTDP = 125.0
        } elseif ($cpuName -match "Intel.*Core.*i[3579]-[0-9][0-9][0-9][0-9]") {
            # Intel 12th/13th/14th gen mainstream CPUs
            $estimatedTDP = 65.0
        } elseif ($cpuName -match "Intel.*Core.*i[3579]-[0-9][0-9][0-9]") {
            # Intel 10th/11th gen CPUs
            $estimatedTDP = 65.0
        } elseif ($cpuName -match "AMD.*Ryzen.*[79][0-9][0-9][0-9]") {
            # AMD Ryzen 7000/9000 series
            $estimatedTDP = 65.0
        } elseif ($cpuName -match "AMD.*Ryzen.*[3579][0-9][0-9][0-9]") {
            # AMD Ryzen 3000/5000/7000 series
            $estimatedTDP = 65.0
        } elseif ($cpuName -match "Threadripper") {
            # AMD Threadripper
            $estimatedTDP = 280.0
        }

        # Get RAM information and add its power consumption
        $ramModules = Get-WmiObject -Class Win32_PhysicalMemory -ErrorAction Stop
        $totalRamGB = 0
        foreach ($module in $ramModules) {
            $totalRamGB += [math]::Round($module.Capacity / 1GB, 0)
        }

        # Estimate RAM power consumption (about 2-3W per 8GB DDR4)
        $ramPower = [math]::Ceiling($totalRamGB / 8) * 2.5

        # Get GPU information (if dedicated GPU)
        $gpuPower = 0.0
        $gpus = Get-WmiObject -Class Win32_VideoController -ErrorAction Stop | Where-Object { $_.AdapterRAM -gt 0 }
        foreach ($gpu in $gpus) {
            if ($gpu.Name -notmatch "Microsoft Basic Display") {
                # Estimate GPU power based on VRAM
                $vramGB = [math]::Round($gpu.AdapterRAM / 1GB, 0)
                if ($gpu.Name -match "RTX|GeForce") {
                    $gpuPower += [math]::Max(50.0, $vramGB * 10.0)  # NVIDIA GPUs
                } elseif ($gpu.Name -match "Radeon|RX") {
                    $gpuPower += [math]::Max(40.0, $vramGB * 8.0)   # AMD GPUs
                } else {
                    $gpuPower += 30.0  # Generic dedicated GPU
                }
            }
        }

        # Calculate current power based on CPU usage
        $cpuPower = $estimatedTDP * ($cpuUsage / 100.0)
        $cpuPower = [math]::Max($cpuPower, $estimatedTDP * 0.3)  # Minimum 30% of TDP even when idle

        # Total system power
        $totalPower = $cpuPower + $ramPower + $gpuPower

        # Add a small base system power for motherboard, drives, etc.
        $totalPower += 25.0

        [math]::Round($totalPower, 2)
    } catch {
        $null
    }
    "#;

    if let Ok(output) = Command::new("powershell")
        .args(["-Command", system_info_script])
        .output()
    {
        if output.status.success() {
            if let Ok(output_str) = String::from_utf8(output.stdout) {
                let power_str = output_str.trim();
                if let Ok(power) = power_str.parse::<f32>() {
                    if power > 20.0 && power < 1000.0 {
                        // Reasonable power range for full system
                        return Some(power);
                    }
                }
            }
        }
    }

    None
}

#[cfg(target_os = "linux")]
fn get_linux_power() -> Option<(f32, PowerMethod)> {
    use std::fs;

    // Try RAPL (Running Average Power Limit) interface on Intel systems
    // Read from all available RAPL domains (core, dram, etc.) and sum them

    static mut LAST_TOTAL_ENERGY: Option<(u64, Instant)> = None;
    static mut LAST_TOTAL_POWER: f32 = 0.0;

    // Find all RAPL energy files
    let mut rapl_paths = Vec::new();

    // Main package
    rapl_paths.push("/sys/class/powercap/intel-rapl:0/energy_uj".to_string());

    // Alternative main package path
    rapl_paths.push("/sys/class/powercap/intel-rapl/energy_uj".to_string());

    // Sub-domains (core, dram, etc.)
    for i in 0..10 {
        for j in 0..10 {
            let path = format!(
                "/sys/class/powercap/intel-rapl:{}/intel-rapl:{}:{}/energy_uj",
                i, i, j
            );
            if std::path::Path::new(&path).exists() {
                rapl_paths.push(path);
            }
        }
    }

    let mut total_energy_uj: u64 = 0;
    let mut valid_readings = 0;

    // Sum energy from all domains
    for path in &rapl_paths {
        if let Ok(energy_str) = fs::read_to_string(path) {
            if let Ok(energy_uj) = energy_str.trim().parse::<u64>() {
                total_energy_uj += energy_uj;
                valid_readings += 1;
            }
        }
    }

    if valid_readings == 0 {
        return None; // No RAPL sensors available
    }

    let now = Instant::now();

    unsafe {
        if let Some((last_total_energy, last_time)) = LAST_TOTAL_ENERGY {
            let time_diff = now.duration_since(last_time).as_secs_f64();
            if time_diff > 0.0 {
                let energy_diff = if total_energy_uj >= last_total_energy {
                    total_energy_uj - last_total_energy
                } else {
                    // Counter wrapped around (highly unlikely for total)
                    u64::MAX - last_total_energy + total_energy_uj
                };

                let power_watts = (energy_diff as f64 / 1_000_000.0) / time_diff; // Convert µJ to J, then to W

                if power_watts > 0.0 && power_watts < 2000.0 {
                    // Reasonable power range (allow higher for multi-domain sum)
                    LAST_TOTAL_POWER = power_watts as f32;
                    LAST_TOTAL_ENERGY = Some((total_energy_uj, now));
                    return Some((power_watts as f32, PowerMethod::Systemstat));
                }
            }
        } else {
            // First reading, store and wait for next
            LAST_TOTAL_ENERGY = Some((total_energy_uj, now));
        }
    }

    None
}

#[cfg(target_os = "macos")]
fn get_mac_power() -> Option<(f32, PowerMethod)> {
    use std::time::Instant;

    // Static variables to track power readings over time
    static mut LAST_CPU_USAGE: Option<(f32, Instant)> = None;
    static mut LAST_POWER: f32 = 0.0;

    // Try to get power from SMC (System Management Controller)
    // SMC provides direct hardware power readings on Mac systems
    if let Some(power) = get_mac_power_from_smc() {
        return Some((power, PowerMethod::Systemstat));
    }

    // Fallback: Estimate power based on CPU usage
    // This is less accurate but works when SMC access is unavailable
    if let Some(power) = get_mac_power_from_cpu_usage() {
        return Some((power, PowerMethod::Sysinfo));
    }

    None
}

#[cfg(target_os = "macos")]
fn get_mac_power_from_smc() -> Option<f32> {
    // Try to read power consumption from SMC
    // The SMC provides real-time power metrics on Mac hardware

    // Note: SMC access on macOS requires specific hardware keys
    // This implementation may need adjustment based on actual Mac hardware
    // For now, we'll skip SMC implementation and rely on CPU estimation

    // The smc crate has complex API requirements and version conflicts
    // that make it difficult to use reliably across different Mac models

    None
}

#[cfg(target_os = "macos")]
fn get_mac_power_from_cpu_usage() -> Option<f32> {
    use std::process::Command;

    // Use system commands to estimate power consumption
    // Method 1: Get CPU usage and estimate from TDP

    // Get CPU usage percentage
    let cpu_usage_output = Command::new("sh")
        .arg("-c")
        .arg("ps -A -o %cpu | awk '{s+=$1} END {print s}'")
        .output();

    if let Ok(output) = cpu_usage_output {
        if output.status.success() {
            if let Ok(usage_str) = String::from_utf8(output.stdout) {
                if let Ok(cpu_usage) = usage_str.trim().parse::<f32>() {
                    // Get system info to estimate TDP
                    let sysctl_output = Command::new("sysctl")
                        .arg("-n")
                        .arg("machdep.cpu.brand_string")
                        .output();

                    let mut estimated_tdp = 15.0; // Default for MacBook

                    if let Ok(sysctl_out) = sysctl_output {
                        if let Ok(cpu_brand) = String::from_utf8(sysctl_out.stdout) {
                            // Estimate TDP based on CPU model
                            if cpu_brand.contains("M1")
                                || cpu_brand.contains("M2")
                                || cpu_brand.contains("M3")
                            {
                                // Apple Silicon - very efficient
                                estimated_tdp = 20.0; // M-series chips are low power
                            } else if cpu_brand.contains("Intel") {
                                // Intel Mac
                                if cpu_brand.contains("i9") {
                                    estimated_tdp = 45.0;
                                } else if cpu_brand.contains("i7") {
                                    estimated_tdp = 28.0;
                                } else if cpu_brand.contains("i5") {
                                    estimated_tdp = 20.0;
                                } else {
                                    estimated_tdp = 15.0;
                                }
                            }
                        }
                    }

                    // Get number of cores to adjust estimation
                    let core_count_output =
                        Command::new("sysctl").arg("-n").arg("hw.ncpu").output();

                    let mut num_cores = 4.0;
                    if let Ok(core_out) = core_count_output {
                        if let Ok(cores_str) = String::from_utf8(core_out.stdout) {
                            if let Ok(cores) = cores_str.trim().parse::<f32>() {
                                num_cores = cores;
                            }
                        }
                    }

                    // Calculate power consumption
                    // cpu_usage is total across all cores, so normalize by core count
                    let normalized_usage = cpu_usage / num_cores;
                    let cpu_power = estimated_tdp * (normalized_usage / 100.0);

                    // Add base system power (display, memory, etc.)
                    let base_power = 5.0; // Base system power for Mac
                    let total_power = cpu_power + base_power;

                    // Ensure minimum power draw
                    let final_power = total_power.max(estimated_tdp * 0.2); // At least 20% of TDP

                    if final_power > 0.0 && final_power < 200.0 {
                        return Some(final_power);
                    }
                }
            }
        }
    }

    None
}

#[tauri::command]
async fn get_cpu_temperature() -> Option<f32> {
    tokio::task::spawn_blocking(move || {
        use std::sync::OnceLock;
        use std::time::Instant;
        use sysinfo::MINIMUM_CPU_UPDATE_INTERVAL;
        use tracing::info;

        static LAST_UPDATE: OnceLock<std::sync::Mutex<Option<Instant>>> = OnceLock::new();
        static WORKING_METHOD: OnceLock<std::sync::Mutex<Option<TemperatureMethod>>> = OnceLock::new();
        static TEMP_HISTORY: OnceLock<std::sync::Mutex<Vec<(Instant, f32)>>> = OnceLock::new();

        let last_update_mutex = LAST_UPDATE.get_or_init(|| std::sync::Mutex::new(None));
        let working_method_mutex = WORKING_METHOD.get_or_init(|| std::sync::Mutex::new(None));
        let temp_history_mutex = TEMP_HISTORY.get_or_init(|| std::sync::Mutex::new(Vec::new()));

        {
            let mut last_update = last_update_mutex.lock().ok()?;
            if let Some(last) = *last_update {
                if last.elapsed() < MINIMUM_CPU_UPDATE_INTERVAL {
                    return None;
                }
            }
            *last_update = Some(Instant::now());
        }

        // Helper function to add temperature to history and return smoothed value
        let smooth_temperature = |raw_temp: f32| -> f32 {
            let now = Instant::now();
            let mut history = match temp_history_mutex.lock() {
                Ok(h) => h,
                Err(e) => {
                    tracing::error!("Failed to acquire temperature history lock: {}", e);
                    return raw_temp; // Return raw temp if lock fails
                }
            };

            // Add current reading
            history.push((now, raw_temp));

            // Keep only last 5 readings within 30 seconds
            history.retain(|(time, _)| now.duration_since(*time).as_secs() < 30);
            if history.len() > 5 {
                let excess = history.len() - 5;
                history.drain(0..excess);
            }

            // Return smoothed temperature (weighted average, recent readings have more weight)
            if history.len() == 1 {
                raw_temp
            } else {
                let total_weight: f32 = (1..=history.len()).map(|i| i as f32).sum();
                let weighted_sum: f32 = history.iter().enumerate()
                    .map(|(i, (_, temp))| temp * (i + 1) as f32)
                    .sum();
                weighted_sum / total_weight
            }
        };

        // Try cached working method first
        {
            let working_method = working_method_mutex.lock().ok()?;
            if let Some(ref method) = *working_method {
                if let Some(temp) = try_temperature_method(method) {
                    return Some(smooth_temperature(temp));
                }
                // Method stopped working, clear cache
                drop(working_method);
                let mut working_method = working_method_mutex.lock().ok()?;
                *working_method = None;
            }
        }

        // Try all methods to find one that works and cache it
        let methods_to_try = vec![
            TemperatureMethod::Sysinfo,
            #[cfg(target_os = "windows")]
            TemperatureMethod::WindowsWmi,
            #[cfg(target_os = "linux")]
            TemperatureMethod::LinuxSensors,
        ];

        for method in methods_to_try {
            if let Some(temp) = try_temperature_method(&method) {
                // Cache the working method
                let mut working_method = working_method_mutex.lock().ok()?;
                *working_method = Some(method.clone());
                return Some(smooth_temperature(temp));
            }
        }

        // Try more Linux methods if the basic ones failed
        #[cfg(target_os = "linux")]
        {
            if let Some((temp, method)) = get_linux_temperature_advanced() {
                if let Ok(mut working_method) = working_method_mutex.lock() {
                    *working_method = Some(method);
                }
                return Some(smooth_temperature(temp));
            }
        }

        // Final fallback: return None when sensors are unavailable
        // Only log the info message once to avoid spamming logs
        static SENSOR_WARNING_LOGGED: OnceLock<()> = OnceLock::new();

        SENSOR_WARNING_LOGGED.get_or_init(|| {
            info!("Hardware temperature sensors not accessible on this system. Temperature monitoring disabled.");
        });

        None
    })
    .await // 2. Await the result of the blocking task
    .unwrap_or(None)
}

fn try_temperature_method(method: &TemperatureMethod) -> Option<f32> {
    match method {
        TemperatureMethod::Sysinfo => {
            let mut sys = System::new_all();
            sys.refresh_cpu_all();
            let components = Components::new_with_refreshed_list();

            let mut core_count = 0;
            let sum: f32 = components
                .iter()
                .filter(|c| {
                    let label = c.label().to_lowercase();
                    label.contains("cpu")
                        || label.contains("package")
                        || label.contains("tdie")
                        || label.contains("core")
                        || label.contains("thermal")
                })
                .map(|c| {
                    core_count += 1;
                    c.temperature()
                })
                .sum();

            if core_count > 0 {
                let avg_temp = sum / core_count as f32;
                if avg_temp > 0.0 && avg_temp < 150.0 {
                    return Some(avg_temp);
                }
            }
            None
        }
        #[cfg(target_os = "windows")]
        TemperatureMethod::WindowsWmi => get_windows_temperature(),
        #[cfg(target_os = "linux")]
        TemperatureMethod::LinuxSensors => get_linux_sensors_temperature(),
        #[cfg(target_os = "linux")]
        TemperatureMethod::LinuxThermalZone(path) => {
            if let Ok(temp_str) = std::fs::read_to_string(path) {
                if let Ok(temp_millidegrees) = temp_str.trim().parse::<i32>() {
                    let temp_celsius = temp_millidegrees as f32 / 1000.0;
                    if temp_celsius > 0.0 && temp_celsius < 150.0 {
                        return Some(temp_celsius);
                    }
                }
            }
            None
        }
        #[cfg(target_os = "linux")]
        TemperatureMethod::LinuxHwmon(path) => {
            if let Ok(temp_str) = std::fs::read_to_string(path) {
                if let Ok(temp_millidegrees) = temp_str.trim().parse::<i32>() {
                    let temp_celsius = temp_millidegrees as f32 / 1000.0;
                    if temp_celsius > 0.0 && temp_celsius < 150.0 {
                        return Some(temp_celsius);
                    }
                }
            }
            None
        }
    }
}

#[cfg(target_os = "linux")]
fn get_linux_sensors_temperature() -> Option<f32> {
    // Try sensors command (most reliable and matches user expectations)
    if let Ok(output) = std::process::Command::new("sensors")
        .arg("-u") // Raw output
        .output()
    {
        if let Ok(output_str) = String::from_utf8(output.stdout) {
            let lines: Vec<&str> = output_str.lines().collect();
            let mut i = 0;

            while i < lines.len() {
                let line = lines[i].trim();

                // Look for CPU package temperature section
                if line.contains("Package id 0:") {
                    // Look for temp1_input in the following lines
                    for j in (i + 1)..(i + 10).min(lines.len()) {
                        let temp_line = lines[j].trim();
                        if temp_line.starts_with("temp1_input:") {
                            if let Some(temp_str) = temp_line.split(':').nth(1) {
                                if let Ok(temp) = temp_str.trim().parse::<f32>() {
                                    if temp > 0.0 && temp < 150.0 {
                                        return Some(temp);
                                    }
                                }
                            }
                            break;
                        }
                    }
                }
                // Look for first core temperature as fallback
                else if line.contains("Core 0:") {
                    // Look for temp2_input (Core 0 uses temp2_input)
                    for j in (i + 1)..(i + 10).min(lines.len()) {
                        let temp_line = lines[j].trim();
                        if temp_line.starts_with("temp2_input:") {
                            if let Some(temp_str) = temp_line.split(':').nth(1) {
                                if let Ok(temp) = temp_str.trim().parse::<f32>() {
                                    if temp > 0.0 && temp < 150.0 {
                                        return Some(temp);
                                    }
                                }
                            }
                            break;
                        }
                    }
                }
                i += 1;
            }
        }
    }

    None
}

#[cfg(target_os = "linux")]
fn get_linux_temperature_advanced() -> Option<(f32, TemperatureMethod)> {
    use std::fs;

    // Method 1: Try thermal zones (prioritize x86_pkg_temp)
    // Look for CPU thermal zones in /sys/class/thermal/
    // Prioritize x86_pkg_temp as it's usually the most accurate for CPU package temperature
    for i in 0..20 {
        let type_path = format!("/sys/class/thermal/thermal_zone{}/type", i);
        if let Ok(zone_type) = fs::read_to_string(&type_path) {
            let zone_type = zone_type.trim().to_lowercase();
            if zone_type == "x86_pkg_temp" {
                let thermal_path = format!("/sys/class/thermal/thermal_zone{}/temp", i);
                if let Ok(temp_str) = fs::read_to_string(&thermal_path) {
                    if let Ok(temp_millidegrees) = temp_str.trim().parse::<i32>() {
                        let temp_celsius = temp_millidegrees as f32 / 1000.0;
                        if temp_celsius > 0.0 && temp_celsius < 150.0 {
                            return Some((
                                temp_celsius,
                                TemperatureMethod::LinuxThermalZone(thermal_path),
                            ));
                        }
                    }
                }
            }
        }
    }

    // Fallback to other CPU thermal zones
    for i in 0..20 {
        let type_path = format!("/sys/class/thermal/thermal_zone{}/type", i);
        if let Ok(zone_type) = fs::read_to_string(&type_path) {
            let zone_type = zone_type.trim().to_lowercase();
            if zone_type.contains("cpu")
                || zone_type.contains("coretemp")
                || zone_type.contains("k10temp")
            {
                let thermal_path = format!("/sys/class/thermal/thermal_zone{}/temp", i);
                if let Ok(temp_str) = fs::read_to_string(&thermal_path) {
                    if let Ok(temp_millidegrees) = temp_str.trim().parse::<i32>() {
                        let temp_celsius = temp_millidegrees as f32 / 1000.0;
                        if temp_celsius > 0.0 && temp_celsius < 150.0 {
                            return Some((
                                temp_celsius,
                                TemperatureMethod::LinuxThermalZone(thermal_path),
                            ));
                        }
                    }
                }
            }
        }
    }

    // Method 2: Try hwmon (hardware monitoring) interfaces
    // Look for CPU temperature sensors in /sys/class/hwmon/
    for i in 0..10 {
        let hwmon_dir = format!("/sys/class/hwmon/hwmon{}", i);

        // Check if this hwmon device is for CPU temperature
        let name_path = format!("{}/name", hwmon_dir);
        if let Ok(name) = fs::read_to_string(&name_path) {
            let name = name.trim().to_lowercase();
            if name.contains("coretemp")
                || name.contains("k10temp")
                || name.contains("cpu")
                || name.contains("acpi")
            {
                // Try different temperature input files
                for temp_input in 1..=8 {
                    let temp_path = format!("{}/temp{}_input", hwmon_dir, temp_input);
                    if let Ok(temp_str) = fs::read_to_string(&temp_path) {
                        if let Ok(temp_millidegrees) = temp_str.trim().parse::<i32>() {
                            let temp_celsius = temp_millidegrees as f32 / 1000.0;
                            if temp_celsius > 0.0 && temp_celsius < 150.0 {
                                return Some((
                                    temp_celsius,
                                    TemperatureMethod::LinuxHwmon(temp_path),
                                ));
                            }
                        }
                    }
                }
            }
        }
    }

    // Method 3: Try reading from specific CPU temperature files using glob patterns
    let cpu_temp_paths = [
        "/sys/devices/platform/coretemp.0/hwmon/hwmon*/temp1_input",
        "/sys/devices/platform/coretemp.0/temp1_input",
        "/sys/bus/platform/devices/coretemp.0/hwmon/hwmon*/temp*_input",
        "/sys/devices/pci0000:00/0000:00:18.3/hwmon/hwmon*/temp1_input", // AMD
    ];

    for pattern in &cpu_temp_paths {
        if let Ok(paths) = glob::glob(pattern) {
            for path_result in paths {
                if let Ok(path) = path_result {
                    if let Ok(temp_str) = fs::read_to_string(&path) {
                        if let Ok(temp_millidegrees) = temp_str.trim().parse::<i32>() {
                            let temp_celsius = temp_millidegrees as f32 / 1000.0;
                            if temp_celsius > 0.0 && temp_celsius < 150.0 {
                                let path_str = path.to_string_lossy().to_string();
                                return Some((
                                    temp_celsius,
                                    TemperatureMethod::LinuxHwmon(path_str),
                                ));
                            }
                        }
                    }
                }
            }
        }
    }

    None
}

#[cfg(target_os = "windows")]
fn get_windows_temperature() -> Option<f32> {
    use std::sync::OnceLock;

    static LAST_LOG_STATE: OnceLock<std::sync::Mutex<bool>> = OnceLock::new();

    // Try multiple WMI methods for better compatibility

    // Method 1: Try HighPrecisionTemperature (newer Windows versions)
    if let Ok(output) = Command::new("powershell")
        .args([
            "-Command",
            "try { Get-WmiObject -Query \"SELECT HighPrecisionTemperature FROM Win32_PerfRawData_Counters_ThermalZoneInformation\" -ErrorAction Stop | Select-Object -First 1 -ExpandProperty HighPrecisionTemperature } catch { $null }"
        ])
        .output()
    {
        if let Ok(output_str) = String::from_utf8(output.stdout) {
            let trimmed = output_str.trim();
            if !trimmed.is_empty() && trimmed != "null" {
                if let Ok(temp_tenths_kelvin) = trimmed.parse::<f32>() {
                    let temp_celsius = (temp_tenths_kelvin / 10.0) - 273.15;
                    if temp_celsius > 0.0 && temp_celsius < 150.0 {
                        // Log success only once
                        let log_state = LAST_LOG_STATE.get_or_init(|| std::sync::Mutex::new(false));
                        if let Ok(mut logged) = log_state.lock() {
                            if !*logged {
                                *logged = true;
                            }
                        }
                        return Some(temp_celsius);
                    }
                }
            }
        }
    }

    // Method 2: Try CurrentTemperature (older Windows versions)
    if let Ok(output) = Command::new("powershell")
        .args([
            "-Command",
            "try { Get-WmiObject -Query \"SELECT CurrentTemperature FROM Win32_TemperatureProbe\" -ErrorAction Stop | Select-Object -First 1 -ExpandProperty CurrentTemperature } catch { $null }"
        ])
        .output()
    {
        if let Ok(output_str) = String::from_utf8(output.stdout) {
            let trimmed = output_str.trim();
            if !trimmed.is_empty() && trimmed != "null" {
                if let Ok(temp_tenths_kelvin) = trimmed.parse::<f32>() {
                    let temp_celsius = (temp_tenths_kelvin / 10.0) - 273.15;
                    if temp_celsius > 0.0 && temp_celsius < 150.0 {
                        let log_state = LAST_LOG_STATE.get_or_init(|| std::sync::Mutex::new(false));
                        if let Ok(mut logged) = log_state.lock() {
                            if !*logged {
                                *logged = true;
                            }
                        }
                        return Some(temp_celsius);
                    }
                }
            }
        }
    }

    // Method 3: Try MSAcpi_ThermalZoneTemperature (alternative approach)
    if let Ok(output) = Command::new("powershell")
        .args([
            "-Command",
            "try { Get-WmiObject -Namespace \"root\\wmi\" -Query \"SELECT CurrentTemperature FROM MSAcpi_ThermalZoneTemperature\" -ErrorAction Stop | Select-Object -First 1 -ExpandProperty CurrentTemperature } catch { $null }"
        ])
        .output()
    {
        if let Ok(output_str) = String::from_utf8(output.stdout) {
            let trimmed = output_str.trim();
            if !trimmed.is_empty() && trimmed != "null" {
                if let Ok(temp_tenths_kelvin) = trimmed.parse::<f32>() {
                    let temp_celsius = (temp_tenths_kelvin / 10.0) - 273.15;
                    if temp_celsius > 0.0 && temp_celsius < 150.0 {
                        let log_state = LAST_LOG_STATE.get_or_init(|| std::sync::Mutex::new(false));
                        if let Ok(mut logged) = log_state.lock() {
                            if !*logged {
                                *logged = true;
                            }
                        }
                        return Some(temp_celsius);
                    }
                }
            }
        }
    }

    // Log only once when no sensor is found
    let log_state = LAST_LOG_STATE.get_or_init(|| std::sync::Mutex::new(false));
    if let Ok(mut logged) = log_state.lock() {
        if !*logged {
            info!("⚠️ No WMI temperature sensors detected. Temperature monitoring disabled.");
            *logged = true;
        }
    }

    None
}

#[tauri::command]
fn detect_locale() -> String {
    sys_locale::get_locale().unwrap_or_else(|| "en-US".into())
}

/// Get the resolved download directory.
#[tauri::command]
fn get_download_directory(app: tauri::AppHandle) -> Result<String, String> {
    // Load backend settings from file
    let backend_settings = load_settings_from_file(&app);

    // If backend has a configured path, use it
    if !backend_settings.storage_path.is_empty() {
        let expanded_path = expand_tilde(&backend_settings.storage_path);
        return expanded_path
            .to_str()
            .map(|s| s.to_string())
            .ok_or_else(|| "Failed to convert path to string".to_string());
    }

    // Cross-platform default
    let default_path = "~/Downloads/Chiral-Network-Storage";

    let expanded_path = expand_tilde(default_path);
    expanded_path
        .to_str()
        .map(|s| s.to_string())
        .ok_or_else(|| "Failed to convert path to string".to_string())
}

/// Validates a storage path to ensure it's a valid absolute path
/// This prevents issues where relative paths or tilde expansion
/// could create directories in unexpected locations.
/// 
/// Returns Ok(()) if path is valid, or Err with validation message.
/// The error message may be a warning (starting with "WARNING:") if the path
/// is valid but the directory doesn't exist yet.
#[tauri::command]
fn validate_storage_path(path: String) -> Result<(), String> {
    let trimmed = path.trim();
    
    if trimmed.is_empty() {
        return Err("Storage path cannot be empty".to_string());
    }
    
    // Platform-specific validation BEFORE general absolute check
    #[cfg(target_os = "windows")]
    {
        // On Windows, reject tilde since it's not supported
        if trimmed.starts_with('~') {
            return Err("The ~ character is not a valid Windows directory. Please enter a full Windows path (e.g., C:\\Users\\...) or use the folder picker.".to_string());
        }
        
        // On Windows, reject Unix-style paths (starting with /)
        if trimmed.starts_with('/') {
            return Err("Unix-style paths (e.g., /home/) are not valid on Windows. Please use a Windows path (e.g., C:\\Users\\...)".to_string());
        }
        
        // Extract drive letter and check if it exists
        if let Some(drive_letter) = trimmed.chars().next() {
            if drive_letter.is_ascii_alphabetic() {
                let drive_root = format!("{}:\\", drive_letter.to_ascii_uppercase());
                let drive_path = Path::new(&drive_root);
                
                // Check if the drive exists by checking if we can read the root directory
                if !drive_path.exists() {
                    return Err(format!("Drive {}:\\ does not exist on this system", drive_letter.to_ascii_uppercase()));
                }
            }
        }
    }
    
    let path_obj = Path::new(trimmed);
    
    // Path must be absolute (check after platform-specific validation)
    if !path_obj.is_absolute() {
        return Err("Storage path must be an absolute path (e.g., C:\\Users\\... on Windows or /home/... on Unix)".to_string());
    }
    
    // Check if directory exists - if not, it will be created
    if !path_obj.exists() {
        return Err(format!("WARNING: Directory does not exist and will be created: {}", trimmed));
    }
    
    Ok(())
}

#[tauri::command]
async fn ensure_directory_exists(path: String) -> Result<(), String> {
    let path_obj = Path::new(&path);

    // Get parent directory (in case path is a file path)
    let dir_to_create = if path_obj.extension().is_some() {
        // This looks like a file path, get the parent directory
        path_obj
            .parent()
            .ok_or_else(|| "Invalid path".to_string())?
    } else {
        // This is a directory path
        path_obj
    };

    tokio::fs::create_dir_all(dir_to_create)
        .await
        .map_err(|e| format!("Failed to create directory: {}", e))
}

#[tauri::command]
async fn start_file_transfer_service(
    app: tauri::AppHandle,
    state: State<'_, AppState>,
) -> Result<(), String> {
    {
        let ft_guard = state.file_transfer.lock().await;
        if ft_guard.is_some() {
            warn!("File transfer service is already running");
            return Err("File transfer service is already running".to_string());
        }
    }

    // Use the internal app data directory for file storage (hash-named files + metadata)
    // NOT the user's download directory - that's only for final downloaded files
    let file_transfer_service = FileTransferService::new_with_app_handle(app.clone())
        .await
        .map_err(|e| format!("Failed to start file transfer service: {}", e))?;

    let ft_arc = Arc::new(file_transfer_service);
    {
        let mut ft_guard = state.file_transfer.lock().await;
        *ft_guard = Some(ft_arc.clone());
    }

    // Initialize WebRTC service with file transfer service
    let webrtc_service = WebRTCService::new(
        app.app_handle().clone(),
        ft_arc.clone(),
        state.keystore.clone(),
        state.bandwidth.clone(),
    )
    .await
    .map_err(|e| format!("Failed to start WebRTC service: {}", e))?;

    let webrtc_arc = Arc::new(webrtc_service);
    {
        let mut webrtc_guard = state.webrtc.lock().await;
        *webrtc_guard = Some(webrtc_arc.clone());
    }

    // Set the global singleton to the SAME instance (not a duplicate!)
    // This is critical: process_incoming_chunk uses get_webrtc_service() to send HMAC
    // key exchange requests, and it needs to use the same connections map.
    set_webrtc_service(webrtc_arc.clone()).await;

    // Initialize multi-source download service
    let dht_arc = {
        let dht_guard = state.dht.lock().await;
        dht_guard.as_ref().cloned()
    };

    if let Some(dht_service) = dht_arc.clone() {
        // Create transfer event bus for unified event emission
        let transfer_event_bus = Arc::new(TransferEventBus::new(app.app_handle().clone()));
        // Get chunk manager from AppState
        let chunk_manager_arc = {
            let chunk_guard = state.chunk_manager.lock().await;
            chunk_guard.as_ref().cloned()
        };

        let chunk_manager = chunk_manager_arc.ok_or_else(|| "Chunk manager not initialized".to_string())?;

        let multi_source_service = MultiSourceDownloadService::new(
            dht_service,
            webrtc_arc.clone(),
            state.bittorrent_handler.clone(),
            transfer_event_bus,
            state.analytics.clone(),
            chunk_manager,
        );
        let multi_source_arc                                                                                                                                                                                                             = Arc::new(multi_source_service);

        {
            let mut multi_source_guard = state.multi_source_download.lock().await;
            *multi_source_guard = Some(multi_source_arc.clone());
        }

        // Start multi-source download service
        {
            let mut pump_guard = state.multi_source_pump.lock().await;
            if pump_guard.is_none() {
                let app_handle = app.clone();
                let ms_clone = multi_source_arc.clone();
                let handle = tokio::spawn(async move {
                    pump_multi_source_events(app_handle, ms_clone).await;
                });
                *pump_guard = Some(handle);
            }
        }

        // Start the service background task
        let ms_clone = multi_source_arc.clone();
        tokio::spawn(async move {
            ms_clone.run().await;
        });
    }

    {
        let mut pump_guard = state.file_transfer_pump.lock().await;
        if pump_guard.is_none() {
            let app_handle = app.clone();
            let ft_clone = ft_arc.clone();
            let handle = tokio::spawn(async move {
                pump_file_transfer_events(app_handle, ft_clone).await;
            });
            *pump_guard = Some(handle);
        }
    }

    Ok(())
}

#[tauri::command]
async fn upload_file_to_network(
    app: tauri::AppHandle,
    state: State<'_, AppState>,
    file_path: String,
    price: Option<f64>,
    protocol: Option<String>,
    original_file_name: Option<String>,
) -> Result<(), String> {
    // Use provided original filename, or extract from path if not provided
    let original_file_name = original_file_name.unwrap_or_else(|| {
        Path::new(&file_path)
            .file_name()
            .and_then(|s| s.to_str())
            .unwrap_or("unknown")
            .to_string()
    });

    // Ensure price is never null - default to 0
    let price = price.unwrap_or(0.0);

    // Get the active account for uploader_address
    let account = get_active_account(&state).await?;

    // Calculate file hash without loading entire file into memory
    let mut hasher = sha2::Sha256::new();
    let mut file = tokio::fs::File::open(&file_path)
        .await
        .map_err(|e| format!("Failed to open file for hashing: {}", e))?;
    let mut buffer = vec![0u8; 64 * 1024]; // 64KB chunks for hashing

    loop {
        let bytes_read = file
            .read(&mut buffer)
            .await
            .map_err(|e| format!("Failed to read chunk for hashing: {}", e))?;
        if bytes_read == 0 {
            break;
        }
        hasher.update(&buffer[..bytes_read]);
    }

    let file_hash = format!("{:x}", hasher.finalize());
    let file_size = tokio::fs::metadata(&file_path)
        .await
        .map_err(|e| format!("Failed to get file size: {}", e))?
        .len();

    let dont_need_to_copy_protocols = vec!["BitSwap", "WebRTC"];
    let mut file_path = file_path.clone();

    // Handle protocol-specific uploads
    if let Some(protocol_name) = &protocol {
        if !dont_need_to_copy_protocols.contains(&protocol_name.as_str()) {
            // handle if error
            file_path = copy_file_to_temp(file_path.clone())
                .await
                .map_err(|e| format!("Failed to copy file to temp: {}", e))?;
        }

        match protocol_name.as_str() {
            "HTTP" => {
                let permanent_path = state.http_server_state.storage_dir.join(&file_hash);
                // Move/rename temp file to permanent storage instead of copying
                tokio::fs::rename(&file_path, &permanent_path)
                    .await
                    .map_err(|e| format!("Failed to move file to permanent storage: {}", e))?;

                // Update file_path to point to the permanent location
                let file_path = permanent_path.to_string_lossy().to_string();

                state
                    .http_server_state
                    .register_file(http_server::HttpFileMetadata {
                        hash: file_hash.clone(),
                        file_hash: file_hash.clone(),
                        name: original_file_name.clone(),
                        size: file_size,
                        encrypted: false,
                    })
                    .await;
            }
            "BitTorrent" => {
                // Check if file exists before attempting to seed
                if !std::path::Path::new(&file_path).exists() {
                    error!(
                        "BitTorrent seeding failed: File does not exist: {}",
                        file_path
                    );
                    return Err(format!("File does not exist: {}", file_path));
                }

                if !std::path::Path::new(&file_path).is_file() {
                    error!(
                        "BitTorrent seeding failed: Path is not a file: {}",
                        file_path
                    );
                    return Err(format!("Path is not a file: {}", file_path));
                }

                // Use torrent seeding
                let handler = state.bittorrent_handler.clone();
                match create_and_seed_torrent_internal(file_path.clone(), handler).await {
                    Ok(magnet_link) => {
                        let info_hash = {
                            // Extract info hash from magnet link
                            if let Some(start) = magnet_link.find("urn:btih:") {
                                let start = start + 9;
                                let end = magnet_link[start..]
                                    .find('&')
                                    .map(|i| start + i)
                                    .unwrap_or(magnet_link.len());
                                Some(magnet_link[start..end].to_lowercase())
                            } else {
                                None
                            }
                        };

                        // Get the local peer ID to add as a seeder
                        let local_peer_id = {
                            let dht_guard = state.dht.lock().await;
                            if let Some(dht) = dht_guard.as_ref() {
                                Some(dht.get_peer_id().await)
                            } else {
                                None
                            }
                        };

                        let metadata = FileMetadata {
                            merkle_root: info_hash.clone().unwrap_or_else(|| file_hash.clone()), // Use info_hash as key for magnet link searches
                            is_root: true,
                            file_name: original_file_name.clone(),
                            file_size,
                            file_data: vec![], // Not stored for torrents
                            seeders: local_peer_id.clone().map_or(vec![], |id| vec![id]),
                            created_at: std::time::SystemTime::now()
                                .duration_since(std::time::UNIX_EPOCH)
                                .unwrap_or_default()
                                .as_secs(),
                            mime_type: None,
                            is_encrypted: false,
                            encryption_method: None,
                            key_fingerprint: None,
                            parent_hash: None,
                            cids: None,
                            encrypted_key_bundle: None,
                            price,
                            uploader_address: Some(account),
                            ftp_sources: None,
                            http_sources: None,
                            info_hash: info_hash.clone(),
                            trackers: Some(vec!["udp://tracker.openbittorrent.com:80".to_string()]),
                            ed2k_sources: None,
                            download_path: None,
                        };

                        // Publish merged metadata to DHT for discoverability
                        let dht = {
                            let dht_guard = state.dht.lock().await;
                            dht_guard.as_ref().cloned()
                        };

                        if let Some(dht) = dht {
                            if let Err(e) = dht.publish_file(metadata.clone(), None).await {
                                warn!("Failed to publish BitTorrent file metadata to DHT: {}", e);
                                // Don't fail the upload, just log the warning
                            }
                        }

                        return Ok(());
                    }
                    Err(e) => {
                        return Err(format!("Failed to create torrent: {}", e));
                    }
                }
            }
            "ED2K" => {
                // Actually use the ED2K protocol handler to generate real ed2k links

                let file_path_buf = PathBuf::from(&file_path);

                // Create ED2K protocol handler with an active server URL
                // ED2K now works in decentralized P2P mode with DHT support
                let ed2k_handler = protocols::ed2k::Ed2kProtocolHandler::new(
                    "ed2k://|server|45.82.80.155|5687|/".to_string(),
                );

                // Seed the file using the protocol handler
                let seed_options = protocols::traits::SeedOptions {
                    announce_dht: false, // ED2K has its own DHT
                    enable_encryption: false,
                    upload_slots: None,
                };

                match ed2k_handler.seed(file_path_buf.clone(), seed_options).await {
                    Ok(seeding_info) => {
                        let file_size = match tokio::fs::metadata(&file_path).await {
                            Ok(metadata) => metadata.len(),
                            Err(_) => 0,
                        };

                        let ed2k_hash = {
                            // Extract hash from ed2k link: ed2k://|file|name|size|hash|/
                            let parts: Vec<&str> = seeding_info.identifier.split('|').collect();
                            if parts.len() >= 5 {
                                Some(parts[4].to_string())
                            } else {
                                None
                            }
                        };

                        // Get the local peer ID to add as a seeder
                        let local_peer_id = {
                            let dht_guard = state.dht.lock().await;
                            if let Some(dht) = dht_guard.as_ref() {
                                Some(dht.get_peer_id().await)
                            } else {
                                None
                            }
                        };

                        let metadata = FileMetadata {
                            merkle_root: ed2k_hash.clone().unwrap_or_else(|| file_hash.clone()), // Use ED2K hash as key for ED2K link searches
                            is_root: true,
                            file_name: original_file_name.clone(),
                            file_size,
                            file_data: vec![],
                            seeders: local_peer_id.clone().map_or(vec![], |id| vec![id]),
                            created_at: std::time::SystemTime::now()
                                .duration_since(std::time::UNIX_EPOCH)
                                .unwrap_or_default()
                                .as_secs(),
                            mime_type: None,
                            is_encrypted: false,
                            encryption_method: None,
                            key_fingerprint: None,
                            parent_hash: None,
                            cids: None,
                            encrypted_key_bundle: None,
                            price,
                            uploader_address: Some(account),
                            ftp_sources: None,
                            http_sources: None,
                            info_hash: None,
                            trackers: None,
                            ed2k_sources: Some(vec![dht::models::Ed2kSourceInfo {
                                server_url: "ed2k://|server|45.82.80.155|5687|/".to_string(),
                                file_hash: ed2k_hash
                                    .clone()
                                    .unwrap_or_else(|| "unknown".to_string()),
                                file_size,
                                file_name: Some(original_file_name.clone()),
                                sources: None,
                                timeout: None,
                                chunk_hashes: None,
                            }]),
                            download_path: None,
                        };

                        // Publish merged metadata to DHT for discoverability
                        let dht = {
                            let dht_guard = state.dht.lock().await;
                            dht_guard.as_ref().cloned()
                        };

                        if let Some(dht) = dht {
                            if let Err(e) = dht.publish_file(metadata.clone(), None).await {
                                warn!("Failed to publish ED2K file metadata to DHT: {}", e);
                                // Don't fail the upload, just log the warning
                            }
                        }

                        return Ok(());
                    }
                    Err(e) => {
                        println!("❌ ED2K seeding failed: {}", e);
                        return Err(format!("ED2K seeding failed: {}", e));
                    }
                }
            }
            "FTP" => {
                // FTP upload uses the built-in FTP server
                println!("📡 FTP upload: Using built-in FTP server");

                // Ensure FTP server is running
                if !state.ftp_server.is_running().await {
                    state.ftp_server.start().await
                        .map_err(|e| format!("Failed to start FTP server: {}", e))?;
                }

                // Read the file data
                let file_data = tokio::fs::read(&file_path)
                    .await
                    .map_err(|e| format!("Failed to read file: {}", e))?;
                let file_size = file_data.len() as u64;

                // Use file hash as the filename to ensure uniqueness
                let ftp_file_name = format!("{}_{}", file_hash, original_file_name);

                // Add file to FTP server
                let ftp_url = state.ftp_server.add_file_data(&file_data, &ftp_file_name).await
                    .map_err(|e| format!("Failed to add file to FTP server: {}", e))?;

                println!("✅ File added to FTP server: {}", ftp_url);

                let metadata = FileMetadata {
                    merkle_root: file_hash.clone(),
                    is_root: true,
                    file_name: original_file_name.clone(),
                    file_size,
                    file_data: vec![],
                    seeders: vec![],
                    created_at: std::time::SystemTime::now()
                        .duration_since(std::time::UNIX_EPOCH)
                        .unwrap_or_default()
                        .as_secs(),
                    mime_type: None,
                    is_encrypted: false,
                    encryption_method: None,
                    key_fingerprint: None,
                    parent_hash: None,
                    cids: None,
                    encrypted_key_bundle: None,
                    price,
                    uploader_address: Some(account),
                    http_sources: None,
                    ftp_sources: Some(vec![dht::models::FtpSourceInfo {
                        url: ftp_url.clone(),
                        username: None,
                        password: None,
                        supports_resume: true,
                        file_size,
                        last_checked: Some(
                            std::time::SystemTime::now()
                                .duration_since(std::time::UNIX_EPOCH)
                                .unwrap_or_default()
                                .as_secs(),
                        ),
                        is_available: true,
                    }]),
                    info_hash: None,
                    trackers: None,
                    ed2k_sources: None,
                    download_path: None,
                };

                let dht = {
                    let dht_guard = state.dht.lock().await;
                    dht_guard.as_ref().cloned()
                };

                if let Some(dht) = dht {
                    if let Err(e) = dht.publish_file(metadata.clone(), None).await {
                        warn!("Failed to publish FTP file metadata to DHT: {}", e);
                    }
                }

                println!("✅ FTP upload complete - file available at: {}", ftp_url);
                return Ok(());
            }
            "Bitswap" => {
                // Use streaming upload for Bitswap to handle large files
                println!(
                    "📡 Using streaming Bitswap upload for protocol: {}",
                    protocol_name
                );

                // For very large files, use a smaller chunk size to reduce memory pressure
                let chunk_size = if file_size > 1024 * 1024 * 1024 {
                    // > 1GB
                    256 * 1024 // 256KB chunks
                } else {
                    1024 * 1024 // 1MB chunks
                };

                let total_chunks = ((file_size + chunk_size - 1) / chunk_size) as usize;

                println!(
                    "📡 Starting Bitswap streaming upload: {} chunks of {} bytes each",
                    total_chunks, chunk_size
                );

                // Start streaming upload session
                let upload_id = start_streaming_upload(
                    original_file_name.clone(),
                    file_size,
                    price,
                    state.clone(),
                )
                .await?;

                // Stream file in chunks
                let mut file = tokio::fs::File::open(&file_path)
                    .await
                    .map_err(|e| format!("Failed to open file for streaming: {}", e))?;

                let mut chunk_index = 0;
                let mut buffer = vec![0u8; chunk_size as usize];

                loop {
                    let bytes_read = file
                        .read(&mut buffer)
                        .await
                        .map_err(|e| format!("Failed to read chunk: {}", e))?;

                    if bytes_read == 0 {
                        break; // EOF
                    }

                    // Create chunk data (truncate if partial read)
                    let chunk_data = if bytes_read < buffer.len() {
                        buffer[..bytes_read].to_vec()
                    } else {
                        buffer.clone()
                    };

                    let is_last_chunk = chunk_index >= total_chunks - 1; // Use >= to handle edge cases

                    // Send chunk
                    upload_file_chunk(
                        upload_id.clone(),
                        chunk_data,
                        chunk_index as u32,
                        is_last_chunk,
                        state.clone(),
                    )
                    .await?;

                    // Progress logging for large files
                    if chunk_index % 100 == 0 || is_last_chunk {
                        println!(
                            "📊 Upload progress: {}/{} chunks ({:.1}%)",
                            chunk_index + 1,
                            total_chunks,
                            (chunk_index + 1) as f64 / total_chunks as f64 * 100.0
                        );
                    }

                    chunk_index += 1;

                    // Prevent too many concurrent operations
                    if chunk_index % 50 == 0 {
                        tokio::task::yield_now().await;
                    }
                }

                // After all chunks are uploaded, finalize the metadata
                let mut upload_sessions = state.upload_sessions.lock().await;
                if let Some(session) = upload_sessions.get_mut(&upload_id) {
                    if session.is_complete {
                        // Calculate Merkle root for integrity verification
                        let hasher = std::mem::replace(&mut session.hasher, sha2::Sha256::new());
                        let merkle_root = format!("{:x}", hasher.finalize());

                        // Create root block containing the list of chunk CIDs
                        let chunk_cids = std::mem::take(&mut session.chunk_cids);
                        let root_block_data = match serde_json::to_vec(&chunk_cids) {
                            Ok(data) => data,
                            Err(e) => {
                                return Err(format!("Failed to serialize chunk CIDs: {}", e));
                            }
                        };

                        // Generate CID for the root block
                        use dht::{Cid, Code, MultihashDigest, RAW_CODEC};
                        let root_cid = Cid::new_v1(RAW_CODEC, Code::Sha2_256.digest(&root_block_data));

                        // Store root block in Bitswap
                        let dht_opt = { state.dht.lock().await.as_ref().cloned() };
                        if let Some(dht) = &dht_opt {
                            if let Err(e) = dht.store_block(root_cid.clone(), root_block_data).await {
                                error!("failed to store root block: {}", e);
                                return Err(format!("failed to store root block: {}", e));
                            }
                        } else {
                            return Err("DHT not running".into());
                        }

                        // Create minimal metadata (without file_data to avoid DHT size limits)
                        let created_at = std::time::SystemTime::now()
                            .duration_since(std::time::UNIX_EPOCH)
                            .unwrap_or(std::time::Duration::from_secs(0))
                            .as_secs();

                        // Get the account address for the uploader
                        let account = get_active_account(&state).await?;

                        let metadata = dht::models::FileMetadata {
                            merkle_root: merkle_root.clone(), // Store Merkle root for verification
                            file_name: session.file_name.clone(),
                            file_size: session.file_size,
                            file_data: vec![], // Empty - data is stored in Bitswap blocks
                            seeders: vec![],
                            created_at,
                            mime_type: None,
                            is_encrypted: false,
                            encryption_method: None,
                            key_fingerprint: None,
                            cids: Some(vec![root_cid.clone()]), // The root CID for retrieval
                            encrypted_key_bundle: None,
                            parent_hash: None,
                            is_root: true,
                            download_path: None,
                            price: session.price,
                            uploader_address: Some(account),
                            ftp_sources: None,
                            http_sources: None,
                            info_hash: None,
                            trackers: None,
                            ed2k_sources: None,
                        };

                        // Publish merged metadata to DHT
                        if let Some(dht) = dht_opt {
                            dht.publish_file(metadata.clone(), None).await?;
                        } else {
                            return Err("DHT not running".into());
                        }

                        let file_hash = root_cid.to_string();
                        println!("✅ Bitswap streaming upload completed: {}", file_hash);

                        // Clean up session
                        upload_sessions.remove(&upload_id);
                    }
                }
                drop(upload_sessions);

                return Ok(());
            }
            _ => {
                // WebRTC and other protocols use the default Chiral flow
                // Spawn in background task to avoid callback timeout issues
                println!(
                    "📡 Using Chiral network upload for protocol: {}",
                    protocol_name
                );

                // Get required state before spawning
                let account = get_active_account(&state).await?;
                let private_key = {
                    let key_guard = state.active_account_private_key.lock().await;
                    key_guard
                        .clone()
                        .ok_or("No private key available. Please log in again.")?
                };
                let ft = {
                    let ft_guard = state.file_transfer.lock().await;
                    ft_guard.as_ref().cloned()
                };
                let dht = {
                    let dht_guard = state.dht.lock().await;
                    dht_guard.as_ref().cloned()
                };

                let ft = ft.ok_or("File transfer service is not running")?;
                let dht = dht.ok_or("DHT Service not running.")?;
                
                // Get local peer ID to add as seeder
                let local_peer_id = dht.get_peer_id().await;

                // Spawn background task - return immediately to avoid callback timeout
                tokio::spawn(async move {
                    let result: Result<(), String> = async {
                        let c = file_path.clone();
                        let file_name = Path::new(&c)
                            .file_name()
                            .and_then(|s| s.to_str())
                            .unwrap_or(&file_path);

                        ft.upload_file_with_account(
                            file_path.clone(),
                            file_name.to_string(),
                            Some(account.clone()),
                            Some(private_key),
                        )
                        .await
                        .map_err(|e| format!("Failed to upload file: {}", e))?;

                        let file_data = tokio::fs::read(&file_path)
                            .await
                            .map_err(|e| format!("Failed to read file: {}", e))?;
                        let file_hash = file_transfer::FileTransferService::calculate_file_hash(&file_data);

                        let created_at = std::time::SystemTime::now()
                            .duration_since(std::time::UNIX_EPOCH)
                            .unwrap_or(std::time::Duration::from_secs(0))
                            .as_secs();

                        let metadata = FileMetadata {
                            merkle_root: file_hash.clone(),
                            is_root: true,
                            file_name: original_file_name.clone(),
                            file_size: file_data.len() as u64,
                            file_data: vec![],
                            seeders: vec![local_peer_id.clone()],
                            created_at,
                            mime_type: None,
                            is_encrypted: false,
                            encryption_method: None,
                            key_fingerprint: None,
                            parent_hash: None,
                            cids: None,
                            encrypted_key_bundle: None,
                            price,
                            uploader_address: Some(account.clone()),
                            ftp_sources: None,
                            http_sources: None,
                            info_hash: None,
                            trackers: None,
                            ed2k_sources: None,
                            download_path: None,
                        };

                        dht.publish_file(metadata.clone(), None).await?;

                        ft.store_file_data(file_hash.clone(), file_name.to_string(), file_data.clone())
                            .await;

                        info!(
                            "WebRTC upload complete: {} (merkle_root: {})",
                            file_name, metadata.merkle_root
                        );

                        Ok(())
                    }.await;

                    if let Err(e) = result {
                        error!("WebRTC upload failed: {}", e);
                    }
                });

                // Return immediately - frontend will receive published_file event when done
                return Ok(());
            }
        }
    }

    // This code path should no longer be reached for WebRTC uploads
    Err("Unexpected code path in upload_file_to_network".to_string())
}

#[tauri::command]
async fn start_ftp_download(
    app: tauri::AppHandle,
    state: State<'_, AppState>,
    url: String,
    output_path: String,
    username: Option<String>,
    password: Option<String>,
) -> Result<String, String> {
    let parsed = url::Url::parse(&url).map_err(|e| e.to_string())?;
    let host = parsed.host_str().ok_or("Invalid FTP URL")?;
    let path = parsed.path();
    let file_name = path.split('/').last().unwrap_or("ftp_download").to_string();

    // Generate a unique transfer ID
    let transfer_id = format!("ftp-{}", uuid::Uuid::new_v4());

    // Create transfer event bus for emitting events
    let transfer_event_bus = TransferEventBus::new(app.clone());
    let analytics_service = state.analytics.clone();
    let start_time = std::time::Instant::now();

    // Connect to FTP
    let mut ftp = FtpStream::connect((host, 21))
        .map_err(|e| format!("Failed to connect to FTP server: {}", e))?;

    // Login
    if let (Some(user), Some(pass)) = (username.clone(), password.clone()) {
        ftp.login(&user, &pass)
            .map_err(|e| format!("FTP login failed: {}", e))?;
    } else {
        ftp.login("anonymous", "anonymous")
            .map_err(|e| format!("Anonymous login failed: {}", e))?;
    }

    // Get file size if possible
    let file_size = match ftp.size(path) {
        Ok(size) => size as u64,
        Err(e) => {
            warn!("Could not get file size for {}: {}", path, e);
            0 // Continue with download even if size is unknown
        }
    };

    // Emit started event
    transfer_event_bus
        .emit_started_with_analytics(
            TransferStartedEvent {
                transfer_id: transfer_id.clone(),
                file_hash: transfer_id.clone(),
                file_name: file_name.clone(),
                file_size,
                total_chunks: 1,
                chunk_size: file_size as usize,
                started_at: current_timestamp_ms(),
                available_sources: vec![SourceInfo {
                    id: host.to_string(),
                    source_type: SourceType::Ftp,
                    address: url.clone(),
                    reputation: None,
                    estimated_speed_bps: None,
                    latency_ms: None,
                    location: None,
                }],
                selected_sources: vec![host.to_string()],
            },
            &analytics_service,
        )
        .await;

    // Get unique output path to avoid overwriting existing files
    let unique_output_path = get_unique_filepath(Path::new(&output_path));
    let output_path = unique_output_path.to_string_lossy().to_string();

    // Create output file
    let mut file = std::fs::File::create(&output_path).map_err(|e| {
        // Capture error message before moving
        let error_msg = format!("Failed to create output file: {}", e);

        // Emit failed event on file creation error
        let event_bus = TransferEventBus::new(app.clone());
        let analytics = analytics_service.clone();
        let tid = transfer_id.clone();
        let error_for_event = error_msg.clone();
        tokio::spawn(async move {
            event_bus
                .emit_failed_with_analytics(
                    TransferFailedEvent {
                        transfer_id: tid.clone(),
                        file_hash: tid,
                        failed_at: current_timestamp_ms(),
                        error: error_for_event,
                        error_category: ErrorCategory::Filesystem,
                        downloaded_bytes: 0,
                        total_bytes: file_size,
                        retry_possible: true,
                    },
                    &analytics,
                )
                .await;
        });
        error_msg
    })?;

    // Track downloaded bytes for progress updates
    let downloaded_bytes = std::sync::Arc::new(std::sync::atomic::AtomicU64::new(0));
    let downloaded_bytes_clone = downloaded_bytes.clone();

    // Retrieve file and stream in chunks
    let result = ftp.retr(path, |reader| {
        let mut buffer = [0u8; 65536]; // 64 KB
        loop {
            let bytes_read = reader
                .read(&mut buffer)
                .map_err(|e| suppaftp::FtpError::ConnectionError(e))?;
            if bytes_read == 0 {
                break; // End of file
            }
            file.write_all(&buffer[..bytes_read])
                .map_err(|e| suppaftp::FtpError::ConnectionError(e))?;
            downloaded_bytes_clone
                .fetch_add(bytes_read as u64, std::sync::atomic::Ordering::Relaxed);
        }
        Ok(())
    });

    ftp.quit().ok();

    let total_downloaded = downloaded_bytes.load(std::sync::atomic::Ordering::Relaxed);
    let duration = start_time.elapsed();
    let avg_speed = if duration.as_secs_f64() > 0.0 {
        total_downloaded as f64 / duration.as_secs_f64()
    } else {
        0.0
    };

    match result {
        Ok(()) => {
            // Emit completed event
            transfer_event_bus
                .emit_completed_with_analytics(
                    TransferCompletedEvent {
                        transfer_id: transfer_id.clone(),
                        file_hash: transfer_id,
                        file_name,
                        file_size: total_downloaded,
                        output_path: output_path.clone(),
                        completed_at: current_timestamp_ms(),
                        duration_seconds: duration.as_secs(),
                        average_speed_bps: avg_speed,
                        total_chunks: 1,
                        sources_used: Vec::new(),
                    },
                    &analytics_service,
                )
                .await;

            Ok(format!("Downloaded successfully to {}", output_path))
        }
        Err(e) => {
            // Emit failed event
            transfer_event_bus
                .emit_failed_with_analytics(
                    TransferFailedEvent {
                        transfer_id: transfer_id.clone(),
                        file_hash: transfer_id,
                        failed_at: current_timestamp_ms(),
                        error: format!("FTP RETR failed: {}", e),
                        error_category: ErrorCategory::Network,
                        downloaded_bytes: total_downloaded,
                        total_bytes: file_size,
                        retry_possible: true,
                    },
                    &analytics_service,
                )
                .await;

            Err(format!("FTP RETR failed: {}", e))
        }
    }
}

#[tauri::command]
async fn add_ed2k_source(
    file_hash: String,
    ed2k_link: String,
    state: State<'_, AppState>,
) -> Result<(), String> {
    let ed2k_info = Ed2kSourceInfo::from_ed2k_link(&ed2k_link)
        .map_err(|e| format!("Invalid ed2k link: {}", e))?;

    let dht_guard = state.dht.lock().await;
    let dht = dht_guard.as_ref().ok_or("DHT not initialized")?;

    let metadata_opt = dht
        .synchronous_search_metadata(file_hash.clone(), 3000)
        .await?;

    let mut metadata = metadata_opt.ok_or("Metadata not found")?;

    let mut list = metadata.ed2k_sources.take().unwrap_or_default();
    list.push(ed2k_info);
    metadata.ed2k_sources = Some(list);

    dht.publish_file(metadata, None).await?;

    Ok(())
}

#[tauri::command]
async fn list_ed2k_sources(
    file_hash: String,
    state: State<'_, AppState>,
) -> Result<Vec<Ed2kSourceInfo>, String> {
    let dht_guard = state.dht.lock().await;
    let dht = dht_guard.as_ref().ok_or("DHT not initialized")?;

    let metadata_opt = dht
        .synchronous_search_metadata(file_hash.clone(), 3000)
        .await?;

    let metadata = metadata_opt.ok_or(format!("Metadata not found for {}", file_hash))?;

    Ok(metadata.ed2k_sources.unwrap_or_default())
}

#[tauri::command]
async fn remove_ed2k_source(
    file_hash: String,
    server_url: String,
    state: State<'_, AppState>,
) -> Result<(), String> {
    let dht_guard = state.dht.lock().await;
    let dht = dht_guard.as_ref().ok_or("DHT not initialized")?;

    let metadata_opt = dht
        .synchronous_search_metadata(file_hash.clone(), 3000)
        .await?;

    let mut metadata = metadata_opt.ok_or("Metadata not found")?;

    if let Some(list) = &mut metadata.ed2k_sources {
        list.retain(|s| s.server_url != server_url);
    }

    dht.publish_file(metadata, None).await?;

    Ok(())
}

#[tauri::command]
async fn test_ed2k_connection(server_url: String) -> Result<Ed2kServerInfo, String> {
    use ed2k_client::Ed2kClient;

    let mut client = Ed2kClient::new(server_url.clone());

    // Try to connect
    client
        .connect()
        .await
        .map_err(|e| format!("Connection failed: {}", e))?;

    // Get server info
    let server_info = client.get_server_info().await.map_err(|e| e.to_string())?;

    Ok(server_info)
}

#[tauri::command]
async fn search_ed2k_file(
    query: String,
    server_url: Option<String>,
) -> Result<Vec<Ed2kSearchResult>, String> {
    let server = server_url.unwrap_or_else(|| "ed2k://|server|45.82.80.155|5687|/".to_string());
    let mut client = Ed2kClient::new(server);

    client.connect().await.map_err(|e| e.to_string())?;
    let results = client.search(&query).await.map_err(|e| e.to_string())?;

    Ok(results)
}

#[tauri::command]
async fn get_ed2k_download_status(
    file_hash: String,
    state: State<'_, AppState>,
) -> Result<Ed2kDownloadStatus, String> {
    // Since ED2K downloading is not implemented yet,
    // return a placeholder status
    Ok(Ed2kDownloadStatus {
        progress: 0.0,
        downloaded_bytes: 0,
        total_bytes: 0,
        state: format!("No ED2K download active for {}", file_hash),
    })
}

#[tauri::command]
fn parse_ed2k_link(ed2k_link: String) -> Result<Ed2kSourceInfo, String> {
    Ed2kSourceInfo::from_ed2k_link(&ed2k_link).map_err(|e| e.to_string())
}

#[tauri::command]
async fn download_blocks_from_network(
    state: State<'_, AppState>,
    file_metadata: FileMetadata,
    download_path: String,
) -> Result<(), String> {
    info!("🔽 download_blocks_from_network called for file: {} to path: {}", file_metadata.file_name, download_path);
    info!("🔽 file has {} seeders, cids: {:?}", file_metadata.seeders.len(), file_metadata.cids);

    let dht = {
        let dht_guard = state.dht.lock().await;
        dht_guard.as_ref().cloned()
    };

    if let Some(dht) = dht {
        info!("🔽 DHT node is running, calling dht.download_file");
        dht.download_file(file_metadata, download_path).await
    } else {
        error!("🔽 DHT node is not running!");
        Err("DHT node is not running".to_string())
    }
}

#[tauri::command]
async fn download_file_from_network(
    state: State<'_, AppState>,
    file_hash: String,
    output_path: String, // Remove the underscore - we'll use this now
) -> Result<String, String> {
    use std::path::Path;

    // ✅ VALIDATE OUTPUT PATH BEFORE STARTING DOWNLOAD
    let path = Path::new(&output_path);

    // Check if parent directory exists
    if let Some(parent) = path.parent() {
        if !parent.exists() {
            return Err(format!(
                "Download failed: Directory does not exist: {}",
                parent.display()
            ));
        }
        if !parent.is_dir() {
            return Err(format!(
                "Download failed: Path is not a directory: {}",
                parent.display()
            ));
        }
    } else {
        return Err("Download failed: Invalid file path".to_string());
    }

    let ft = {
        let ft_guard = state.file_transfer.lock().await;
        ft_guard.as_ref().cloned()
    };

    if let Some(_ft) = ft {
        info!("Starting P2P download for: {}", file_hash);

        // Search DHT for file metadata
        let dht = {
            let dht_guard = state.dht.lock().await;
            dht_guard.as_ref().cloned()
        };

        if let Some(dht_service) = dht {
            // Search for file metadata in DHT with 35 second timeout
            // This is longer than the Kademlia query timeout (30s) to account for:
            // - Provider queries that run in parallel (can take 3-5s)
            // - Network latency and retries
            // - Multiple query rounds for distant peers
            match dht_service
                .synchronous_search_metadata(file_hash.clone(), 35000)
                .await
            {
                Ok(Some(metadata)) => {
                    info!(
                        "Found file metadata in DHT: {} (size: {} bytes)",
                        metadata.file_name, metadata.file_size
                    );

                    // Implement peer discovery for file chunks
                    info!(
                        "Discovering peers for file: {} with {} known seeders",
                        metadata.file_name,
                        metadata.seeders.len()
                    );

                    if metadata.seeders.is_empty() {
                        return Err(format!(
                            "No seeders available for file: {} ({})",
                            metadata.file_name, metadata.merkle_root
                        ));
                    }

                    // Discover and verify available peers for this file
                    let available_peers = dht_service
                        .discover_peers_for_file(&metadata)
                        .await
                        .map_err(|e| format!("Peer discovery failed: {}", e))?;

                    if available_peers.is_empty() {
                        warn!("File found but no seeders currently available or reachable");
                        return Err(format!(
                            "No seeders available for '{}'. The file exists but no peers are currently online or reachable.",
                            metadata.file_name
                        ));
                    }

                    // Implement chunk requesting protocol with real WebRTC
                    // Create WebRTC offer for the first available peer
                    let webrtc = {
                        let webrtc_guard = state.webrtc.lock().await;
                        webrtc_guard.as_ref().cloned()
                    };

                    if let Some(webrtc_service) = webrtc {
                        // Try multiple peers with retry logic
                        let max_retries = 3;
                        let mut last_error = String::new();
                        let mut tried_peers: Vec<String> = Vec::new();

                        for attempt in 0..max_retries {
                            // Select the best peer that hasn't been tried yet
                            let selected_peer = if available_peers.len() == 1 {
                                available_peers[0].clone()
                            } else {
                                // Filter out already tried peers
                                let untried_peers: Vec<_> = available_peers
                                    .iter()
                                    .filter(|p| !tried_peers.contains(p))
                                    .cloned()
                                    .collect();

                                if untried_peers.is_empty() {
                                    // All peers tried, start over with delay
                                    if attempt < max_retries - 1 {
                                        info!("All peers tried, waiting before retry...");
                                        tokio::time::sleep(Duration::from_secs(2)).await;
                                        tried_peers.clear();
                                    }
                                    available_peers[0].clone()
                                } else {
                                    // Use peer selection strategy on untried peers
                                    let recommended = dht_service
                                        .select_peers_with_strategy(
                                            &untried_peers,
                                            1,
                                            peer_selection::SelectionStrategy::FastestFirst,
                                            false,
                                        )
                                        .await;
                                    recommended
                                        .into_iter()
                                        .next()
                                        .unwrap_or_else(|| untried_peers[0].clone())
                                }
                            };

                            tried_peers.push(selected_peer.clone());
                            info!(
                                "Selected peer {} for WebRTC download (attempt {}/{})",
                                selected_peer,
                                attempt + 1,
                                max_retries
                            );

                            // Check if peer is connected, try to reconnect if not
                            let connected_peers = dht_service.get_connected_peers().await;
                            if !connected_peers.contains(&selected_peer) {
                                info!(
                                    "Peer {} not connected, attempting to reconnect...",
                                    selected_peer
                                );
                                // Try to reconnect
                                let _ = dht_service
                                    .connect_to_peer_by_id(selected_peer.clone())
                                    .await;
                                // Give it a moment to establish connection
                                tokio::time::sleep(Duration::from_millis(500)).await;

                                // Re-check connection
                                let connected_peers = dht_service.get_connected_peers().await;
                                if !connected_peers.contains(&selected_peer) {
                                    warn!(
                                        "Failed to reconnect to peer {}, trying next peer",
                                        selected_peer
                                    );
                                    last_error =
                                        format!("Peer {} not reachable", selected_peer);
                                    continue;
                                }
                            }

                            // Check if we already have an open WebRTC connection to this peer
                            if webrtc_service.has_open_connection(&selected_peer).await {
                                info!("♻️ Reusing existing WebRTC connection to peer {}", selected_peer);
                                
                                // Just send the file request directly
                                let file_request = webrtc_service::WebRTCFileRequest {
                                    file_hash: metadata.merkle_root.clone(),
                                    file_name: metadata.file_name.clone(),
                                    file_size: metadata.file_size,
                                    requester_peer_id: dht_service.get_peer_id().await,
                                    recipient_public_key: None,
                                };

                                match webrtc_service.send_file_request(selected_peer.clone(), file_request).await {
                                    Ok(_) => {
                                        info!("Sent file request for {} to peer {} (reused connection)", metadata.file_name, selected_peer);
                                        state.analytics.increment_active_downloads().await;
                                        return Ok(format!(
                                            "WebRTC download initiated: {} ({} bytes) from peer {} (reused connection)",
                                            metadata.file_name, metadata.file_size, selected_peer
                                        ));
                                    }
                                    Err(e) => {
                                        warn!("Failed to send file request on existing connection: {}, will create new connection", e);
                                        // Fall through to create new connection
                                    }
                                }
                            }

                            // Create WebRTC offer
                            match webrtc_service.create_offer(selected_peer.clone()).await {
                                Ok(offer) => {
                                    info!("Created WebRTC offer for peer {}", selected_peer);

                                    // Send WebRTC offer via DHT signaling
                                    let offer_request = dht::WebRTCOfferRequest {
                                        offer_sdp: offer,
                                        file_hash: metadata.merkle_root.clone(),
                                        requester_peer_id: dht_service.get_peer_id().await,
                                    };

                                    match dht_service
                                        .send_webrtc_offer(selected_peer.clone(), offer_request)
                                        .await
                                    {
                                        Ok(answer_receiver) => {
                                            info!(
                                                "Sent WebRTC offer to peer {}, waiting for answer",
                                                selected_peer
                                            );

                                            // Wait for WebRTC answer with timeout
                                            match tokio::time::timeout(
                                                Duration::from_secs(30),
                                                answer_receiver,
                                            )
                                            .await
                                            {
                                                Ok(Ok(Ok(answer_response))) => {
                                                    info!(
                                                        "Received WebRTC answer from peer {}",
                                                        selected_peer
                                                    );

                                                    // Establish WebRTC connection with the answer
                                                    match webrtc_service
                                                        .establish_connection_with_answer(
                                                            selected_peer.clone(),
                                                            answer_response.answer_sdp,
                                                        )
                                                        .await
                                                    {
                                                        Ok(_) => {
                                                            info!("WebRTC connection established with peer {}", selected_peer);

                                                            // Send file request over WebRTC data channel
                                                            let file_request =
                                                                webrtc_service::WebRTCFileRequest {
                                                                    file_hash: metadata
                                                                        .merkle_root
                                                                        .clone(),
                                                                    file_name: metadata
                                                                        .file_name
                                                                        .clone(),
                                                                    file_size: metadata.file_size,
                                                                    requester_peer_id: dht_service
                                                                        .get_peer_id()
                                                                        .await,
                                                                    recipient_public_key: None,
                                                                };

                                                            match webrtc_service
                                                                .send_file_request(
                                                                    selected_peer.clone(),
                                                                    file_request,
                                                                )
                                                                .await
                                                            {
                                                                Ok(_) => {
                                                                    info!("Sent file request for {} to peer {}", metadata.file_name, selected_peer);
                                                                    state
                                                                        .analytics
                                                                        .increment_active_downloads()
                                                                        .await;
                                                                    return Ok(format!(
                                                                        "WebRTC download initiated: {} ({} bytes) from peer {}",
                                                                        metadata.file_name, metadata.file_size, selected_peer
                                                                    ));
                                                                }
                                                                Err(e) => {
                                                                    warn!("Failed to send file request: {}", e);
                                                                    last_error = format!(
                                                                        "Failed to send file request: {}",
                                                                        e
                                                                    );
                                                                }
                                                            }
                                                        }
                                                        Err(e) => {
                                                            warn!("Failed to establish WebRTC connection: {}", e);
                                                            last_error = format!(
                                                                "WebRTC connection failed: {}",
                                                                e
                                                            );
                                                        }
                                                    }
                                                }
                                                Ok(Ok(Err(e))) => {
                                                    warn!("WebRTC signaling failed: {}", e);
                                                    last_error =
                                                        format!("WebRTC signaling failed: {}", e);
                                                }
                                                Ok(Err(_)) => {
                                                    warn!("WebRTC answer receiver was canceled");
                                                    last_error =
                                                        "WebRTC answer receiver was canceled"
                                                            .to_string();
                                                }
                                                Err(_) => {
                                                    warn!(
                                                        "WebRTC answer timeout from peer {}",
                                                        selected_peer
                                                    );
                                                    last_error = format!(
                                                        "WebRTC answer timeout from peer {}",
                                                        selected_peer
                                                    );
                                                }
                                            }
                                        }
                                        Err(e) => {
                                            warn!("Failed to send WebRTC offer: {}", e);
                                            last_error =
                                                format!("Failed to send WebRTC offer: {}", e);
                                        }
                                    }
                                }
                                Err(e) => {
                                    warn!("Failed to create WebRTC offer: {}", e);
                                    last_error = format!("WebRTC setup failed: {}", e);
                                }
                            }

                            // If we get here, this attempt failed - try again with delay
                            if attempt < max_retries - 1 {
                                info!(
                                    "WebRTC attempt {} failed, retrying in 1s...",
                                    attempt + 1
                                );
                                tokio::time::sleep(Duration::from_secs(1)).await;
                            }
                        }

                        // All retries exhausted
                        Err(format!(
                            "WebRTC download failed after {} attempts: {}",
                            max_retries, last_error
                        ))
                    } else {
                        Err("WebRTC service not available".to_string())
                    }
                }
                Ok(None) => {
                    return Err("DHT search timed out - file metadata not found".to_string());
                }
                Err(e) => {
                    warn!("DHT search failed: {}", e);

                    return Err(format!("DHT search failed: {}", e));
                }
            }
        } else {
            return Err("DHT service not available".to_string());
        }
    } else {
        Err("File transfer service is not running".to_string())
    }
}

#[tauri::command]
async fn show_in_folder(path: String) -> Result<(), String> {
    let path_obj = Path::new(&path);

    #[cfg(target_os = "windows")]
    {
        // If it's a directory, just open it. If it's a file, select it.
        if path_obj.is_dir() {
            std::process::Command::new("explorer")
                .arg(&path)
                .spawn()
                .map_err(|e| format!("Failed to open folder: {}", e))?;
        } else {
            std::process::Command::new("explorer")
                .args(["/select,", &path])
                .spawn()
                .map_err(|e| format!("Failed to open folder: {}", e))?;
        }
    }

    #[cfg(target_os = "macos")]
    {
        // If it's a directory, just open it. If it's a file, reveal it.
        if path_obj.is_dir() {
            std::process::Command::new("open")
                .arg(&path)
                .spawn()
                .map_err(|e| format!("Failed to open folder: {}", e))?;
        } else {
            std::process::Command::new("open")
                .args(["-R", &path])
                .spawn()
                .map_err(|e| format!("Failed to open folder: {}", e))?;
        }
    }

    #[cfg(target_os = "linux")]
    {
        // On Linux, xdg-open works for both files and directories
        std::process::Command::new("xdg-open")
            .arg(&path)
            .spawn()
            .map_err(|e| format!("Failed to open file manager: {}", e))?;
    }
    Ok(())
}

/// Save a file blob to a temporary file (for drag-and-drop uploads)
/// Returns the path to the temp file
#[tauri::command]
async fn save_temp_file_for_upload(
    file_name: String,
    file_data: Vec<u8>,
) -> Result<String, String> {
    let temp_dir = std::env::temp_dir().join("chiral_uploads");
    fs::create_dir_all(&temp_dir).map_err(|e| format!("Failed to create temp directory: {}", e))?;

    // Create unique temp file path
    let timestamp = SystemTime::now()
        .duration_since(UNIX_EPOCH)
        .unwrap_or(Duration::from_secs(0))
        .as_nanos();
    let temp_file_path = temp_dir.join(format!("{}_{}", timestamp, file_name));

    // Write file data
    fs::write(&temp_file_path, file_data)
        .map_err(|e| format!("Failed to write temp file: {}", e))?;

    Ok(temp_file_path.to_string_lossy().to_string())
}

/// Get file size in bytes
#[tauri::command]
async fn get_file_size(file_path: String) -> Result<u64, String> {
    let metadata =
        fs::metadata(&file_path).map_err(|e| format!("Failed to get file metadata: {}", e))?;
    Ok(metadata.len())
}

#[tauri::command]
async fn create_temp_file_for_streaming(file_name: String) -> Result<String, String> {
    let temp_dir = std::env::temp_dir().join("chiral_uploads");
    fs::create_dir_all(&temp_dir).map_err(|e| format!("Failed to create temp directory: {}", e))?;

    // Create unique temp file path
    let timestamp = SystemTime::now()
        .duration_since(UNIX_EPOCH)
        .unwrap_or(Duration::from_secs(0))
        .as_nanos();
    let temp_file_path = temp_dir.join(format!("{}_{}", timestamp, file_name));

    // Create empty file
    fs::write(&temp_file_path, &[]).map_err(|e| format!("Failed to create temp file: {}", e))?;

    Ok(temp_file_path.to_string_lossy().to_string())
}

#[tauri::command]
async fn append_chunk_to_temp_file(
    temp_file_path: String,
    chunk_data: Vec<u8>,
) -> Result<(), String> {
    use tokio::fs::OpenOptions;
    use tokio::io::AsyncWriteExt;

    let mut file = OpenOptions::new()
        .create(true)
        .append(true)
        .open(&temp_file_path)
        .await
        .map_err(|e| format!("Failed to open temp file for appending: {}", e))?;

    file.write_all(&chunk_data)
        .await
        .map_err(|e| format!("Failed to append chunk to temp file: {}", e))?;

    file.flush()
        .await
        .map_err(|e| format!("Failed to flush temp file: {}", e))?;

    Ok(())
}

#[tauri::command]
async fn copy_file_to_temp(file_path: String) -> Result<String, String> {
    use std::path::Path;
    use tokio::fs;

    let temp_dir = std::env::temp_dir().join("chiral_uploads");
    fs::create_dir_all(&temp_dir)
        .await
        .map_err(|e| format!("Failed to create temp directory: {}", e))?;

    // Get original file name
    let file_name = Path::new(&file_path)
        .file_name()
        .and_then(|s| s.to_str())
        .unwrap_or("unknown");

    // Create unique temp file path
    let timestamp = SystemTime::now()
        .duration_since(UNIX_EPOCH)
        .unwrap_or(Duration::from_secs(0))
        .as_nanos();
    let temp_file_path = temp_dir.join(format!("{}_{}", timestamp, file_name));

    // Copy the original file to temp location
    fs::copy(&file_path, &temp_file_path)
        .await
        .map_err(|e| format!("Failed to copy file to temp location: {}", e))?;

    Ok(temp_file_path.to_string_lossy().to_string())
}

#[tauri::command]
async fn start_streaming_upload(
    file_name: String,
    file_size: u64,
    price: f64,
    state: State<'_, AppState>,
) -> Result<String, String> {
    // Check for active account - require login for all uploads
    let account = get_active_account(&state).await?;

    let dht_opt = { state.dht.lock().await.as_ref().cloned() };
    if dht_opt.is_none() {
        return Err("DHT not running".into());
    }

    // Generate a unique upload session ID
    let upload_id = format!(
        "upload_{}",
        std::time::SystemTime::now()
            .duration_since(std::time::UNIX_EPOCH)
            .unwrap_or(std::time::Duration::from_secs(0))
            .as_nanos()
    );

    // Store upload session in app state
    let mut upload_sessions = state.upload_sessions.lock().await;
    upload_sessions.insert(
        upload_id.clone(),
        StreamingUploadSession {
            file_name,
            file_size,
            received_chunks: 0,
            total_chunks: 0, // Will be set when we know chunk count
            hasher: sha2::Sha256::new(),
            created_at: std::time::SystemTime::now(),
            chunk_cids: Vec::new(),
            file_data: Vec::new(),
            price,
            is_complete: false,
        },
    );

    Ok(upload_id)
}

#[tauri::command]
async fn upload_file_chunk(
    upload_id: String,
    chunk_data: Vec<u8>,
    _chunk_index: u32,
    is_last_chunk: bool,
    state: State<'_, AppState>,
) -> Result<(), String> {
    let mut upload_sessions = state.upload_sessions.lock().await;
    let session = upload_sessions
        .get_mut(&upload_id)
        .ok_or_else(|| format!("Upload session {} not found", upload_id))?;

    // Update hasher with chunk data
    session.hasher.update(&chunk_data);
    session.received_chunks += 1;

    // Store chunk directly in Bitswap (if DHT is available)
    if let Some(dht) = state.dht.lock().await.as_ref() {
        // Create a block from the chunk data
        use dht::split_into_blocks;
        let blocks = split_into_blocks(&chunk_data, dht.chunk_size());

        for block in blocks.iter() {
            let cid = match block.cid() {
                Ok(c) => c,
                Err(e) => {
                    error!("failed to get cid for chunk block: {}", e);
                    return Err(format!("failed to get cid for chunk block: {}", e));
                }
            };

            // Collect CID for root block creation
            session.chunk_cids.push(cid.to_string());

            // Store block in Bitswap via DHT command
            if let Err(e) = dht.store_block(cid.clone(), block.data().to_vec()).await {
                error!("failed to store chunk block {}: {}", cid, e);
                return Err(format!("failed to store chunk block {}: {}", cid, e));
            }
        }
    }

    // Mark session as complete when last chunk is received
    if is_last_chunk {
        session.is_complete = true;
    }

    Ok(())
}

#[tauri::command]
async fn cancel_streaming_upload(
    upload_id: String,
    state: State<'_, AppState>,
) -> Result<(), String> {
    let mut upload_sessions = state.upload_sessions.lock().await;
    upload_sessions.remove(&upload_id);
    Ok(())
}

#[tauri::command]
async fn write_file(path: String, contents: Vec<u8>) -> Result<(), String> {
    tokio::fs::write(&path, contents)
        .await
        .map_err(|e| format!("Failed to write file: {}", e))?;
    Ok(())
}

/// Initialize a streaming download session - creates temp file and returns session ID
#[tauri::command]
async fn init_streaming_download(
    state: State<'_, AppState>,
    file_hash: String,
    file_name: String,
    file_size: u64,
    output_path: String,
    total_chunks: u32,
    chunk_size: u32,
) -> Result<String, String> {
    use std::time::SystemTime;

    // Generate unique session ID
    let session_id = format!(
        "dl-{}-{}",
        file_hash.chars().take(8).collect::<String>(),
        SystemTime::now()
            .duration_since(SystemTime::UNIX_EPOCH)
            .unwrap()
            .as_millis()
    );

    // Create temp file path
    let temp_path = std::path::PathBuf::from(&output_path).with_extension("chiral_partial");

    // Pre-allocate file with zeros for efficient random writes
    let file = tokio::fs::File::create(&temp_path)
        .await
        .map_err(|e| format!("Failed to create temp file: {}", e))?;
    file.set_len(file_size)
        .await
        .map_err(|e| format!("Failed to pre-allocate file: {}", e))?;
    drop(file);

    let session = StreamingDownloadSession {
        file_hash: file_hash.clone(),
        file_name,
        file_size,
        temp_path,
        output_path,
        received_chunks: std::collections::HashSet::new(),
        total_chunks,
        chunk_size,
        created_at: SystemTime::now(),
    };

    let mut sessions = state.download_sessions.lock().await;
    sessions.insert(session_id.clone(), session);

    info!(
        "Initialized streaming download session: {} for file {}",
        session_id, file_hash
    );
    Ok(session_id)
}

/// Write a chunk directly to the temp file at the correct offset
#[tauri::command]
async fn write_download_chunk(
    state: State<'_, AppState>,
    session_id: String,
    chunk_index: u32,
    chunk_data: Vec<u8>,
) -> Result<bool, String> {
    use tokio::io::{AsyncSeekExt, AsyncWriteExt};

    let mut sessions = state.download_sessions.lock().await;
    let session = sessions
        .get_mut(&session_id)
        .ok_or_else(|| format!("Download session not found: {}", session_id))?;

    // Check if chunk already received
    if session.received_chunks.contains(&chunk_index) {
        return Ok(false); // Already have this chunk
    }

    // Calculate offset
    let offset = (chunk_index as u64) * (session.chunk_size as u64);

    // Write chunk to file at correct offset
    let mut file = tokio::fs::OpenOptions::new()
        .write(true)
        .open(&session.temp_path)
        .await
        .map_err(|e| format!("Failed to open temp file: {}", e))?;

    file.seek(std::io::SeekFrom::Start(offset))
        .await
        .map_err(|e| format!("Failed to seek in file: {}", e))?;

    file.write_all(&chunk_data)
        .await
        .map_err(|e| format!("Failed to write chunk: {}", e))?;

    file.flush()
        .await
        .map_err(|e| format!("Failed to flush chunk: {}", e))?;

    session.received_chunks.insert(chunk_index);

    // Return true if all chunks received
    Ok(session.received_chunks.len() as u32 >= session.total_chunks)
}

/// Get download session progress
#[tauri::command]
async fn get_streaming_download_progress(
    state: State<'_, AppState>,
    session_id: String,
) -> Result<(u32, u32), String> {
    let sessions = state.download_sessions.lock().await;
    let session = sessions
        .get(&session_id)
        .ok_or_else(|| format!("Download session not found: {}", session_id))?;

    Ok((session.received_chunks.len() as u32, session.total_chunks))
}

/// Finalize the download - rename temp file to final destination
#[tauri::command]
async fn finalize_streaming_download(
    state: State<'_, AppState>,
    session_id: String,
) -> Result<String, String> {
    let mut sessions = state.download_sessions.lock().await;
    let session = sessions
        .remove(&session_id)
        .ok_or_else(|| format!("Download session not found: {}", session_id))?;

    // Verify all chunks received
    if session.received_chunks.len() as u32 != session.total_chunks {
        return Err(format!(
            "Download incomplete: received {}/{} chunks",
            session.received_chunks.len(),
            session.total_chunks
        ));
    }

    // Get unique output path to avoid overwriting existing files
    let unique_output_path = get_unique_filepath(std::path::Path::new(&session.output_path));
    let final_output_path = unique_output_path.to_string_lossy().to_string();

    // Rename temp file to final destination
    tokio::fs::rename(&session.temp_path, &final_output_path)
        .await
        .map_err(|e| format!("Failed to finalize download: {}", e))?;

    info!(
        "Finalized streaming download: {} -> {}",
        session_id, final_output_path
    );
    Ok(final_output_path)
}

/// Cancel and cleanup a streaming download
#[tauri::command]
async fn cancel_streaming_download(
    state: State<'_, AppState>,
    session_id: String,
) -> Result<(), String> {
    let mut sessions = state.download_sessions.lock().await;
    if let Some(session) = sessions.remove(&session_id) {
        // Delete temp file if it exists
        let _ = tokio::fs::remove_file(&session.temp_path).await;
        // Delete checkpoint file if exists
        let checkpoint_path = session.temp_path.with_extension("checkpoint");
        let _ = tokio::fs::remove_file(&checkpoint_path).await;
        info!("Cancelled streaming download: {}", session_id);
    }
    Ok(())
}

/// Save checkpoint for resume support
#[tauri::command]
async fn save_download_checkpoint(
    state: State<'_, AppState>,
    session_id: String,
) -> Result<(), String> {
    let sessions = state.download_sessions.lock().await;
    let session = sessions
        .get(&session_id)
        .ok_or_else(|| format!("Download session not found: {}", session_id))?;

    let checkpoint = serde_json::json!({
        "file_hash": session.file_hash,
        "file_name": session.file_name,
        "file_size": session.file_size,
        "output_path": session.output_path,
        "total_chunks": session.total_chunks,
        "chunk_size": session.chunk_size,
        "received_chunks": session.received_chunks.iter().collect::<Vec<_>>(),
        "temp_path": session.temp_path.to_string_lossy(),
    });

    let checkpoint_path = session.temp_path.with_extension("checkpoint");
    tokio::fs::write(
        &checkpoint_path,
        serde_json::to_string_pretty(&checkpoint).unwrap(),
    )
    .await
    .map_err(|e| format!("Failed to save checkpoint: {}", e))?;

    info!(
        "Saved checkpoint: {} chunks received",
        session.received_chunks.len()
    );
    Ok(())
}

/// Load checkpoint and resume download
#[tauri::command]
async fn resume_download_from_checkpoint(
    state: State<'_, AppState>,
    checkpoint_path: String,
) -> Result<(String, Vec<u32>), String> {
    let checkpoint_data = tokio::fs::read_to_string(&checkpoint_path)
        .await
        .map_err(|e| format!("Failed to read checkpoint: {}", e))?;

    let checkpoint: serde_json::Value = serde_json::from_str(&checkpoint_data)
        .map_err(|e| format!("Failed to parse checkpoint: {}", e))?;

    let file_hash = checkpoint["file_hash"].as_str().unwrap_or("").to_string();
    let file_name = checkpoint["file_name"].as_str().unwrap_or("").to_string();
    let file_size = checkpoint["file_size"].as_u64().unwrap_or(0);
    let output_path = checkpoint["output_path"].as_str().unwrap_or("").to_string();
    let total_chunks = checkpoint["total_chunks"].as_u64().unwrap_or(0) as u32;
    let chunk_size = checkpoint["chunk_size"].as_u64().unwrap_or(16384) as u32;
    let temp_path_str = checkpoint["temp_path"].as_str().unwrap_or("");
    let received_chunks: Vec<u32> = checkpoint["received_chunks"]
        .as_array()
        .map(|arr| {
            arr.iter()
                .filter_map(|v| v.as_u64().map(|n| n as u32))
                .collect()
        })
        .unwrap_or_default();

    let session_id = format!(
        "dl-resume-{}",
        std::time::SystemTime::now()
            .duration_since(std::time::SystemTime::UNIX_EPOCH)
            .unwrap()
            .as_millis()
    );

    let temp_path = std::path::PathBuf::from(temp_path_str);

    if !temp_path.exists() {
        return Err("Temp file not found, cannot resume".to_string());
    }

    let session = StreamingDownloadSession {
        file_hash: file_hash.clone(),
        file_name,
        file_size,
        temp_path,
        output_path,
        received_chunks: received_chunks.iter().cloned().collect(),
        total_chunks,
        chunk_size,
        created_at: std::time::SystemTime::now(),
    };

    let mut sessions = state.download_sessions.lock().await;
    sessions.insert(session_id.clone(), session);

    let missing_chunks: Vec<u32> = (0..total_chunks)
        .filter(|i| !received_chunks.contains(i))
        .collect();

    info!(
        "Resumed download: {}/{} chunks missing",
        missing_chunks.len(),
        total_chunks
    );
    Ok((session_id, missing_chunks))
}

#[tauri::command]
async fn get_file_transfer_events(state: State<'_, AppState>) -> Result<Vec<String>, String> {
    let ft = {
        let ft_guard = state.file_transfer.lock().await;
        ft_guard.as_ref().cloned()
    };

    if let Some(ft) = ft {
        let events = ft.drain_events(100).await;
        let mapped: Vec<String> = events
            .into_iter()
            .map(|e| match e {
                FileTransferEvent::FileUploaded {
                    file_hash,
                    file_name,
                } => {
                    format!("file_uploaded:{}:{}", file_hash, file_name)
                }
                FileTransferEvent::FileDownloaded { file_path } => {
                    format!("file_downloaded:{}", file_path)
                }
                FileTransferEvent::FileNotFound { file_hash } => {
                    format!("file_not_found:{}", file_hash)
                }
                FileTransferEvent::Error { message } => {
                    format!("error:{}", message)
                }
                FileTransferEvent::DownloadAttempt(snapshot) => {
                    match serde_json::to_string(&snapshot) {
                        Ok(json) => format!("download_attempt:{}", json),
                        Err(_) => "download_attempt:{}".to_string(),
                    }
                }
            })
            .collect();
        Ok(mapped)
    } else {
        Ok(vec![])
    }
}

#[tauri::command]
async fn get_download_metrics(
    state: State<'_, AppState>,
) -> Result<DownloadMetricsSnapshot, String> {
    let ft = {
        let ft_guard = state.file_transfer.lock().await;
        ft_guard.as_ref().cloned()
    };

    if let Some(ft) = ft {
        Ok(ft.download_metrics_snapshot().await)
    } else {
        Ok(DownloadMetricsSnapshot::default())
    }
}

async fn pump_file_transfer_events(app: tauri::AppHandle, ft: Arc<FileTransferService>) {
    loop {
        let events = ft.drain_events(64).await;
        if events.is_empty() {
            if Arc::strong_count(&ft) <= 1 {
                break;
            }
            sleep(Duration::from_millis(250)).await;
            continue;
        }

        for event in events {
            match event {
                FileTransferEvent::DownloadAttempt(snapshot) => {
                    if let Err(err) = app.emit("download_attempt", &snapshot) {
                        warn!("Failed to emit download_attempt event: {}", err);
                    }
                }
                other => {
                    if let Err(err) = app.emit("file_transfer_event", format!("{:?}", other)) {
                        warn!("Failed to emit file_transfer_event: {}", err);
                    }
                }
            }
        }
    }
}

async fn pump_multi_source_events(app: tauri::AppHandle, ms: Arc<MultiSourceDownloadService>) {
    loop {
        let events = ms.drain_events(64).await;
        if events.is_empty() {
            if Arc::strong_count(&ms) <= 1 {
                break;
            }
            sleep(Duration::from_millis(250)).await;
            continue;
        }

        for event in events {
            match &event {
                MultiSourceEvent::DownloadStarted {
                    file_hash: _,
                    total_peers: _,
                } => {
                    if let Err(err) = app.emit("multi_source_download_started", &event) {
                        warn!(
                            "Failed to emit multi_source_download_started event: {}",
                            err
                        );
                    }
                }
                MultiSourceEvent::ProgressUpdate {
                    file_hash: _,
                    progress,
                } => {
                    if let Err(err) = app.emit("multi_source_progress_update", progress) {
                        warn!("Failed to emit multi_source_progress_update event: {}", err);
                    }
                }
                MultiSourceEvent::DownloadCompleted {
                    file_hash: _,
                    output_path: _,
                    duration_secs: _,
                    average_speed_bps: _,
                } => {
                    if let Err(err) = app.emit("multi_source_download_completed", &event) {
                        warn!(
                            "Failed to emit multi_source_download_completed event: {}",
                            err
                        );
                    }
                }
                _ => {
                    if let Err(err) = app.emit("multi_source_event", &event) {
                        warn!("Failed to emit multi_source_event: {}", err);
                    }
                }
            }
        }
    }
}

#[tauri::command]
async fn start_multi_source_download(
    state: State<'_, AppState>,
    file_hash: String,
    output_path: String,
    max_peers: Option<usize>,
    chunk_size: Option<usize>,
) -> Result<String, String> {
    let ms = {
        let ms_guard = state.multi_source_download.lock().await;
        ms_guard.as_ref().cloned()
    };

    if let Some(multi_source_service) = ms {
        multi_source_service
            .start_download(file_hash.clone(), output_path, max_peers, chunk_size)
            .await?;

        Ok(format!("Multi-source download started for: {}", file_hash))
    } else {
        Err("Multi-source download service not available".to_string())
    }
}

#[tauri::command]
async fn cancel_multi_source_download(
    state: State<'_, AppState>,
    file_hash: String,
) -> Result<(), String> {
    let ms = {
        let ms_guard = state.multi_source_download.lock().await;
        ms_guard.as_ref().cloned()
    };

    if let Some(multi_source_service) = ms {
        multi_source_service.cancel_download(file_hash).await
    } else {
        Err("Multi-source download service not available".to_string())
    }
}

#[tauri::command]
async fn get_multi_source_progress(
    state: State<'_, AppState>,
    file_hash: String,
) -> Result<Option<MultiSourceProgress>, String> {
    let ms = {
        let ms_guard = state.multi_source_download.lock().await;
        ms_guard.as_ref().cloned()
    };

    if let Some(multi_source_service) = ms {
        Ok(multi_source_service.get_download_progress(&file_hash).await)
    } else {
        Err("Multi-source download service not available".to_string())
    }
}

#[tauri::command]
async fn update_proxy_latency(
    state: State<'_, AppState>,
    proxy_id: String,
    latency_ms: Option<u64>,
) -> Result<(), String> {
    let ms = {
        let ms_guard = state.multi_source_download.lock().await;
        ms_guard.as_ref().cloned()
    };

    if let Some(multi_source_service) = ms {
        multi_source_service
            .update_proxy_latency(proxy_id, latency_ms)
            .await;
        Ok(())
    } else {
        Err("Multi-source download service not available for proxy latency update".to_string())
    }
}

#[tauri::command]
async fn get_proxy_optimization_status(
    state: State<'_, AppState>,
) -> Result<serde_json::Value, String> {
    let ms = {
        let ms_guard = state.multi_source_download.lock().await;
        ms_guard.as_ref().cloned()
    };

    if let Some(multi_source_service) = ms {
        Ok(multi_source_service.get_proxy_optimization_status().await)
    } else {
        Err("Multi-source download service not available for proxy optimization status".to_string())
    }
}

#[tauri::command]
async fn download_file_multi_source(
    state: State<'_, AppState>,
    file_hash: String,
    output_path: String,
    prefer_multi_source: Option<bool>,
    max_peers: Option<usize>,
) -> Result<String, String> {
    let prefer_multi_source = prefer_multi_source.unwrap_or(true);

    // If multi-source is preferred and available, use it
    if prefer_multi_source {
        let ms = {
            let ms_guard = state.multi_source_download.lock().await;
            ms_guard.as_ref().cloned()
        };

        if let Some(multi_source_service) = ms {
            info!("Using multi-source download for file: {}", file_hash);
            return multi_source_service
                .start_download(file_hash.clone(), output_path, max_peers, None)
                .await
                .map(|_| format!("Multi-source download initiated for: {}", file_hash));
        }
    }

    // Fallback to original single-source download
    info!(
        "Falling back to single-source download for file: {}",
        file_hash
    );
    download_file_from_network(state, file_hash, output_path).await
}

#[tauri::command]
async fn encrypt_file_with_password(
    input_path: String,
    output_path: String,
    password: String,
) -> Result<encryption::EncryptionInfo, String> {
    use std::path::Path;

    let input = Path::new(&input_path);
    let output = Path::new(&output_path);

    if !input.exists() {
        return Err("Input file does not exist".to_string());
    }

    let result =
        encryption::FileEncryption::encrypt_file_with_password(input, output, &password).await?;

    Ok(result.encryption_info)
}

#[tauri::command]
async fn decrypt_file_with_password(
    input_path: String,
    output_path: String,
    password: String,
    encryption_info: encryption::EncryptionInfo,
) -> Result<u64, String> {
    use std::path::Path;

    let input = Path::new(&input_path);
    let output = Path::new(&output_path);

    if !input.exists() {
        return Err("Encrypted file does not exist".to_string());
    }

    encryption::FileEncryption::decrypt_file_with_password(
        input,
        output,
        &password,
        &encryption_info,
    )
    .await
}

#[tauri::command]
async fn encrypt_file_for_upload(
    input_path: String,
    password: Option<String>,
) -> Result<(String, encryption::EncryptionInfo), String> {
    use std::path::Path;

    let input = Path::new(&input_path);
    if !input.exists() {
        return Err("Input file does not exist".to_string());
    }

    // Create encrypted file in same directory with .enc extension
    let encrypted_path = input.with_extension("enc");

    let result = if let Some(pwd) = password {
        encryption::FileEncryption::encrypt_file_with_password(input, &encrypted_path, &pwd).await?
    } else {
        // Generate random key for no-password encryption
        let key = encryption::FileEncryption::generate_random_key();
        encryption::FileEncryption::encrypt_file(input, &encrypted_path, &key).await?
    };

    Ok((
        encrypted_path.to_string_lossy().to_string(),
        result.encryption_info,
    ))
}

// Update the search_file_metadata Tauri command around line 5392:
#[tauri::command]
async fn search_file_metadata(
    app: tauri::AppHandle,
    state: State<'_, AppState>,
    file_hash: String,
    timeout_ms: Option<u64>,
) -> Result<Option<FileMetadata>, String> {
    let dht = {
        let dht_guard = state.dht.lock().await;
        dht_guard.as_ref().cloned()
    };

    if let Some(dht) = dht {
        let timeout = timeout_ms.unwrap_or(10_000);
        let result = dht.synchronous_search_metadata(file_hash, timeout).await?;

        // If we found metadata (including from cache), emit the found_file event
        // This ensures the frontend gets notified even for cache hits
        if let Some(ref metadata) = result {
            let _ = app.emit("found_file", metadata);
        }

        Ok(result)
    } else {
        Err("DHT node is not running".to_string())
    }
}

#[tauri::command]
async fn get_file_seeders(
    state: State<'_, AppState>,
    file_hash: String,
) -> Result<Vec<String>, String> {
    let dht = {
        let dht_guard = state.dht.lock().await;
        dht_guard.as_ref().cloned()
    };

    if let Some(dht_service) = dht {
        let seeders = dht_service.get_seeders_for_file(&file_hash).await;
        Ok(seeders)
    } else {
        Err("DHT node is not running".to_string())
    }
}

#[tauri::command]
async fn get_available_storage() -> f64 {
    use std::time::Duration;
    use tokio::time::timeout;

    // On Windows, use the current directory's drive, on Unix use "/"
    let path = if cfg!(windows) {
        Path::new(".")
    } else {
        Path::new("/")
    };

    // Add timeout to prevent hanging - run in a blocking task with timeout
    let result = timeout(
        Duration::from_secs(5),
        tokio::task::spawn_blocking(move || {
            available_space(path).map(|space| space as f64 / 1024.0 / 1024.0 / 1024.0)
            // Convert to GB
        }),
    )
    .await;

    match result {
        Ok(Ok(storage_result)) => match storage_result {
            Ok(storage_gb) => {
                if storage_gb > 0.0 && storage_gb.is_finite() {
                    storage_gb.floor()
                } else {
                    warn!("Invalid storage value: {:.2}, using fallback", storage_gb);
                    100.0
                }
            }
            Err(e) => {
                warn!("Disk space check failed: {}, using fallback", e);
                100.0
            }
        },
        Ok(Err(e)) => {
            warn!("Task failed: {}, using fallback", e);
            100.0
        }
        Err(_) => {
            warn!("Failed to get available storage (timeout or error), using fallback");
            100.0
        }
    }
}

const DEFAULT_GETH_DATA_DIR: &str = "./bin/geth-data";

/// Robust disk space checking that tries multiple methods to avoid hanging
fn get_disk_space_robust(path: &std::path::Path) -> Result<f64, String> {
    use std::fs;
    use std::process::Command;

    // Method 1: Try fs2::available_space (can hang on Windows)
    match available_space(path) {
        Ok(space) => return Ok(space as f64 / 1024.0 / 1024.0 / 1024.0),
        Err(_) => {
            // Continue to other methods
        }
    }

    // Method 2: Try using system commands (Windows: wmic, Unix: df)
    #[cfg(windows)]
    {
        match Command::new("wmic")
            .args(&["logicaldisk", "where", "name='C:'", "get", "freespace"])
            .output()
        {
            Ok(output) => {
                if output.status.success() {
                    let stdout = String::from_utf8_lossy(&output.stdout);
                    for line in stdout.lines() {
                        let line = line.trim();
                        if let Ok(bytes) = line.parse::<u64>() {
                            return Ok(bytes as f64 / 1024.0 / 1024.0);
                        }
                    }
                }
            }
            Err(_) => {}
        }
    }

    #[cfg(unix)]
    {
        match Command::new("df").arg(path).arg("-k").output() {
            Ok(output) => {
                if output.status.success() {
                    let stdout = String::from_utf8_lossy(&output.stdout);
                    for line in stdout.lines().skip(1) {
                        let parts: Vec<&str> = line.split_whitespace().collect();
                        if parts.len() >= 4 {
                            if let Ok(kilobytes) = parts[3].parse::<u64>() {
                                return Ok(kilobytes as f64 / 1024.0 / 1024.0);
                            }
                        }
                    }
                }
            }
            Err(_) => {}
        }
    }

    // Method 3: Try filesystem metadata (less accurate but won't hang)
    match fs::metadata(path) {
        Ok(_) => {
            // If we can read metadata, assume we have at least some space
            // This is a fallback that won't hang
            return Ok(50.0); // Assume 50GB as safe fallback
        }
        Err(_) => {}
    }

    // Final fallback
    Err("Unable to determine available disk space".to_string())
}

#[derive(Serialize)]
#[serde(rename_all = "camelCase")]
struct GethStatusPayload {
    installed: bool,
    running: bool,
    binary_path: Option<String>,
    data_dir: String,
    data_dir_exists: bool,
    log_path: Option<String>,
    log_available: bool,
    log_lines: usize,
    version: Option<String>,
    last_logs: Vec<String>,
    last_updated: u64,
}

fn resolve_geth_data_dir(data_dir: &str) -> Result<PathBuf, String> {
    let dir = PathBuf::from(data_dir);
    if dir.is_absolute() {
        return Ok(dir);
    }

    let exe_dir = std::env::current_exe()
        .map_err(|e| format!("Failed to get executable path: {}", e))?
        .parent()
        .ok_or_else(|| "Failed to determine executable directory".to_string())?
        .to_path_buf();

    Ok(exe_dir.join(dir))
}

fn read_last_lines(path: &Path, max_lines: usize) -> Result<Vec<String>, String> {
    let file = File::open(path).map_err(|e| format!("Failed to open log file: {}", e))?;
    let reader = BufReader::new(file);
    let mut buffer = VecDeque::with_capacity(max_lines);

    for line in reader.lines() {
        let line = line.map_err(|e| format!("Failed to read log file: {}", e))?;
        if buffer.len() == max_lines {
            buffer.pop_front();
        }
        buffer.push_back(line);
    }

    Ok(buffer.into_iter().collect())
}

#[tauri::command]
async fn check_bootstrap_health() -> Result<geth_bootstrap::BootstrapHealthReport, String> {
    Ok(geth_bootstrap::check_all_bootstrap_nodes().await)
}

/// Get cached bootstrap health report without performing new checks
#[tauri::command]
async fn get_cached_bootstrap_health(
) -> Result<Option<geth_bootstrap::BootstrapHealthReport>, String> {
    Ok(geth_bootstrap::get_cached_health_report().await)
}

/// Clear the bootstrap cache to force fresh health checks
#[tauri::command]
async fn clear_bootstrap_cache() -> Result<(), String> {
    geth_bootstrap::clear_bootstrap_cache().await;
    Ok(())
}

/// Reconnect to bootstrap nodes if peer count is low
#[tauri::command]
async fn reconnect_geth_bootstrap(min_peers: Option<u32>) -> Result<u32, String> {
    let threshold = min_peers.unwrap_or(3);
    reconnect_to_bootstrap_if_needed(threshold).await
}

/// Add a specific peer to Geth
#[tauri::command]
async fn add_geth_peer(enode: String) -> Result<bool, String> {
    add_peer(&enode).await
}

/// Get current Geth peers
#[tauri::command]
async fn get_geth_peers() -> Result<Vec<serde_json::Value>, String> {
    get_peers().await
}

/// Get Geth node info
#[tauri::command]
async fn get_geth_node_info() -> Result<serde_json::Value, String> {
    get_node_info().await
}

#[tauri::command]
async fn get_geth_status(
    state: State<'_, AppState>,
    data_dir: Option<String>,
    log_lines: Option<usize>,
) -> Result<GethStatusPayload, String> {
    let requested_lines = log_lines.unwrap_or(40).clamp(1, 200);
    let data_dir_value = data_dir.unwrap_or_else(|| DEFAULT_GETH_DATA_DIR.to_string());

    let running = {
        let geth = state.geth.lock().await;
        geth.is_running()
    };

    let downloader = state.downloader.clone();
    let geth_path = downloader.geth_path();
    let installed = geth_path.exists();
    let binary_path = installed.then(|| geth_path.to_string_lossy().into_owned());

    let data_path = resolve_geth_data_dir(&data_dir_value)?;
    let data_dir_exists = data_path.exists();
    let log_path = data_path.join("geth.log");
    let log_available = log_path.exists();

    let last_logs = if log_available {
        match read_last_lines(&log_path, requested_lines) {
            Ok(lines) => lines,
            Err(err) => {
                warn!("Failed to read geth logs: {}", err);
                Vec::new()
            }
        }
    } else {
        Vec::new()
    };

    let version = if installed {
        match Command::new(&geth_path).arg("version").output() {
            Ok(output) if output.status.success() => {
                let stdout = String::from_utf8_lossy(&output.stdout).trim().to_string();
                if stdout.is_empty() {
                    None
                } else {
                    Some(stdout)
                }
            }
            Ok(output) => {
                warn!(
                    "geth version command exited with status {:?}",
                    output.status.code()
                );
                None
            }
            Err(err) => {
                warn!("Failed to execute geth version: {}", err);
                None
            }
        }
    } else {
        None
    };

    let last_updated = SystemTime::now()
        .duration_since(UNIX_EPOCH)
        .unwrap_or_default()
        .as_secs();

    let log_path_string = if log_available {
        Some(log_path.to_string_lossy().into_owned())
    } else {
        None
    };

    Ok(GethStatusPayload {
        installed,
        running,
        binary_path,
        data_dir: data_path.to_string_lossy().into_owned(),
        data_dir_exists,
        log_path: log_path_string,
        log_available,
        log_lines: requested_lines,
        version,
        last_logs,
        last_updated,
    })
}

#[tauri::command]
async fn logout(state: State<'_, AppState>) -> Result<(), ()> {
    let mut active_account = state.active_account.lock().await;
    *active_account = None;

    // Clear private key from memory
    let mut active_key = state.active_account_private_key.lock().await;
    *active_key = None;

    // Clear private key from WebRTC service
    if let Some(webrtc_service) = state.webrtc.lock().await.as_ref() {
        webrtc_service.set_active_private_key(None).await;
    }

    Ok(())
}

async fn get_active_account(state: &State<'_, AppState>) -> Result<String, String> {
    state
        .active_account
        .lock()
        .await
        .clone()
        .ok_or_else(|| "No account is currently active. Please log in.".to_string())
}

// --- 2FA Commands ---

#[derive(serde::Serialize)]
struct TotpSetup {
    secret: String,
    otpauth_url: String,
}

#[tauri::command]
fn generate_totp_secret() -> Result<TotpSetup, String> {
    // Customize the issuer and account name.
    // The account name should ideally be the user's identifier (e.g., email or username).
    let issuer = "Chiral Network".to_string();
    let account_name = "Chiral User".to_string(); // Generic name, as it's not tied to a specific account yet

    // Generate a new secret using random bytes
    use rand::RngCore;
    let mut rng = rand::thread_rng();
    let mut secret_bytes = [0u8; 20]; // 160-bit secret (recommended for SHA1)
    rng.fill_bytes(&mut secret_bytes);
    let secret = Secret::Raw(secret_bytes.to_vec());

    // Create a TOTP object.
    let totp = TOTP::new(
        Algorithm::SHA1,
        6,  // 6 digits
        1,  // 1 second tolerance
        30, // 30 second step
        secret.to_bytes().map_err(|e| e.to_string())?,
        Some(issuer),
        account_name,
    )
    .map_err(|e| e.to_string())?;

    let otpauth_url = totp.get_url();
    // For totp-rs v5+, use to_encoded() to get the base32 string
    let secret_string = secret.to_encoded().to_string();

    Ok(TotpSetup {
        secret: secret_string,
        otpauth_url,
    })
}

#[tauri::command]
async fn is_2fa_enabled(state: State<'_, AppState>) -> Result<bool, String> {
    let address = get_active_account(&state).await?;
    let keystore = Keystore::load()?;
    Ok(keystore.is_2fa_enabled(&address)?)
}

#[tauri::command]
async fn verify_and_enable_totp(
    secret: String,
    code: String,
    password: String, // Password needed to encrypt the secret
    state: State<'_, AppState>,
) -> Result<bool, String> {
    let address = get_active_account(&state).await?;

    // 1. Verify the code against the provided secret first.
    // Create a Secret enum from the base32 string, then get its raw bytes.
    let secret_bytes = Secret::Encoded(secret.clone());
    let totp = TOTP::new(
        Algorithm::SHA1,
        6,
        1,
        30,
        secret_bytes.to_bytes().map_err(|e| e.to_string())?,
        Some("Chiral Network".to_string()),
        address.clone(),
    )
    .map_err(|e| e.to_string())?;

    if !totp.check_current(&code).unwrap_or(false) {
        return Ok(false); // Code is invalid, don't enable.
    }

    // 2. Code is valid, so save the secret to the keystore.
    let mut keystore = Keystore::load()?;
    keystore.set_2fa_secret(&address, &secret, &password)?;

    Ok(true)
}

#[tauri::command]
async fn verify_totp_code(
    code: String,
    password: String, // Password needed to decrypt the secret
    state: State<'_, AppState>,
) -> Result<bool, String> {
    let address = get_active_account(&state).await?;
    let keystore = Keystore::load()?;

    // 1. Retrieve the secret from the keystore.
    let secret_b32 = keystore
        .get_2fa_secret(&address, &password)?
        .ok_or_else(|| "2FA is not enabled for this account.".to_string())?;

    // 2. Verify the provided code against the stored secret.
    // Create a Secret enum from the base32 string, then get its raw bytes.
    let secret_bytes = Secret::Encoded(secret_b32);
    let totp = TOTP::new(
        Algorithm::SHA1,
        6,
        1,
        30,
        secret_bytes.to_bytes().map_err(|e| e.to_string())?,
        Some("Chiral Network".to_string()),
        address.clone(),
    )
    .map_err(|e| e.to_string())?;

    Ok(totp.check_current(&code).unwrap_or(false))
}

#[tauri::command]
async fn disable_2fa(password: String, state: State<'_, AppState>) -> Result<(), String> {
    let address = get_active_account(&state).await?;
    let mut keystore = Keystore::load()?;
    keystore.remove_2fa_secret(&address, &password)?;
    Ok(())
}

// Peer Selection Commands

#[tauri::command]
async fn get_recommended_peers_for_file(
    state: State<'_, AppState>,
    file_hash: String,
    file_size: u64,
    require_encryption: bool,
) -> Result<Vec<String>, String> {
    let dht_guard = state.dht.lock().await;
    if let Some(ref dht) = *dht_guard {
        Ok(dht
            .get_recommended_peers_for_download(&file_hash, file_size, require_encryption)
            .await)
    } else {
        Err("DHT service not available".to_string())
    }
}

#[tauri::command]
async fn record_transfer_success(
    state: State<'_, AppState>,
    peer_id: String,
    bytes: u64,
    duration_ms: u64,
) -> Result<(), String> {
    let dht_guard = state.dht.lock().await;
    if let Some(ref dht) = *dht_guard {
        dht.record_transfer_success(&peer_id, bytes, duration_ms)
            .await;
        Ok(())
    } else {
        Err("DHT service not available".to_string())
    }
}

#[tauri::command]
async fn record_transfer_failure(
    state: State<'_, AppState>,
    peer_id: String,
    error: String,
) -> Result<(), String> {
    let dht_guard = state.dht.lock().await;
    if let Some(ref dht) = *dht_guard {
        dht.record_transfer_failure(&peer_id, &error).await;
        Ok(())
    } else {
        Err("DHT service not available".to_string())
    }
}

#[tauri::command]
async fn get_peer_metrics(
    state: State<'_, AppState>,
) -> Result<Vec<peer_selection::PeerMetrics>, String> {
    let dht_guard = state.dht.lock().await;
    if let Some(ref dht) = *dht_guard {
        Ok(dht.get_peer_metrics().await)
    } else {
        Err("DHT service not available".to_string())
    }
}

#[tauri::command]
async fn get_connected_peer_metrics(
    state: State<'_, AppState>,
) -> Result<Vec<peer_selection::PeerMetrics>, String> {
    let dht_guard = state.dht.lock().await;
    if let Some(ref dht) = *dht_guard {
        Ok(dht.get_connected_peer_metrics().await)
    } else {
        Err("DHT service not available".to_string())
    }
}

#[tauri::command]
async fn report_malicious_peer(
    peer_id: String,
    severity: String,
    state: State<'_, AppState>,
) -> Result<(), String> {
    let dht_guard = state.dht.lock().await;
    if let Some(ref dht) = *dht_guard {
        dht.report_malicious_peer(&peer_id, &severity).await;
        Ok(())
    } else {
        Err("DHT service not available".to_string())
    }
}

#[tauri::command]
async fn select_peers_with_strategy(
    state: State<'_, AppState>,
    available_peers: Vec<String>,
    count: usize,
    strategy: String,
    require_encryption: bool,
    blacklisted_peers: Vec<String>,
) -> Result<Vec<String>, String> {
    use peer_selection::SelectionStrategy;

    let selection_strategy = match strategy.as_str() {
        "fastest" => SelectionStrategy::FastestFirst,
        "reliable" => SelectionStrategy::MostReliable,
        "bandwidth" => SelectionStrategy::HighestBandwidth,
        "balanced" => SelectionStrategy::Balanced,
        "encryption" => SelectionStrategy::EncryptionPreferred,
        "load_balanced" => SelectionStrategy::LoadBalanced,
        _ => SelectionStrategy::Balanced,
    };

    let filtered_peers: Vec<String> = available_peers
        .into_iter()
        .filter(|peer| !blacklisted_peers.contains(peer))
        .collect();

    let dht_guard = state.dht.lock().await;
    if let Some(ref dht) = *dht_guard {
        Ok(dht
            .select_peers_with_strategy(
                &filtered_peers,
                count,
                selection_strategy,
                require_encryption,
            )
            .await)
    } else {
        Err("DHT service not available".to_string())
    }
}

#[tauri::command]
async fn set_peer_encryption_support(
    state: State<'_, AppState>,
    peer_id: String,
    supported: bool,
) -> Result<(), String> {
    let dht_guard = state.dht.lock().await;
    if let Some(ref dht) = *dht_guard {
        dht.set_peer_encryption_support(&peer_id, supported).await;
        Ok(())
    } else {
        Err("DHT service not available".to_string())
    }
}

#[tauri::command]
async fn cleanup_inactive_peers(
    state: State<'_, AppState>,
    max_age_seconds: u64,
) -> Result<(), String> {
    let dht_guard = state.dht.lock().await;
    if let Some(ref dht) = *dht_guard {
        dht.cleanup_inactive_peers(max_age_seconds).await;
        Ok(())
    } else {
        Err("DHT service not available".to_string())
    }
}

#[tauri::command]
async fn send_chiral_transaction(
    state: State<'_, AppState>,
    to_address: String,
    amount: f64,
) -> Result<String, String> {
    // Get the active account address
    let account = get_active_account(&state).await?;

    // Get the private key from state
    let private_key = {
        let key_guard = state.active_account_private_key.lock().await;
        key_guard
            .clone()
            .ok_or("No private key available. Please log in again.")?
    };

    let tx_hash = ethereum::send_transaction(&account, &to_address, amount, &private_key).await?;

    Ok(tx_hash)
}

#[tauri::command]
async fn queue_transaction(
    app: tauri::AppHandle,
    state: State<'_, AppState>,
    to_address: String,
    amount: f64,
) -> Result<String, String> {
    // Validate account is logged in
    let account = get_active_account(&state).await?;

    // Generate unique transaction ID
    let tx_id = format!(
        "tx_{}",
        SystemTime::now()
            .duration_since(UNIX_EPOCH)
            .unwrap_or(Duration::from_secs(0))
            .as_millis()
    );

    // Create queued transaction
    let queued_tx = QueuedTransaction {
        id: tx_id.clone(),
        to_address,
        amount,
        timestamp: SystemTime::now()
            .duration_since(UNIX_EPOCH)
            .unwrap_or(Duration::from_secs(0))
            .as_secs(),
    };

    // Add to queue
    {
        let mut queue = state.transaction_queue.lock().await;
        queue.push_back(queued_tx);
    }

    // Start processor if not running
    {
        let mut processor_guard = state.transaction_processor.lock().await;
        if processor_guard.is_none() {
            let app_handle = app.clone();
            let queue_arc = state.transaction_queue.clone();
            let processing_arc = state.processing_transaction.clone();

            // Clone the Arc references we need instead of borrowing state
            let active_account_arc = state.active_account.clone();
            let active_key_arc = state.active_account_private_key.clone();

            let handle = tokio::spawn(async move {
                process_transaction_queue(
                    app_handle,
                    queue_arc,
                    processing_arc,
                    active_account_arc,
                    active_key_arc,
                )
                .await;
            });

            *processor_guard = Some(handle);
        }
    }

    Ok(tx_id)
}

async fn process_transaction_queue(
    app: tauri::AppHandle,
    queue: Arc<Mutex<VecDeque<QueuedTransaction>>>,
    processing: Arc<Mutex<bool>>,
    active_account: Arc<Mutex<Option<String>>>,
    active_private_key: Arc<Mutex<Option<String>>>,
) {
    loop {
        // Check if already processing
        {
            let is_processing = processing.lock().await;
            if *is_processing {
                tokio::time::sleep(Duration::from_millis(500)).await;
                continue;
            }
        }

        // Get next transaction from queue
        let next_tx = {
            let mut queue_guard = queue.lock().await;
            queue_guard.pop_front()
        };

        if let Some(tx) = next_tx {
            // Mark as processing
            {
                let mut is_processing = processing.lock().await;
                *is_processing = true;
            }

            // Emit queue status
            let _ = app.emit("transaction_queue_processing", &tx.id);

            // Get account and private key from the Arc references
            let account_opt = {
                let account_guard = active_account.lock().await;
                account_guard.clone()
            };

            let private_key_opt = {
                let key_guard = active_private_key.lock().await;
                key_guard.clone()
            };

            match (account_opt, private_key_opt) {
                (Some(account), Some(private_key)) => {
                    // Process transaction
                    match ethereum::send_transaction(
                        &account,
                        &tx.to_address,
                        tx.amount,
                        &private_key,
                    )
                    .await
                    {
                        Ok(tx_hash) => {
                            // Success - emit event
                            let _ = app.emit(
                                "transaction_sent",
                                serde_json::json!({
                                    "id": tx.id,
                                    "txHash": tx_hash,
                                    "to": tx.to_address,
                                    "amount": tx.amount,
                                }),
                            );

                            // Wait a bit before processing next (to ensure nonce increments)
                            tokio::time::sleep(Duration::from_secs(2)).await;
                        }
                        Err(e) => {
                            // Error - emit event
                            warn!("Transaction failed: {}", e);
                            let _ = app.emit(
                                "transaction_failed",
                                serde_json::json!({
                                    "id": tx.id,
                                    "error": e,
                                    "to": tx.to_address,
                                    "amount": tx.amount,
                                }),
                            );
                        }
                    }
                }
                _ => {
                    // No account or private key - user logged out
                    warn!("Cannot process transaction - user logged out");
                    let _ = app.emit(
                        "transaction_failed",
                        serde_json::json!({
                            "id": tx.id,
                            "error": "User logged out",
                            "to": tx.to_address,
                            "amount": tx.amount,
                        }),
                    );
                }
            }

            // Mark as not processing
            {
                let mut is_processing = processing.lock().await;
                *is_processing = false;
            }
        } else {
            // Queue is empty, sleep
            tokio::time::sleep(Duration::from_millis(500)).await;
        }
    }
}

#[tauri::command]
async fn get_transaction_queue_status(
    state: State<'_, AppState>,
) -> Result<serde_json::Value, String> {
    let queue = state.transaction_queue.lock().await;
    let processing = state.processing_transaction.lock().await;

    Ok(serde_json::json!({
        "queueLength": queue.len(),
        "isProcessing": *processing,
        "transactions": queue.iter().map(|tx| serde_json::json!({
            "id": tx.id,
            "to": tx.to_address,
            "amount": tx.amount,
            "timestamp": tx.timestamp,
        })).collect::<Vec<_>>(),
    }))
}

// Analytics commands
#[tauri::command]
async fn get_bandwidth_stats(
    state: State<'_, AppState>,
) -> Result<analytics::BandwidthStats, String> {
    Ok(state.analytics.get_bandwidth_stats().await)
}

#[tauri::command]
async fn get_bandwidth_history(
    state: State<'_, AppState>,
    limit: Option<usize>,
) -> Result<Vec<analytics::BandwidthDataPoint>, String> {
    Ok(state.analytics.get_bandwidth_history(limit).await)
}

#[tauri::command]
async fn get_performance_metrics(
    state: State<'_, AppState>,
) -> Result<analytics::PerformanceMetrics, String> {
    Ok(state.analytics.get_performance_metrics().await)
}

#[tauri::command]
async fn get_network_activity(
    state: State<'_, AppState>,
) -> Result<analytics::NetworkActivity, String> {
    Ok(state.analytics.get_network_activity().await)
}

#[tauri::command]
async fn get_resource_contribution(
    state: State<'_, AppState>,
) -> Result<analytics::ResourceContribution, String> {
    Ok(state.analytics.get_resource_contribution().await)
}

#[tauri::command]
async fn get_contribution_history(
    state: State<'_, AppState>,
    limit: Option<usize>,
) -> Result<Vec<analytics::ContributionDataPoint>, String> {
    Ok(state.analytics.get_contribution_history(limit).await)
}

#[tauri::command]
async fn reset_analytics(state: State<'_, AppState>) -> Result<(), String> {
    state.analytics.reset_stats().await;
    Ok(())
}

// Logger configuration commands
/// Saves application settings to a JSON file in the app data directory
#[tauri::command]
async fn save_app_settings(app: tauri::AppHandle, settings_json: String) -> Result<(), String> {
    let app_data_dir = app
        .path()
        .app_data_dir()
        .map_err(|e| format!("Failed to get app data directory: {}", e))?;

    // Ensure the directory exists
    std::fs::create_dir_all(&app_data_dir)
        .map_err(|e| format!("Failed to create app data directory: {}", e))?;

    let settings_file = app_data_dir.join("settings.json");

    std::fs::write(&settings_file, settings_json)
        .map_err(|e| format!("Failed to write settings file: {}", e))?;

    info!("Settings saved to: {}", settings_file.display());
    Ok(())
}

/// Updates the file logger configuration at runtime.
/// This allows enabling/disabling file logging and changing log rotation settings
/// without restarting the application.
///
/// All existing `info!()`, `debug!()`, `error!()` etc. calls throughout the codebase
/// will automatically be captured and written to the log files when enabled.
///
/// Logs are always written to the AppData directory, not the user's storage directory.
///
/// Note: The tracing subscriber is initialized at startup, so changes to enable/disable
/// logging will only affect whether logs are written to disk. Console logging remains active.
#[tauri::command]
async fn update_log_config(
    app: tauri::AppHandle,
    max_log_size_mb: u64,
    enabled: bool,
    state: State<'_, AppState>,
) -> Result<(), String> {
    // Get the app data directory (not the user's storage directory)
    let app_data_dir = app
        .path()
        .app_data_dir()
        .map_err(|e| format!("Failed to get app data directory: {}", e))?;

    let logs_dir = app_data_dir.join("logs");
    let config = logger::LogConfig::new(&logs_dir, max_log_size_mb, enabled);

    let logger_lock = state.file_logger.lock().await;
    if let Some(ref writer) = *logger_lock {
        writer.update_config(config).map_err(|e| e.to_string())?;

        if enabled {
            info!(
                "File logging enabled: {} (max size: {} MB)",
                logs_dir.display(),
                max_log_size_mb
            );
            // Force a write to create the log file if it doesn't exist
            info!("Logger configuration updated");
        } else {
            info!("File logging disabled");
        }
    } else {
        return Err("File logger not initialized. Please restart the application.".to_string());
    }

    Ok(())
}

/// Get the directory where logs are stored
#[tauri::command]
fn get_logs_directory(app: tauri::AppHandle) -> Result<String, String> {
    let app_data_dir = app
        .path()
        .app_data_dir()
        .map_err(|e| format!("Failed to get app data directory: {}", e))?;

    let logs_dir = app_data_dir.join("logs");
    Ok(logs_dir.to_string_lossy().to_string())
}
#[tauri::command]
async fn reset_network_services(state: State<'_, AppState>) -> Result<(), String> {
    // Stop DHT if running
    if let Some(dht) = state.dht.lock().await.as_ref() {
        let _ = dht.shutdown().await;
    }
    *state.dht.lock().await = None;

    // Stop WebRTC if running (just clear the reference)
    *state.webrtc.lock().await = None;

    // Stop file transfer service (just clear the reference)
    *state.file_transfer.lock().await = None;

    // Stop multi-source download service (just clear the reference)
    *state.multi_source_download.lock().await = None;

    // Stop any running pumps
    *state.file_transfer_pump.lock().await = None;
    *state.multi_source_pump.lock().await = None;
    Ok(())
}

// ============================================================================
// HTTP Server Commands - Serve files via HTTP protocol
// ============================================================================

/// Start HTTP server for serving encrypted chunks and file manifests
///
/// The server will listen on the specified port and serve files that have been
/// registered via `register_file()`.
///
/// Returns the actual bound address (useful if port 0 was used for auto-assignment)
#[tauri::command]
async fn start_http_server(state: State<'_, AppState>, port: u16) -> Result<String, String> {
    // Check if server is already running
    {
        let addr_lock = state.http_server_addr.lock().await;
        if addr_lock.is_some() {
            return Err("HTTP server is already running".to_string());
        }
    }

    let bind_addr: std::net::SocketAddr = ([0, 0, 0, 0], port).into();

    tracing::info!("Starting HTTP server on {}", bind_addr);

    // Create shutdown channel
    let (shutdown_tx, shutdown_rx) = tokio::sync::oneshot::channel();

    // Start the server with shutdown signal
    let server_state = state.http_server_state.clone();
    let bound_addr = http_server::start_server(server_state, bind_addr, shutdown_rx)
        .await
        .map_err(|e| format!("Failed to start HTTP server: {}", e))?;

    // Store the bound address and shutdown sender
    {
        let mut addr_lock = state.http_server_addr.lock().await;
        *addr_lock = Some(bound_addr);
    }
    {
        let mut shutdown_lock = state.http_server_shutdown.lock().await;
        *shutdown_lock = Some(shutdown_tx);
    }

    Ok(format!("http://{}", bound_addr))
}

/// Stop HTTP server
#[tauri::command]
async fn stop_http_server(state: State<'_, AppState>) -> Result<(), String> {
    let addr = {
        let mut addr_lock = state.http_server_addr.lock().await;
        if addr_lock.is_none() {
            return Err("HTTP server is not running".to_string());
        }
        addr_lock.take()
    };

    tracing::info!("Stopping HTTP server at {:?}", addr);

    // Send shutdown signal
    let shutdown_tx = {
        let mut shutdown_lock = state.http_server_shutdown.lock().await;
        shutdown_lock.take()
    };

    if let Some(tx) = shutdown_tx {
        // Send shutdown signal (ignore error if receiver already dropped)
        let _ = tx.send(());
        tracing::info!("Sent graceful shutdown signal to HTTP server");
    } else {
        tracing::warn!("No shutdown channel found, server may not shut down gracefully");
    }

    Ok(())
}

/// Get HTTP server status
#[tauri::command]
async fn get_http_server_status(state: State<'_, AppState>) -> Result<serde_json::Value, String> {
    let addr_lock = state.http_server_addr.lock().await;

    match &*addr_lock {
        Some(addr) => Ok(serde_json::json!({
            "running": true,
            "address": format!("http://{}", addr)
        })),
        None => Ok(serde_json::json!({
            "running": false,
            "address": null
        })),
    }
}

/// Download a file via HTTP protocol using Range requests
///
/// This uses HTTP Range headers (RFC 7233) to download file chunks in parallel,
/// without requiring pre-chunking or manifest endpoints.
///
/// Flow:
/// 1. Fetch file metadata from HTTP server
/// 2. Calculate byte ranges (256KB chunks)
/// 3. Download chunks in parallel using Range headers
/// 4. Reassemble chunks into final file
///
/// Files are downloaded as-is (encrypted if they were encrypted).
/// Decryption happens at a higher level when needed.
///
/// Emits `http_download_progress` events with progress updates.
#[tauri::command]
async fn download_file_http(
    app: tauri::AppHandle,
    state: State<'_, AppState>,
    seeder_url: String,
    merkle_root: String,
    output_path: String,
    peer_id: Option<String>,
) -> Result<(), String> {
    tracing::info!(
        "Starting HTTP Range-based download: {} from {}",
        merkle_root,
        seeder_url
    );

    tracing::info!("Output path: {}", output_path);

    // Get our local peer ID to send to provider
    let downloader_peer_id = if let Some(dht) = state.dht.lock().await.as_ref() {
        Some(dht.get_peer_id().await)
    } else {
        None
    };

    if let Some(ref local_id) = downloader_peer_id {
        tracing::info!("📤 Downloader peer ID: {}", local_id);
    }

    // Create progress channel
    let (progress_tx, mut progress_rx) =
        tokio::sync::mpsc::channel::<http_download::HttpDownloadProgress>(100);

    // Spawn progress event emitter
    let app_handle = app.clone();
    let emit_task = tokio::spawn(async move {
        while let Some(progress) = progress_rx.recv().await {
            tracing::info!(
                "HTTP download progress: {}/{} chunks, {}/{} bytes, status: {:?}",
                progress.chunks_downloaded,
                progress.chunks_total,
                progress.bytes_downloaded,
                progress.bytes_total,
                progress.status
            );
            let _ = app_handle.emit("http_download_progress", &progress);
        }
    });

    // Create HTTP download client with downloader peer ID
    let client = http_download::HttpDownloadClient::new_with_peer_id(downloader_peer_id);

    let start_time = std::time::Instant::now();

    // Start download using Range requests
    let result = client
        .download_file(
            &seeder_url,
            &merkle_root,
            std::path::Path::new(&output_path),
            Some(progress_tx),
        )
        .await;

    // Wait for progress emitter to finish
    drop(emit_task);

    match result {
        Ok(()) => {
            let duration_ms = start_time.elapsed().as_millis() as u64;

            // Get file size
            let file_size = tokio::fs::metadata(&output_path)
                .await
                .map(|m| m.len())
                .unwrap_or(0);

            tracing::info!(
                "HTTP download completed successfully: {} ({} bytes in {} ms)",
                output_path,
                file_size,
                duration_ms
            );

            // Record successful transfer metrics if peer_id provided
            if let Some(ref peer_id_str) = peer_id {
                if let Some(dht) = state.dht.lock().await.as_ref() {
                    dht.record_transfer_success(peer_id_str, file_size, duration_ms)
                        .await;
                    tracing::info!("📊 Recorded successful transfer for peer: {}", peer_id_str);
                }
            }

            Ok(())
        }
        Err(e) => {
            tracing::error!("HTTP download failed: {}", e);

            // Record failed transfer metrics if peer_id provided
            if let Some(ref peer_id_str) = peer_id {
                if let Some(dht) = state.dht.lock().await.as_ref() {
                    dht.record_transfer_failure(peer_id_str, "http_download_error")
                        .await;
                    tracing::info!("📊 Recorded failed transfer for peer: {}", peer_id_str);
                }
            }

            Err(e)
        }
    }
}

// Protocol-specific download commands

#[tauri::command]
async fn download_ed2k(link: String, state: State<'_, AppState>) -> Result<(), String> {
    tracing::info!("Starting ED2K download: {}", link);

    // Use the protocol manager for ED2K downloads
    use crate::protocols::traits::DownloadOptions;
    let options = DownloadOptions {
        output_path: std::path::PathBuf::from("./downloads"),
        max_peers: Some(5),
        chunk_size: Some(1024 * 1024), // 1MB chunks
        ..Default::default()
    };

    state
        .protocol_manager
        .download(&link, options)
        .await
        .map_err(|e| format!("ED2K download failed: {}", e))?;

    Ok(())
}

#[tauri::command]
async fn download_ftp(
    url: String,
    app_handle: tauri::AppHandle,
) -> Result<(), String> {
    use chiral_network::transfer_events::{
        current_timestamp_ms, SourceInfo, SourceType, TransferPriority,
        TransferQueuedEvent, TransferStartedEvent, TransferEvent,
        TransferFailedEvent, TransferCompletedEvent, SourceConnectedEvent,
        SourceSummary, ErrorCategory,
    };
    use chiral_network::ftp_downloader::FtpDownloader;
    use tauri::Emitter;
    
    tracing::info!("Starting FTP download: {}", url);

    // Validate FTP URL
    if !url.starts_with("ftp://") {
        return Err(format!("Invalid FTP URL scheme: {}", url));
    }

    // Parse URL to extract file info
    let parsed_url = url::Url::parse(&url)
        .map_err(|e| format!("Invalid FTP URL: {}", e))?;
    
    // Extract filename from URL and strip hash prefix if present
    // FTP uploads store files as "{hash}_{originalname}" for uniqueness
    let raw_file_name = parsed_url
        .path_segments()
        .and_then(|segments| segments.last())
        .map(|s| urlencoding::decode(s).unwrap_or_else(|_| s.into()).to_string())
        .unwrap_or_else(|| "unknown_file".to_string());
    
    // Strip the hash prefix (format: {64-char-hash}_{original_filename})
    let file_name = if raw_file_name.len() > 65 && raw_file_name.chars().nth(64) == Some('_') {
        // Check if first 64 chars look like a hex hash
        let potential_hash = &raw_file_name[..64];
        if potential_hash.chars().all(|c| c.is_ascii_hexdigit()) {
            raw_file_name[65..].to_string() // Skip hash and underscore
        } else {
            raw_file_name
        }
    } else {
        raw_file_name
    };
    
    let host = parsed_url.host_str().unwrap_or("unknown").to_string();
    
    // Generate transfer ID
    let transfer_id = format!("ftp-{:x}", {
        use std::hash::{Hash, Hasher};
        let mut hasher = std::collections::hash_map::DefaultHasher::new();
        url.hash(&mut hasher);
        hasher.finish()
    });
    
    let started_at = current_timestamp_ms();
    let source_id = format!("ftp-{}", host);
    
    // Use the same download directory as specified in settings
    let download_dir = get_download_directory(app_handle.clone())
        .map(PathBuf::from)
        .unwrap_or_else(|_| {
            // Fallback to default if settings can't be loaded
            directories::ProjectDirs::from("com", "chiral-network", "chiral-network")
                .map(|dirs| dirs.data_dir().join("downloads"))
                .unwrap_or_else(|| std::env::current_dir().unwrap().join("downloads"))
        });
    
    // Ensure download directory exists
    if let Err(e) = std::fs::create_dir_all(&download_dir) {
        return Err(format!("Failed to create download directory: {}", e));
    }
    
    let output_path = download_dir.join(&file_name);
    
    // Emit queued event via transfer:event channel
    let queued_event = TransferQueuedEvent {
        transfer_id: transfer_id.clone(),
        file_hash: transfer_id.clone(),
        file_name: file_name.clone(),
        file_size: 0, // Unknown until connected
        output_path: output_path.to_string_lossy().to_string(),
        priority: TransferPriority::Normal,
        queued_at: started_at,
        queue_position: 0,
        estimated_sources: 1,
    };
    let _ = app_handle.emit("transfer:event", &TransferEvent::Queued(queued_event));
    
    // Create source info for events
    let source_info = SourceInfo {
        id: source_id.clone(),
        source_type: SourceType::Ftp,
        address: host.clone(),
        reputation: None,
        estimated_speed_bps: None,
        latency_ms: None,
        location: None,
    };
    
    // Emit started event
    let started_event = TransferStartedEvent {
        transfer_id: transfer_id.clone(),
        file_hash: transfer_id.clone(),
        file_name: file_name.clone(),
        file_size: 0,
        total_chunks: 1,
        chunk_size: 0,
        started_at,
        available_sources: vec![source_info.clone()],
        selected_sources: vec![source_id.clone()],
    };
    let _ = app_handle.emit("transfer:event", &TransferEvent::Started(started_event));

    // Clone values for the spawned task
    let transfer_id_clone = transfer_id.clone();
    let file_name_clone = file_name.clone();
    let source_id_clone = source_id.clone();
    let source_info_clone = source_info.clone();
    let parsed_url_clone = parsed_url.clone();
    // URL-decode the path to handle spaces and special characters
    let remote_path = urlencoding::decode(parsed_url.path())
        .unwrap_or_else(|_| parsed_url.path().into())
        .to_string();
    
    // Spawn download in background task so we return immediately
    tokio::spawn(async move {
        let downloader = FtpDownloader::new();
        let download_start = std::time::Instant::now();
        
        // Connect to FTP server
        let mut stream = match downloader.connect_and_login(&parsed_url_clone, None).await {
            Ok(s) => {
                // Emit source connected event
                let connected_event = SourceConnectedEvent {
                    transfer_id: transfer_id_clone.clone(),
                    source_id: source_id_clone.clone(),
                    source_type: SourceType::Ftp,
                    source_info: source_info_clone.clone(),
                    connected_at: current_timestamp_ms(),
                    assigned_chunks: vec![0],
                };
                let _ = app_handle.emit("transfer:event", &TransferEvent::SourceConnected(connected_event));
                s
            }
            Err(e) => {
                let failed_event = TransferFailedEvent {
                    transfer_id: transfer_id_clone.clone(),
                    file_hash: transfer_id_clone.clone(),
                    failed_at: current_timestamp_ms(),
                    error: format!("FTP connection failed: {}", e),
                    error_category: ErrorCategory::Network,
                    downloaded_bytes: 0,
                    total_bytes: 0,
                    retry_possible: true,
                };
                let _ = app_handle.emit("transfer:event", &TransferEvent::Failed(failed_event));
                tracing::error!("FTP connection failed: {}", e);
                return;
            }
        };
        
        // Get file size
        let file_size = match downloader.get_file_size(&mut stream, &remote_path).await {
            Ok(size) => size,
            Err(e) => {
                tracing::warn!("Could not get file size: {}", e);
                0
            }
        };
        
        // Download the file
        match downloader.download_full(&mut stream, &remote_path).await {
            Ok(data) => {
                let download_duration = download_start.elapsed();
                let duration_secs = download_duration.as_secs_f64();
                let speed_bps = if duration_secs > 0.0 {
                    data.len() as f64 / duration_secs
                } else {
                    0.0
                };
                
                // Save to disk
                if let Err(e) = std::fs::write(&output_path, &data) {
                    let failed_event = TransferFailedEvent {
                        transfer_id: transfer_id_clone.clone(),
                        file_hash: transfer_id_clone.clone(),
                        failed_at: current_timestamp_ms(),
                        error: format!("Failed to save file: {}", e),
                        error_category: ErrorCategory::Filesystem,
                        downloaded_bytes: data.len() as u64,
                        total_bytes: file_size,
                        retry_possible: true,
                    };
                    let _ = app_handle.emit("transfer:event", &TransferEvent::Failed(failed_event));
                    tracing::error!("Failed to save FTP download: {}", e);
                    return;
                }
                
                // Emit completed event
                let completed_event = TransferCompletedEvent {
                    transfer_id: transfer_id_clone.clone(),
                    file_hash: transfer_id_clone.clone(),
                    file_name: file_name_clone.clone(),
                    file_size: data.len() as u64,
                    output_path: output_path.to_string_lossy().to_string(),
                    completed_at: current_timestamp_ms(),
                    duration_seconds: duration_secs as u64,
                    average_speed_bps: speed_bps,
                    total_chunks: 1,
                    sources_used: vec![SourceSummary {
                        source_id: source_id_clone.clone(),
                        source_type: SourceType::Ftp,
                        chunks_provided: 1,
                        bytes_provided: data.len() as u64,
                        average_speed_bps: speed_bps,
                        connection_duration_seconds: duration_secs as u64,
                    }],
                };
                let _ = app_handle.emit("transfer:event", &TransferEvent::Completed(completed_event));
                tracing::info!("FTP download completed: {} ({} bytes in {:.2}s)", 
                    file_name_clone, data.len(), duration_secs);
            }
            Err(e) => {
                let failed_event = TransferFailedEvent {
                    transfer_id: transfer_id_clone.clone(),
                    file_hash: transfer_id_clone.clone(),
                    failed_at: current_timestamp_ms(),
                    error: format!("FTP download failed: {}", e),
                    error_category: ErrorCategory::Network,
                    downloaded_bytes: 0,
                    total_bytes: file_size,
                    retry_possible: true,
                };
                let _ = app_handle.emit("transfer:event", &TransferEvent::Failed(failed_event));
                tracing::error!("FTP download failed: {}", e);
            }
        }
    });

    Ok(())
}

// Download restart Tauri commands

#[tauri::command]
async fn start_download_restart(
    request: download_restart::StartDownloadRequest,
    state: State<'_, AppState>,
) -> Result<String, String> {
    let dr_guard = state.download_restart.lock().await;
    if let Some(ref service) = *dr_guard {
        service
            .start_download(request)
            .await
            .map_err(|e| e.to_string())
    } else {
        Err("Download restart service not initialized".to_string())
    }
}

#[tauri::command]
async fn pause_download_restart(
    download_id: String,
    state: State<'_, AppState>,
) -> Result<(), String> {
    let dr_guard = state.download_restart.lock().await;
    if let Some(ref service) = *dr_guard {
        service
            .pause_download(&download_id)
            .await
            .map_err(|e| e.to_string())
    } else {
        Err("Download restart service not initialized".to_string())
    }
}

#[tauri::command]
async fn resume_download_restart(
    download_id: String,
    state: State<'_, AppState>,
) -> Result<(), String> {
    let dr_guard = state.download_restart.lock().await;
    if let Some(ref service) = *dr_guard {
        service
            .resume_download(&download_id)
            .await
            .map_err(|e| e.to_string())
    } else {
        Err("Download restart service not initialized".to_string())
    }
}

#[tauri::command]
async fn get_download_status_restart(
    download_id: String,
    state: State<'_, AppState>,
) -> Result<download_restart::DownloadStatus, String> {
    let dr_guard = state.download_restart.lock().await;
    if let Some(ref service) = *dr_guard {
        service
            .get_status(&download_id)
            .await
            .map_err(|e| e.to_string())
    } else {
        Err("Download restart service not initialized".to_string())
    }
}

// #[cfg(not(test))]
fn main() {
    // Don't initialize tracing subscriber here - we'll do it in setup() after loading settings
    // so we can configure file logging properly

    // Parse command line arguments
    use clap::Parser;
    let args = headless::CliArgs::parse();

    // For headless mode, initialize basic console logging
    if args.headless {
        use tracing_subscriber::{fmt, prelude::*, EnvFilter};
        let mut filter = EnvFilter::from_default_env();

        // Add directives with safe fallback
        if let Ok(directive) = "chiral_network=info".parse() {
            filter = filter.add_directive(directive);
        }
        if let Ok(directive) = "libp2p=warn".parse() {
            filter = filter.add_directive(directive);
        }
        if let Ok(directive) = "libp2p_kad=warn".parse() {
            filter = filter.add_directive(directive);
        }
        if let Ok(directive) = "libp2p_swarm=warn".parse() {
            filter = filter.add_directive(directive);
        }
        if let Ok(directive) = "libp2p_mdns=warn".parse() {
            filter = filter.add_directive(directive);
        }

        tracing_subscriber::registry()
            .with(fmt::layer())
            .with(filter)
            .init();

        println!("Running in headless mode...");

        // Create a tokio runtime for async operations
        let runtime = tokio::runtime::Runtime::new().expect("Failed to create tokio runtime");

        // Run the headless mode
        if let Err(e) = runtime.block_on(headless::run_headless(args)) {
            eprintln!("Error in headless mode: {}", e);
            std::process::exit(1);
        }
        return;
    }

    let runtime = tokio::runtime::Runtime::new().expect("Failed to create tokio runtime");

    // --- Single Instance Check ---
    // Prevent multiple instances from running by checking if the DHT port is already in use
    let single_instance_port = 4001;
    if std::net::TcpListener::bind(format!("127.0.0.1:{}", single_instance_port)).is_err() {
        eprintln!("Error: Another instance of Chiral Network is already running.");
        eprintln!("Please close the existing instance before starting a new one.");
        std::process::exit(1);
    }

    // --- Initialize DHT Service at startup ---
    let instance_suffix = String::new();
    let instance_suffix_clone = instance_suffix.clone();
    let dht_service_arc = runtime.block_on(async move {
        // These settings can be moved to a config file later
        let bootstrap_nodes = get_bootstrap_nodes();
        let port = 4001; // Default DHT port
        let is_bootstrap = false;
        let enable_autonat = true;
        let enable_autorelay = true;

        let proj_dirs = ProjectDirs::from("com", "chiral-network", "chiral-network")
            .ok_or("Failed to get project directories")
            .unwrap();
        let blockstore_db_path = proj_dirs.data_dir().join("blockstore_db");
        let async_blockstore_path = async_std::path::Path::new(blockstore_db_path.as_os_str());

        let dht_service = DhtService::new(
            port,
            bootstrap_nodes,
            None, // secret
            is_bootstrap,
            enable_autonat,
            Some(Duration::from_secs(30)), // autonat_probe_interval
            Vec::new(),                    // autonat_servers
            None,                          // proxy_address
            None,                          // file_transfer_service
            None,                          // chunk_manager
            None,                          // chunk_size_kb
            None,                          // cache_size_mb
            enable_autorelay,
            Vec::new(),   // preferred_relays
            is_bootstrap, // enable_relay_server
            true,         // enable_upnp
            Some(&async_blockstore_path),
            None,
            None,
        )
        .await
        .expect("Failed to create DHT service at startup");

        Arc::new(dht_service)
    });

    // Store DHT service and related data for later use in setup()
    let dht_service_for_bt = dht_service_arc.clone();

    let (bittorrent_handler_arc, ftp_server_arc, protocol_manager_arc) = runtime.block_on(async move {
        // Use the instance_id and instance_suffix from above for BitTorrent paths
        let download_dir =
            directories::ProjectDirs::from("com", "chiral-network", "chiral-network")
                .map(|dirs| {
                    dirs.data_dir()
                        .join(format!("downloads{}", instance_suffix))
                })
                .unwrap_or_else(|| {
                    std::env::current_dir()
                        .unwrap()
                        .join(format!("downloads{}", instance_suffix))
                });

        if let Err(e) = std::fs::create_dir_all(&download_dir) {
            eprintln!("Failed to create download directory: {}", e);
        }

        // Use default BitTorrent port range
        let port_range = 6881..6891;

        println!(
            "Using BitTorrent port range: {}-{}",
            port_range.start, port_range.end
        );

        let bittorrent_handler = bittorrent_handler::BitTorrentHandler::new_with_port_range(
            download_dir.clone(),
            dht_service_for_bt,
            Some(port_range),
        )
        .await
        .expect("Failed to create BitTorrent handler");
        let bittorrent_handler_arc = Arc::new(bittorrent_handler);

        // Create FTP server for seeding support
        let ftp_server = Arc::new(chiral_network::ftp_server::FtpServer::new(
            directories::ProjectDirs::from("com", "chiral-network", "chiral-network")
                .map(|dirs| dirs.data_dir().join("ftp_files"))
                .unwrap_or_else(|| std::env::current_dir().unwrap().join("ftp_files")),
            2121, // FTP port
        ));

        let mut manager = ProtocolManager::new();

        // Wrap the simple handler in the enhanced protocol handler
        let bittorrent_protocol_handler =
            BitTorrentProtocolHandler::new(bittorrent_handler_arc.clone());
        manager.register(Arc::new(bittorrent_protocol_handler));

        // Register ED2K and FTP handlers
        let ed2k_handler = protocols::ed2k::Ed2kProtocolHandler::new("ed2k://|server|45.82.80.155|5687|/".to_string());
        manager.register(Arc::new(ed2k_handler));

<<<<<<< HEAD
        let ftp_handler = protocols::ftp::FtpProtocolHandler::new();
        manager.register(Arc::new(ftp_handler));
=======
        let ftp_handler = protocols::ftp::FtpProtocolHandler::with_ftp_server(ftp_server.clone());
        manager.register(Box::new(ftp_handler));
>>>>>>> 7efd85eb

        (bittorrent_handler_arc, ftp_server, Arc::new(manager))
    });

    // Reputation system Tauri commands
    #[tauri::command]
    async fn publish_reputation_verdict(
        verdict: reputation::TransactionVerdict,
        state: State<'_, AppState>,
    ) -> Result<(), String> {
        println!("📊 RUST: publish_reputation_verdict called");
        tracing::info!(
            "📊 publish_reputation_verdict: {} -> {} ({:?})",
            verdict.issuer_id,
            verdict.target_id,
            verdict.outcome
        );

        // Get DHT service from AppState
        let dht_guard = state.dht.lock().await;
        let dht = dht_guard
            .as_ref()
            .ok_or_else(|| "DHT service not initialized".to_string())?;

        // Create ReputationDhtService and store verdict
        let mut reputation_dht = reputation::ReputationDhtService::new();
        reputation_dht.set_dht_service(Arc::clone(dht));
        println!("📊 RUST: About to store verdict");
        reputation_dht.store_transaction_verdict(&verdict).await?;

        println!("✅ RUST: Verdict stored successfully");
        tracing::info!(
            "✅ Published verdict to DHT for peer: {}",
            verdict.target_id
        );
        Ok(())
    }

    #[tauri::command]
    async fn get_reputation_verdicts(
        peer_id: String,
        state: State<'_, AppState>,
    ) -> Result<Vec<reputation::TransactionVerdict>, String> {
        println!("🔍 RUST: get_reputation_verdicts called for: {}", peer_id);
        tracing::info!("📊 get_reputation_verdicts for peer: {}", peer_id);

        // Get DHT service from AppState
        let dht_guard = state.dht.lock().await;
        let dht = dht_guard
            .as_ref()
            .ok_or_else(|| "DHT service not initialized".to_string())?;

        // Create ReputationDhtService and retrieve verdicts
        let mut reputation_dht = reputation::ReputationDhtService::new();
        reputation_dht.set_dht_service(Arc::clone(dht));
        println!("🔍 RUST: About to retrieve verdicts");
        let verdicts = reputation_dht
            .retrieve_transaction_verdicts(&peer_id)
            .await?;

        println!("✅ RUST: Retrieved {} verdicts", verdicts.len());
        tracing::info!(
            "✅ Retrieved {} verdicts for peer: {}",
            verdicts.len(),
            peer_id
        );
        Ok(verdicts)
    }

    tauri::Builder::default()
        .plugin(tauri_plugin_fs::init())
        .manage(AppState {
            geth: Mutex::new(GethProcess::new()),
            downloader: Arc::new(GethDownloader::new()),
            miner_address: Mutex::new(None),
            active_account: Arc::new(Mutex::new(None)),
            active_account_private_key: Arc::new(Mutex::new(None)),
            rpc_url: Mutex::new("http://127.0.0.1:8545".to_string()),
            dht: Mutex::new(Some(dht_service_arc.clone())),
            file_transfer: Mutex::new(None),
            webrtc: Mutex::new(None),
            multi_source_download: Mutex::new(None),
            keystore: Arc::new(Mutex::new(
                Keystore::load().unwrap_or_else(|_| Keystore::new()),
            )),
            proxies: Arc::new(Mutex::new(Vec::new())),
            privacy_proxies: Arc::new(Mutex::new(Vec::new())),
            file_transfer_pump: Mutex::new(None),
            multi_source_pump: Mutex::new(None),
            socks5_proxy_cli: Mutex::new(args.socks5_proxy),
            analytics: Arc::new(analytics::AnalyticsService::new()),
            bandwidth: Arc::new(BandwidthController::new()),

            // Initialize transaction queue
            transaction_queue: Arc::new(Mutex::new(VecDeque::new())),
            transaction_processor: Mutex::new(None),
            processing_transaction: Arc::new(Mutex::new(false)),

            // Initialize upload sessions
            upload_sessions: Arc::new(Mutex::new(std::collections::HashMap::new())),

            // Initialize download sessions (for streaming WebRTC downloads)
            download_sessions: Arc::new(Mutex::new(std::collections::HashMap::new())),

            // Initialize proxy authentication tokens
            proxy_auth_tokens: Arc::new(Mutex::new(std::collections::HashMap::new())),

            // Initialize HTTP server state (uses same storage as FileTransferService)
            http_server_state: Arc::new(http_server::HttpServerState::new({
                // Use same storage directory as FileTransferService (files/, not chunks/)
                use directories::ProjectDirs;
                ProjectDirs::from("com", "chiral-network", "chiral-network")
                    .map(|dirs| dirs.data_dir().join("files"))
                    .unwrap_or_else(|| std::env::current_dir().unwrap().join("files"))
            })),
            http_server_addr: Arc::new(Mutex::new(None)),
            http_server_shutdown: Arc::new(Mutex::new(None)),

            // Initialize stream authentication
            stream_auth: Arc::new(Mutex::new(stream_auth::StreamAuthService::new())),

            // Initialize the new map for AES keys
            canonical_aes_keys: Arc::new(Mutex::new(std::collections::HashMap::new())),

            // Proof-of-Storage watcher background handle and contract address
            // make these clonable so we can .clone() and move into spawned tasks
            proof_watcher: Arc::new(Mutex::new(None)),
            proof_contract_address: Arc::new(Mutex::new(None)),

            // Relay reputation statistics
            relay_reputation: Arc::new(Mutex::new(std::collections::HashMap::new())),

            // Relay aliases
            relay_aliases: Arc::new(Mutex::new(std::collections::HashMap::new())),

            // Protocol Manager with BitTorrent support
            protocol_manager: protocol_manager_arc,

            // AutoRelay timeline persistence across DHT restarts
            autorelay_last_enabled: Arc::new(Mutex::new(None)),
            autorelay_last_disabled: Arc::new(Mutex::new(None)),

            // File logger - will be initialized in setup phase after loading settings
            file_logger: Arc::new(Mutex::new(None)),

            // BitTorrent handler for creating and seeding torrents
            bittorrent_handler: bittorrent_handler_arc,

            // Chunk manager (will be initialized when DHT starts)
            chunk_manager: Mutex::new(None),

            // Download restart service (will be initialized in setup)
            download_restart: Mutex::new(None),

            // FTP server for serving uploaded files (created earlier for protocol manager)
            ftp_server: ftp_server_arc,
        })
        .invoke_handler(tauri::generate_handler![
            create_chiral_account,
            import_chiral_account,
            has_active_account,
            get_active_account_address,
            get_active_account_private_key,
            get_account_balance,
            get_user_balance,
            get_transaction_receipt,
            get_gas_prices,
            estimate_transaction_gas,
            can_afford_download,
            process_download_payment,
            record_download_payment,
            record_seeder_payment,
            check_payment_notifications,
            get_network_peer_count,
            get_network_chain_id,
            start_geth_node,
            stop_geth_node,
            save_account_to_keystore,
            load_account_from_keystore,
            list_keystore_accounts,
            remove_account_from_keystore,
            pool::discover_mining_pools,
            pool::create_mining_pool,
            pool::join_mining_pool,
            pool::leave_mining_pool,
            pool::get_current_pool_info,
            pool::get_pool_stats,
            pool::update_pool_discovery,
            get_disk_space,
            send_chiral_transaction,
            queue_transaction,
            get_transaction_queue_status,
            get_transaction_by_hash,
            get_txpool_status,
            get_txpool_content,
            get_peer_info,
            debug_network_tx,
            get_cpu_temperature,
            get_power_consumption,
            download,
            download_torrent_from_bytes,
            download_torrent_from_magnet,
            open_torrent_folder,
            seed,
            create_and_seed_torrent,
            is_geth_running,
            check_geth_binary,
            get_geth_status,
            download_geth_binary,
            check_bootstrap_health,
            get_cached_bootstrap_health,
            clear_bootstrap_cache,
            reconnect_geth_bootstrap,
            add_geth_peer,
            get_geth_peers,
            get_geth_node_info,
            set_miner_address,
            start_miner,
            stop_miner,
            get_miner_status,
            get_blockchain_sync_status,
            get_miner_hashrate,
            get_current_block,
            get_network_stats,
            get_chain_id,
            get_block_details_by_number,
            get_transaction_history,
            get_transaction_history_range,
            get_miner_logs,
            get_miner_performance,
            get_miner_diagnostics,
            start_mining_monitor,
            clear_blocks_cache,
            get_blocks_mined,
            initialize_mined_blocks_count,
            get_recent_mined_blocks_pub,
            get_mined_blocks_range,
            get_total_mining_rewards,
            get_block_reward,
            calculate_accurate_totals,
            get_cpu_temperature,
            start_dht_node,
            stop_dht_node,
            stop_publishing_file,
            search_file_metadata,
            get_file_seeders,
            connect_to_peer,
            get_dht_events,
            detect_locale,
            get_download_directory,
            check_directory_exists,
            get_default_storage_directory,
            validate_storage_path,
            ensure_directory_exists,
            get_dht_health,
            get_dht_peer_count,
            get_dht_peer_id,
            get_peer_id,
            is_dht_running,
            get_dht_connected_peers,
            start_file_transfer_service,
            download_file_from_network,
            upload_file_to_network,
            start_ftp_download,
            download_blocks_from_network,
            start_multi_source_download,
            cancel_multi_source_download,
            get_multi_source_progress,
            update_proxy_latency,
            get_proxy_optimization_status,
            download_file_multi_source,
            get_file_transfer_events,
            write_file,
            init_streaming_download,
            write_download_chunk,
            get_streaming_download_progress,
            finalize_streaming_download,
            cancel_streaming_download,
            save_download_checkpoint,
            resume_download_from_checkpoint,
            get_download_metrics,
            encrypt_file_with_password,
            decrypt_file_with_password,
            encrypt_file_for_upload,
            show_in_folder,
            get_available_storage,
            proxy_connect,
            proxy_disconnect,
            proxy_remove,
            proxy_echo,
            list_proxies,
            enable_privacy_routing,
            disable_privacy_routing,
            get_bootstrap_nodes_command,
            generate_totp_secret,
            is_2fa_enabled,
            verify_and_enable_totp,
            verify_totp_code,
            logout,
            disable_2fa,
            get_recommended_peers_for_file,
            record_transfer_success,
            record_transfer_failure,
            get_peer_metrics,
            get_connected_peer_metrics,
            report_malicious_peer,
            select_peers_with_strategy,
            set_peer_encryption_support,
            cleanup_inactive_peers,
            test_backend_connection,
            set_bandwidth_limits,
            establish_webrtc_connection,
            send_webrtc_file_request,
            get_webrtc_connection_status,
            disconnect_from_peer,
            create_temp_file_for_streaming,
            append_chunk_to_temp_file,
            copy_file_to_temp,
            start_streaming_upload,
            upload_file_chunk,
            cancel_streaming_upload,
            get_bandwidth_stats,
            get_bandwidth_history,
            get_performance_metrics,
            get_network_activity,
            get_resource_contribution,
            get_contribution_history,
            reset_analytics,
            reset_network_services,
            // ed2k server commands
            add_ed2k_source,
            list_ed2k_sources,
            remove_ed2k_source,
            test_ed2k_connection,
            search_ed2k_file,
            get_ed2k_download_status,
            parse_ed2k_link,
            // HTTP server commands
            start_http_server,
            stop_http_server,
            get_http_server_status,
            // Reputation system commands
            publish_reputation_verdict,
            get_reputation_verdicts,
            download_file_http,
            download_ed2k,
            download_ftp,
            save_temp_file_for_upload,
            get_file_size,
            // Reassembly system commands
            reassembly::write_chunk_temp,
            reassembly::verify_and_finalize,
            reassembly::save_chunk_bitmap,
            reassembly::load_chunk_bitmap,
            reassembly::cleanup_transfer_temp,
            encrypt_file_for_self_upload,
            encrypt_file_for_recipient,
            //request_file_access,
            decrypt_and_reassemble_file,
            create_auth_session,
            verify_stream_auth,
            generate_hmac_key,
            cleanup_auth_sessions,
            initiate_hmac_key_exchange,
            respond_to_hmac_key_exchange,
            confirm_hmac_key_exchange,
            finalize_hmac_key_exchange,
            get_hmac_exchange_status,
            get_active_hmac_exchanges,
            generate_proxy_auth_token,
            validate_proxy_auth_token,
            revoke_proxy_auth_token,
            cleanup_expired_proxy_auth_tokens,
            get_file_data,
            store_file_data,
            start_proof_of_storage_watcher,
            stop_proof_of_storage_watcher,
            get_relay_reputation_stats,
            set_relay_alias,
            get_relay_alias,
            save_app_settings,
            update_log_config,
            get_logs_directory,
            check_directory_exists,
            get_multiaddresses,
            clear_seed_list,
            get_full_network_stats,
            // Download restart commands
            start_download_restart,
            pause_download_restart,
            resume_download_restart,
            get_download_status_restart
        ])
        .plugin(tauri_plugin_process::init())
        .plugin(tauri_plugin_os::init())
        .plugin(tauri_plugin_shell::init())
        .plugin(tauri_plugin_dialog::init())
        .plugin(tauri_plugin_store::Builder::default().build())
        .on_window_event(|window, event| {
            if let tauri::WindowEvent::Destroyed = event {
                // When window is destroyed, stop geth
                if let Some(state) = window.app_handle().try_state::<AppState>() {
                    if let Ok(mut geth) = state.geth.try_lock() {
                        let _ = geth.stop();
                        println!("Geth node stopped on window destroy");
                    }
                }
            }
        })
        .setup(|app| {
            // Load settings from disk
            let settings = load_settings_from_file(&app.handle());

            // Initialize tracing subscriber with console output and optionally file output
            use tracing_subscriber::{fmt, prelude::*, EnvFilter};

            let env_filter = {
                #[cfg(debug_assertions)]
                {
                    EnvFilter::from_default_env()
                        .add_directive("chiral_network=info".parse().unwrap())
                        .add_directive("libp2p=warn".parse().unwrap())
                        .add_directive("libp2p_kad=warn".parse().unwrap())
                        .add_directive("libp2p_swarm=warn".parse().unwrap())
                        .add_directive("libp2p_mdns=warn".parse().unwrap())
                }
                #[cfg(not(debug_assertions))]
                {
                    EnvFilter::from_default_env()
                        .add_directive("chiral_network=warn".parse().unwrap())
                        .add_directive("libp2p=error".parse().unwrap())
                }
            };

            // Always create file logger (even if disabled) so it can be enabled/disabled later
            let app_data_dir = app
                .path()
                .app_data_dir()
                .expect("Failed to get app data directory");
            let logs_dir = app_data_dir.join("logs");

            let log_config = logger::LogConfig::new(
                &logs_dir,
                settings.max_log_size_mb,
                settings.enable_file_logging,
            );

            let file_logger_writer = match logger::RotatingFileWriter::new(log_config) {
                Ok(writer) => {
                    let thread_safe_writer = logger::ThreadSafeWriter::new(writer);
                    Some(thread_safe_writer)
                }
                Err(e) => {
                    eprintln!("Failed to initialize file logger: {}", e);
                    None
                }
            };

            // Initialize tracing subscriber with both console and file output
            // File output will only write if enabled in config
            if let Some(ref file_writer) = file_logger_writer {
                tracing_subscriber::registry()
                    .with(fmt::layer()) // Console output
                    .with(fmt::layer().with_writer(file_writer.clone())) // File output (respects enabled flag)
                    .with(env_filter)
                    .init();
            } else {
                tracing_subscriber::registry()
                    .with(fmt::layer()) // Console output only
                    .with(env_filter)
                    .init();
            }

            // Store the file logger in app state so it can be updated later
            if let Some(file_writer) = file_logger_writer {
                if let Some(state) = app.try_state::<AppState>() {
                    let mut file_logger = state.file_logger.blocking_lock();
                    *file_logger = Some(file_writer.clone());

                    // Log the current log file path if logging is enabled
                    if settings.enable_file_logging {
                        if let Some(path) = file_writer.current_log_file_path() {
                            info!("Logs are being written to: {}", path.display());
                        }
                    }
                }
            }

            // Clean up any orphaned geth processes on startup
            #[cfg(unix)]
            {
                use std::process::Command;
                // Kill any geth processes that might be running from previous sessions
                let _ = Command::new("pkill")
                    .arg("-9")
                    .arg("-f")
                    .arg("geth.*--datadir.*geth-data")
                    .output();
            }

            #[cfg(windows)]
            {
                use std::process::Command;
                // On Windows, use taskkill to terminate geth processes
                let _ = Command::new("taskkill")
                    .args(["/F", "/IM", "geth.exe"])
                    .output();
            }

            // Also remove the lock file if it exists
            let lock_file = std::path::Path::new(DEFAULT_GETH_DATA_DIR).join("LOCK");
            if lock_file.exists() {
                println!("Removing stale LOCK file: {:?}", lock_file);
                let _ = std::fs::remove_file(&lock_file);
            }

            // Remove geth.ipc file if it exists (another common lock point)
            let ipc_file = std::path::Path::new(DEFAULT_GETH_DATA_DIR).join("geth.ipc");
            if ipc_file.exists() {
                println!("Removing stale IPC file: {:?}", ipc_file);
                let _ = std::fs::remove_file(&ipc_file);
            }

            let show_i = MenuItem::with_id(app, "show", "Show", true, None::<&str>)?;
            let hide_i = MenuItem::with_id(app, "hide", "Hide", true, None::<&str>)?;
            let quit_i = MenuItem::with_id(app, "quit", "Quit", true, None::<&str>)?;
            let menu = Menu::with_items(app, &[&show_i, &hide_i, &quit_i])?;

            let icon = app
                .default_window_icon()
                .ok_or("Failed to get default window icon")?
                .clone();

            let tray = TrayIconBuilder::new()
                .icon(icon)
                .menu(&menu)
                .tooltip("Chiral Network")
                .show_menu_on_left_click(false)
                .on_tray_icon_event(|tray, event| match event {
                    TrayIconEvent::Click {
                        button: MouseButton::Left,
                        button_state: MouseButtonState::Up,
                        ..
                    } => {
                        println!("Tray icon left-clicked");
                        let app = tray.app_handle();
                        if let Some(window) = app.get_webview_window("main") {
                            let _ = window.unminimize();
                            let _ = window.show();
                            let _ = window.set_focus();
                        }
                    }
                    _ => {}
                })
                .on_menu_event(|app, event| match event.id.as_ref() {
                    "show" => {
                        println!("Show menu item clicked");
                        if let Some(window) = app.get_webview_window("main") {
                            let _ = window.show();
                            let _ = window.set_focus();
                        }
                    }
                    "hide" => {
                        println!("Hide menu item clicked");
                        if let Some(window) = app.get_webview_window("main") {
                            let _ = window.hide();
                        }
                    }
                    "quit" => {
                        println!("Quit menu item clicked");
                        // Stop geth before exiting
                        if let Some(state) = app.try_state::<AppState>() {
                            if let Ok(mut geth) = state.geth.try_lock() {
                                let _ = geth.stop();
                                println!("Geth node stopped");
                            }
                        }
                        app.exit(0);
                    }
                    _ => {}
                })
                .build(app)?;

            // Get the main window and ensure it's visible
            if let Some(window) = app.get_webview_window("main") {
                let _ = window.show();
                let _ = window.set_focus();

                let app_handle = app.handle().clone();
                window.on_window_event(move |event| {
                    if let tauri::WindowEvent::CloseRequested { api, .. } = event {
                        // Prevent the window from closing and hide it instead
                        api.prevent_close();
                        if let Some(window) = app_handle.get_webview_window("main") {
                            let _ = window.hide();
                        }
                    }
                });
            } else {
                println!("Could not find main window!");
            }

            // NOTE: You must add `start_proof_of_storage_watcher` to the invoke_handler call in the
            // real code where you register other commands. For brevity the snippet above shows where to add it.

            // Auto-start HTTP server
            // Spawn directly in setup() - no need to wait for window events
            {
                let app_handle = app.handle().clone();

                tauri::async_runtime::spawn(async move {
                    // Small delay to ensure state is fully initialized
                    tokio::time::sleep(tokio::time::Duration::from_millis(100)).await;

                    if let Some(state) = app_handle.try_state::<AppState>() {
                        // Try ports 8080-8090 to support multiple instances
                        let mut server_started = false;
                        for port in 8080..=8090 {
                            let bind_addr: std::net::SocketAddr = ([0, 0, 0, 0], port).into();

                            // Create shutdown channel
                            let (shutdown_tx, shutdown_rx) = tokio::sync::oneshot::channel();

                            match http_server::start_server(
                                state.http_server_state.clone(),
                                bind_addr,
                                shutdown_rx,
                            )
                            .await
                            {
                                Ok(bound_addr) => {
                                    let mut addr_lock = state.http_server_addr.lock().await;
                                    *addr_lock = Some(bound_addr);

                                    let mut shutdown_lock = state.http_server_shutdown.lock().await;
                                    *shutdown_lock = Some(shutdown_tx);

                                    server_started = true;
                                    break;
                                }
                                Err(e)
                                    if e.to_string().contains("address already in use")
                                        || e.to_string().contains("Address already in use")
                                        || e.to_string().contains("os error 48") =>
                                {
                                    tracing::debug!(
                                        "Port {} already in use, trying next port...",
                                        port
                                    );
                                    continue;
                                }
                                Err(e) => {
                                    tracing::error!(
                                        "Failed to start HTTP server on port {}: {}",
                                        port,
                                        e
                                    );
                                    eprintln!(
                                        "⚠️  HTTP server failed to start on port {}: {}",
                                        port, e
                                    );
                                    break;
                                }
                            }
                        }

                        if !server_started {
                            tracing::warn!("Could not start HTTP server on any port (8080-8090)");
                            eprintln!(
                                "⚠️  HTTP server could not start - all ports 8080-8090 are in use"
                            );
                        }
                    }
                });
            }

            // Initialize download restart service
            {
                let app_handle = app.handle().clone();
                tauri::async_runtime::spawn(async move {
                    if let Some(state) = app_handle.try_state::<AppState>() {
                        let download_restart_service = Arc::new(
                            download_restart::DownloadRestartService::new(Some(app_handle.clone())),
                        );
                        if let Ok(mut dr_guard) = state.download_restart.try_lock() {
                            *dr_guard = Some(download_restart_service);
                        }
                    }
                });
            }

            // Load and restore torrent state on startup
            {
                let app_handle = app.handle().clone();
                tauri::async_runtime::spawn(async move {
                    if let Some(state) = app_handle.try_state::<AppState>() {
                        // Compute the path to torrent_state.json in app data directory
                        let app_data_dir = app_handle
                            .path()
                            .app_data_dir()
                            .expect("Failed to get app data directory");
                        let torrent_state_path = app_data_dir.join("torrent_state.json");
                        
                        info!("Loading torrent state from: {:?}", torrent_state_path);
                        
                        // Instantiate TorrentStateManager with that path
                        let state_manager = bittorrent_handler::TorrentStateManager::new(torrent_state_path);
                        
                        // Call get_all() to get Vec<PersistentTorrent>
                        let persistent_torrents = state_manager.get_all();
                        
                        // Set the app_handle on the BitTorrent handler so it can emit events
                        let bittorrent_handler = state.bittorrent_handler.clone();
                        bittorrent_handler.set_app_handle(app_handle.clone()).await;
                        info!("AppHandle set on BitTorrentHandler");

                        if persistent_torrents.is_empty() {
                            info!("No saved torrents to restore");
                        } else {
                            info!("Restoring {} saved torrent(s)", persistent_torrents.len());
                            
                            // Re-add each torrent to librqbit
                            for torrent in persistent_torrents {
                                info!(
                                    "Restoring torrent: {} (status: {:?})",
                                    torrent.info_hash, torrent.status
                                );
                                
                                // Determine the identifier based on the source
                                let identifier = match &torrent.source {
                                    bittorrent_handler::PersistentTorrentSource::Magnet(url) => {
                                        info!("  Source: magnet link");
                                        url.clone()
                                    }
                                    bittorrent_handler::PersistentTorrentSource::File(path) => {
                                        info!("  Source: torrent file at {:?}", path);
                                        path.to_string_lossy().to_string()
                                    }
                                };
                                
                                // Re-add the torrent with the original output path
                                match bittorrent_handler
                                    .start_download_to(&identifier, torrent.output_path.clone())
                                    .await
                                {
                                    Ok(_handle) => {
                                        info!(
                                            "✓ Successfully restored torrent: {} to {:?}",
                                            torrent.info_hash, torrent.output_path
                                        );
                                    }
                                    Err(e) => {
                                        error!(
                                            "✗ Failed to restore torrent {}: {}",
                                            torrent.info_hash, e
                                        );
                                    }
                                }
                            }
                            
                            info!("Torrent restoration complete");
                        }
                    }
                });
            }

            // Start DHT event pump with the real app handle
            {
                let app_handle = app.handle().clone();
                let dht_clone_for_pump = {
                    if let Some(state) = app_handle.try_state::<AppState>() {
                        if let Ok(dht_guard) = state.dht.try_lock() {
                            dht_guard.clone()
                        } else {
                            None
                        }
                    } else {
                        None
                    }
                };

                if let Some(dht_service) = dht_clone_for_pump {
                    let proxies_arc_for_pump = Arc::new(Mutex::new(Vec::new()));
                    let relay_reputation_arc_for_pump =
                        Arc::new(Mutex::new(std::collections::HashMap::new()));

                    tauri::async_runtime::spawn(async move {
                        pump_dht_events(
                            app_handle,
                            dht_service,
                            proxies_arc_for_pump,
                            relay_reputation_arc_for_pump,
                        )
                        .await;
                    });
                }
            }

            // Set app handle on bandwidth controller for event emission
            {
                let app_handle = app.handle().clone();
                if let Some(state) = app_handle.try_state::<AppState>() {
                    let bandwidth_controller = state.bandwidth.clone();
                    let app_handle_for_bandwidth = app.handle().clone();
                    tauri::async_runtime::spawn(async move {
                        bandwidth_controller
                            .set_app_handle(app_handle_for_bandwidth)
                            .await;
                    });
                }
            }

            Ok(())
        })
        .build(tauri::generate_context!())
        .expect("error while building tauri application")
        .run(|app_handle, event| match event {
            tauri::RunEvent::ExitRequested { .. } => {
                println!("Exit requested event received");
                // Don't prevent exit, let it proceed naturally
            }
            tauri::RunEvent::Exit => {
                println!("App exiting, cleaning up geth...");
                // Stop geth before exiting
                if let Some(state) = app_handle.try_state::<AppState>() {
                    if let Ok(mut geth) = state.geth.try_lock() {
                        let _ = geth.stop();
                        println!("Geth node stopped on exit");
                    }
                }
            }
            _ => {}
        });
}

async fn create_bt_handler_with_fallback(
    download_dir: PathBuf,
    dht_service: Arc<DhtService>,
    port_range: Range<u16>,
) -> bittorrent_handler::BitTorrentHandler {
    // Try the requested range first
    if let Ok(h) = bittorrent_handler::BitTorrentHandler::new_with_port_range(
        download_dir.clone(),
        dht_service.clone(),
        Some(port_range.clone()),
    )
    .await
    {
        return h;
    }

    // Fallback: random range
    let mut rng = rand::thread_rng();

    loop {
        let start = rng.gen_range(30000..60000);
        let fallback = start..(start + 10);

        if let Ok(h) = bittorrent_handler::BitTorrentHandler::new_with_port_range(
            download_dir.clone(),
            dht_service.clone(),
            Some(fallback),
        )
        .await
        {
            return h;
        }
    }
}

#[derive(Serialize, Deserialize, Debug)]
#[serde(rename_all = "camelCase")]
pub struct FileManifestForJs {
    merkle_root: String,
    chunks: Vec<manager::ChunkInfo>,
    encrypted_key_bundle: String, // Serialized JSON of the bundle
}

#[tauri::command]
async fn encrypt_file_for_self_upload(
    app: tauri::AppHandle,
    state: State<'_, AppState>,
    file_path: String,
) -> Result<FileManifestForJs, String> {
    // 1. Get the active user's private key from state to derive the public key.
    let private_key_hex = state
        .active_account_private_key
        .lock()
        .await
        .clone()
        .ok_or("No account is currently active. Please log in.")?;

    // Get the app data directory for chunk storage
    let app_data_dir = app
        .path()
        .app_data_dir()
        .map_err(|e| format!("Could not get app data directory: {}", e))?;
    let chunk_storage_path = app_data_dir.join("chunk_storage");

    // Run the encryption in a blocking task to avoid blocking the async runtime
    tokio::task::spawn_blocking(move || {
        let pk_bytes = hex::decode(private_key_hex.trim_start_matches("0x"))
            .map_err(|_| "Invalid private key format".to_string())?;
        let secret_key = StaticSecret::from(
            <[u8; 32]>::try_from(pk_bytes).map_err(|_| "Private key is not 32 bytes")?,
        );
        let public_key = PublicKey::from(&secret_key);

        // 2. Initialize ChunkManager with proper app data directory
        let manager = ChunkManager::new(chunk_storage_path);

        // 3. Call the existing backend function to perform the encryption.
        let manifest = manager.chunk_and_encrypt_file(Path::new(&file_path), &public_key)?;

        // 4. Serialize the key bundle to a JSON string so it can be sent to the frontend easily.
        let bundle_json =
            serde_json::to_string(&manifest.encrypted_key_bundle).map_err(|e| e.to_string())?;

        Ok(FileManifestForJs {
            merkle_root: manifest.merkle_root,
            chunks: manifest.chunks,
            encrypted_key_bundle: bundle_json,
        })
    })
    .await
    .map_err(|e| format!("Encryption task failed: {}", e))?
}

/// Encrypt a file for upload with optional recipient public key
#[tauri::command]
async fn encrypt_file_for_recipient(
    app: tauri::AppHandle,
    state: State<'_, AppState>,
    file_path: String,
    recipient_public_key: Option<String>,
) -> Result<FileManifestForJs, String> {
    // Get the app data directory for chunk storage
    let app_data_dir = app
        .path()
        .app_data_dir()
        .map_err(|e| format!("Could not get app data directory: {}", e))?;
    let chunk_storage_path = app_data_dir.join("chunk_storage");

    // Determine the public key to use for encryption
    let recipient_pk = if let Some(pk_hex) = recipient_public_key {
        // Use the provided recipient public key
        let pk_bytes = hex::decode(pk_hex.trim_start_matches("0x"))
            .map_err(|_| "Invalid recipient public key format".to_string())?;
        PublicKey::from(
            <[u8; 32]>::try_from(pk_bytes).map_err(|_| "Recipient public key is not 32 bytes")?,
        )
    } else {
        // Use the active user's own public key
        let private_key_hex = state
            .active_account_private_key
            .lock()
            .await
            .clone()
            .ok_or("No account is currently active. Please log in.")?;
        let pk_bytes = hex::decode(private_key_hex.trim_start_matches("0x"))
            .map_err(|_| "Invalid private key format".to_string())?;
        let secret_key = StaticSecret::from(
            <[u8; 32]>::try_from(pk_bytes).map_err(|_| "Private key is not 32 bytes")?,
        );
        PublicKey::from(&secret_key)
    };

    let private_key_hex = state
        .active_account_private_key
        .lock()
        .await
        .clone()
        .ok_or("No account is currently active. Please log in.")?;

    // Run the encryption in a blocking task to avoid blocking the async runtime
    tokio::task::spawn_blocking(move || {
        let pk_bytes = hex::decode(private_key_hex.trim_start_matches("0x"))
            .map_err(|_| "Invalid private key format".to_string())?;
        let secret_key = StaticSecret::from(
            <[u8; 32]>::try_from(pk_bytes).map_err(|_| "Private key is not 32 bytes")?,
        );

        // Initialize ChunkManager with proper app data directory
        let manager = ChunkManager::new(chunk_storage_path);

        // Call the existing backend function to perform the encryption with recipient's public key
        let manifest = manager.chunk_and_encrypt_file(Path::new(&file_path), &recipient_pk)?;

        // Serialize the key bundle to a JSON string so it can be sent to the frontend easily.
        let bundle_json = match manifest.encrypted_key_bundle {
            Some(bundle) => serde_json::to_string(&bundle).map_err(|e| e.to_string())?,
            None => return Err("No encryption key bundle generated".to_string()),
        };

        Ok(FileManifestForJs {
            merkle_root: manifest.merkle_root,
            chunks: manifest.chunks,
            encrypted_key_bundle: bundle_json,
        })
    })
    .await
    .map_err(|e| format!("Encryption task failed: {}", e))?
}

/// Unified upload command: processes file with ChunkManager and auto-publishes to DHT
/// Returns file metadata for frontend use
#[derive(serde::Serialize)]
#[serde(rename_all = "camelCase")]
struct UploadResult {
    merkle_root: String,
    file_name: String,
    file_size: u64,
    is_encrypted: bool,
    peer_id: String,
    cid: Option<String>, // Add CID field for Bitswap uploads
}

#[tauri::command]
async fn has_active_account(state: State<'_, AppState>) -> Result<bool, String> {
    Ok(state.active_account.lock().await.is_some())
}

#[tauri::command]
async fn get_active_account_address(state: State<'_, AppState>) -> Result<String, String> {
    state
        .active_account
        .lock()
        .await
        .clone()
        .ok_or_else(|| "No account is currently active. Please log in.".to_string())
}

#[tauri::command]
async fn get_active_account_private_key(state: State<'_, AppState>) -> Result<String, String> {
    state
        .active_account_private_key
        .lock()
        .await
        .clone()
        .ok_or_else(|| "No account is currently active. Please log in.".to_string())
}

#[tauri::command]
async fn decrypt_and_reassemble_file(
    app: tauri::AppHandle,
    state: State<'_, AppState>,
    manifest_js: FileManifestForJs,
    output_path: String,
) -> Result<(), String> {
    // 1. Get the active user's private key for decryption.
    let private_key_hex = state
        .active_account_private_key
        .lock()
        .await
        .clone()
        .ok_or("No account is currently active. Please log in.")?;

    let pk_bytes = hex::decode(private_key_hex.trim_start_matches("0x"))
        .map_err(|_| "Invalid private key format".to_string())?;
    let secret_key = StaticSecret::from(
        <[u8; 32]>::try_from(pk_bytes).map_err(|_| "Private key is not 32 bytes")?,
    );

    // 2. Deserialize the key bundle from the string.
    let encrypted_key_bundle: encryption::EncryptedAesKeyBundle =
        serde_json::from_str(&manifest_js.encrypted_key_bundle).map_err(|e| e.to_string())?;

    // Get the app data directory for chunk storage
    let app_data_dir = app
        .path()
        .app_data_dir()
        .map_err(|e| format!("Could not get app data directory: {}", e))?;
    let chunk_storage_path = app_data_dir.join("chunk_storage");

    // 3. Clone the data we need for the blocking task
    let chunks = manifest_js.chunks.clone();
    let output_path_clone = output_path.clone();

    // Run the decryption in a blocking task to avoid blocking the async runtime
    tokio::task::spawn_blocking(move || {
        // 4. Initialize ChunkManager with proper app data directory
        let manager = ChunkManager::new(chunk_storage_path);

        // 5. Call the existing backend function to decrypt and save the file.
        manager.reassemble_and_decrypt_file(
            &chunks,
            Path::new(&output_path_clone),
            &Some(encrypted_key_bundle),
            &secret_key, // Pass the secret key
        )
    })
    .await
    .map_err(|e| format!("Decryption task failed: {}", e))?
}

#[tauri::command]
async fn get_file_data(state: State<'_, AppState>, file_hash: String) -> Result<String, String> {
    let ft = {
        let ft_guard = state.file_transfer.lock().await;
        ft_guard.as_ref().cloned()
    };
    if let Some(ft) = ft {
        let data = ft
            .get_file_data(&file_hash)
            .await
            .ok_or("File not found".to_string())?;
        use base64::{engine::general_purpose, Engine as _};
        Ok(general_purpose::STANDARD.encode(&data))
    } else {
        Err("File transfer service not running".to_string())
    }
}

#[tauri::command]
async fn store_file_data(
    state: State<'_, AppState>,
    file_hash: String,
    file_name: String,
    file_data: Vec<u8>,
) -> Result<(), String> {
    let ft = {
        let ft_guard = state.file_transfer.lock().await;
        ft_guard.as_ref().cloned()
    };
    if let Some(ft) = ft {
        ft.store_file_data(file_hash, file_name, file_data).await;
        Ok(())
    } else {
        Err("File transfer service not running".to_string())
    }
}

// Proof-of-Storage blockchain watcher commands
// Monitors smart contract for storage challenges and submits proofs
#[tauri::command]
async fn start_proof_of_storage_watcher(
    state: State<'_, AppState>,
    app: tauri::AppHandle,
    contract_address: String,
    ws_url: String,
) -> Result<(), String> {
    // Basic validation
    if contract_address.trim().is_empty() {
        return Err("contract_address cannot be empty".into());
    }
    if ws_url.trim().is_empty() {
        return Err("ws_url cannot be empty".into());
    }

    // Store contract address in app state
    {
        let mut addr = state.proof_contract_address.lock().await;
        *addr = Some(contract_address.clone());
    }

    // Ensure any previous watcher is stopped
    stop_proof_of_storage_watcher(state.clone()).await.ok();

    // The DHT service is required for the listener to locate file chunks.
    let dht_service = {
        state
            .dht
            .lock()
            .await
            .as_ref()
            .cloned()
            .ok_or("DHT service is not running. Cannot start proof watcher.")?
    };

    let handle = tokio::spawn(async move {
        tracing::info!("Starting proof-of-storage watcher...");
        // The listener will run until the contract address is cleared or an error occurs.
        if let Err(e) =
            blockchain_listener::run_blockchain_listener(ws_url, contract_address, dht_service)
                .await
        {
            tracing::error!("Proof-of-storage watcher failed: {}", e);
            // Emit an event to the frontend to notify the user of the failure.
            let _ = app.emit(
                "proof_watcher_error",
                format!("Watcher failed: {}", e.to_string()),
            );
        }
        tracing::info!("Proof watcher task exiting");
    });

    // Store the handle in AppState to manage its lifecycle
    {
        let mut guard = state.proof_watcher.lock().await;
        *guard = Some(handle);
    }

    Ok(())
}

// MerkleProof placeholder type - replace with your actual proof representation.
#[derive(Debug, Clone)]
struct MerkleProof {
    pub leaf_hash: Vec<u8>,
    pub proof_nodes: Vec<Vec<u8>>, // sequence of sibling hashes
    pub index: u32,
    pub total_leaves: u32,
}

#[tauri::command]
async fn stop_proof_of_storage_watcher(state: State<'_, AppState>) -> Result<(), String> {
    // Clear the configured contract address, which signals the listener loop to exit.
    {
        let mut addr = state.proof_contract_address.lock().await;
        *addr = None;
    }

    // Stop the background task if present
    let maybe_handle = {
        let mut guard = state.proof_watcher.lock().await;
        guard.take()
    };

    if let Some(handle) = maybe_handle {
        tracing::info!("Stopping Proof-of-Storage watcher...");
        // Abort the task to ensure it stops immediately.
        handle.abort();
        // Awaiting the aborted handle can confirm it's terminated.
        match tokio::time::timeout(tokio::time::Duration::from_secs(2), handle).await {
            Ok(_) => tracing::info!("Proof watcher task successfully joined."),
            Err(_) => tracing::warn!("Proof watcher abort timed out"),
        }
    } else {
        tracing::info!("No proof watcher to stop");
    }

    Ok(())
}

#[cfg(test)]
mod tests {
    use super::*;

    #[tokio::test]
    async fn test_detect_mime_type_from_filename() {
        let cases = vec![
            ("image.jpg", "image/jpeg"),
            ("image.jpeg", "image/jpeg"),
            ("image.png", "image/png"),
            ("video.mp4", "video/mp4"),
            ("audio.mp3", "audio/mpeg"),
            ("document.pdf", "application/pdf"),
            ("archive.zip", "application/zip"),
            ("script.js", "application/javascript"),
            ("style.css", "text/css"),
            ("index.html", "text/html"),
            ("data.json", "application/json"),
            ("unknown.ext", "application/octet-stream"),
        ];

        for (input, expected_mime) in cases {
            let mime = detect_mime_type_from_filename(input);
            assert_eq!(mime, Some(expected_mime.to_string()));
        }
    }

    // Add more tests for other functions/modules as needed
}

#[derive(Debug, Serialize, Deserialize)]
struct RelayReputationStats {
    total_relays: usize,
    top_relays: Vec<RelayNodeStats>,
}

#[derive(Debug, Clone, Serialize, Deserialize)]
struct RelayNodeStats {
    peer_id: String,
    alias: Option<String>,
    reputation_score: f64,
    reservations_accepted: u64,
    circuits_established: u64,
    circuits_successful: u64,
    total_events: u64,
    last_seen: u64,
}

#[tauri::command]
async fn get_relay_reputation_stats(
    state: State<'_, AppState>,
    limit: Option<usize>,
) -> Result<RelayReputationStats, String> {
    // Read from relay reputation storage
    let stats_map = state.relay_reputation.lock().await;
    let aliases_map = state.relay_aliases.lock().await;

    let max_relays = limit.unwrap_or(100);

    // Convert HashMap to Vec, populate aliases, and sort by reputation score (descending)
    let mut all_relays: Vec<RelayNodeStats> = stats_map
        .values()
        .map(|stats| {
            let mut stats_with_alias = stats.clone();
            stats_with_alias.alias = aliases_map.get(&stats.peer_id).cloned();
            stats_with_alias
        })
        .collect();

    all_relays.sort_by(|a, b| {
        b.reputation_score
            .partial_cmp(&a.reputation_score)
            .unwrap_or(std::cmp::Ordering::Equal)
    });

    // Take top N relays
    let top_relays = all_relays.into_iter().take(max_relays).collect();
    let total_relays = stats_map.len();

    Ok(RelayReputationStats {
        total_relays,
        top_relays,
    })
}

#[tauri::command]
async fn set_relay_alias(
    state: State<'_, AppState>,
    peer_id: String,
    alias: String,
) -> Result<(), String> {
    let mut aliases = state.relay_aliases.lock().await;

    if alias.trim().is_empty() {
        aliases.remove(&peer_id);
    } else {
        aliases.insert(peer_id, alias.trim().to_string());
    }

    Ok(())
}

#[tauri::command]
async fn get_relay_alias(
    state: State<'_, AppState>,
    peer_id: String,
) -> Result<Option<String>, String> {
    let aliases = state.relay_aliases.lock().await;
    Ok(aliases.get(&peer_id).cloned())
}

#[tauri::command]
async fn get_multiaddresses(state: State<'_, AppState>) -> Result<Vec<String>, String> {
    let dht_guard = state.dht.lock().await;
    if let Some(dht) = dht_guard.as_ref() {
        Ok(dht.get_multiaddresses().await)
    } else {
        Ok(Vec::new())
    }
}

#[tauri::command]
async fn clear_seed_list() -> Result<(), String> {
    // Since you're using localStorage fallback, this command just needs to exist
    // The actual clearing happens in the frontend via localStorage.removeItem()
    // This command is here for consistency if you add file-based storage later
    Ok(())
}

#[tauri::command]
fn check_directory_exists(path: String) -> Result<bool, String> {
    use std::path::Path;
    let p = Path::new(&path);
    Ok(p.exists() && p.is_dir())
}

/// Returns the platform-specific default storage directory path as a string
#[tauri::command]
fn get_default_storage_directory() -> String {
    #[cfg(target_os = "windows")]
    {
        // Get the user's home directory from environment variable
        let user_profile = std::env::var("USERPROFILE").unwrap_or_else(|_| "C:\\Users\\<user>".to_string());
        return format!("{}\\Downloads\\Chiral-Network-Storage", user_profile);
    }
    #[cfg(target_os = "macos")]
    {
        // Use home directory with tilde expansion
        return "~/Downloads/Chiral-Network-Storage".to_string();
    }
    #[cfg(target_os = "linux")]
    {
        // Use home directory with tilde expansion
        return "~/Downloads/Chiral-Network-Storage".to_string();
    }
}

/// Event pump for DHT events, moved out of start_dht_node
async fn pump_dht_events(
    app_handle: tauri::AppHandle,
    dht_service: Arc<DhtService>,
    proxies_arc: Arc<Mutex<Vec<ProxyNode>>>,
    relay_reputation_arc: Arc<Mutex<std::collections::HashMap<String, RelayNodeStats>>>,
) {
    loop {
        let events = dht_service.drain_events(64).await;
        if events.is_empty() {
            if Arc::strong_count(&dht_service) <= 1 {
                info!("DHT service appears to be shut down. Exiting event pump.");
                break;
            }
            tokio::time::sleep(Duration::from_millis(200)).await;
            continue;
        }

        for ev in events {
            match ev {
                DhtEvent::PeerDiscovered { peer_id, addresses } => {
                    let payload = serde_json::json!({ "peerId": peer_id, "addresses": addresses });
                    let _ = app_handle.emit("dht_peer_discovered", payload);
                }
                DhtEvent::PeerConnected { peer_id, address } => {
                    let payload = serde_json::json!({ "peerId": peer_id, "address": address });
                    let _ = app_handle.emit("dht_peer_connected", payload);
                }
                DhtEvent::PeerDisconnected { peer_id } => {
                    let payload = serde_json::json!({ "peerId": peer_id });
                    let _ = app_handle.emit("dht_peer_disconnected", payload);
                }
                DhtEvent::ProxyStatus {
                    id,
                    address,
                    status,
                    latency_ms,
                    error,
                } => {
                    let to_emit: ProxyNode = {
                        let mut proxies = proxies_arc.lock().await;
                        if let Some(i) = proxies.iter().position(|p| p.id == id) {
                            let p = &mut proxies[i];
                            if !address.is_empty() {
                                p.address = address.clone();
                            }
                            p.status = status.clone();
                            if let Some(ms) = latency_ms {
                                p.latency = ms as u32;
                            }
                            p.error = error.clone();
                            p.clone()
                        } else {
                            let node = ProxyNode {
                                id: id.clone(),
                                address,
                                status,
                                latency: latency_ms.unwrap_or(0) as u32,
                                error,
                            };
                            proxies.push(node.clone());
                            node
                        }
                    };
                    let _ = app_handle.emit("proxy_status_update", to_emit);
                }
                DhtEvent::NatStatus {
                    state,
                    confidence,
                    last_error,
                    summary,
                } => {
                    let payload = serde_json::json!({ "state": state, "confidence": confidence, "lastError": last_error, "summary": summary });
                    let _ = app_handle.emit("nat_status_update", payload);
                }
                DhtEvent::FileDiscovered(metadata) => {
                    let _ = app_handle.emit("found_file", &metadata);
                }
                DhtEvent::PublishedFile(metadata) => {
                    let _ = app_handle.emit("published_file", &metadata);
                }
                DhtEvent::ReputationEvent {
                    peer_id,
                    event_type,
                    impact,
                    data,
                } => {
                    let mut stats = relay_reputation_arc.lock().await;
                    let entry = stats.entry(peer_id.clone()).or_insert(RelayNodeStats {
                        peer_id: peer_id.clone(),
                        alias: None,
                        reputation_score: 0.0,
                        reservations_accepted: 0,
                        circuits_established: 0,
                        circuits_successful: 0,
                        total_events: 0,
                        last_seen: 0,
                    });

                    entry.reputation_score += impact;
                    entry.total_events += 1;
                    entry.last_seen = data
                        .get("timestamp")
                        .and_then(|v| v.as_u64())
                        .unwrap_or_else(|| {
                            SystemTime::now()
                                .duration_since(UNIX_EPOCH)
                                .unwrap_or_default()
                                .as_secs()
                        });

                    match event_type.as_str() {
                        "RelayReservationAccepted" => entry.reservations_accepted += 1,
                        "RelayCircuitEstablished" => entry.circuits_established += 1,
                        "RelayCircuitSuccessful" => entry.circuits_successful += 1,
                        _ => {}
                    }

                    let payload = serde_json::json!({ "peerId": peer_id, "eventType": event_type, "impact": impact, "data": data });
                    let _ = app_handle.emit("relay_reputation_event", payload);
                }
                DhtEvent::BitswapChunkDownloaded {
                    file_hash,
                    chunk_index,
                    total_chunks,
                    chunk_size,
                } => {
                    let payload = serde_json::json!({ "fileHash": file_hash, "chunkIndex": chunk_index, "totalChunks": total_chunks, "chunkSize": chunk_size });
                    let _ = app_handle.emit("bitswap_chunk_downloaded", payload);
                }
                DhtEvent::PaymentNotificationReceived { from_peer, payload } => {
                    if let Ok(notification) =
                        serde_json::from_value::<serde_json::Value>(payload.clone())
                    {
                        let _ = app_handle.emit("seeder_payment_received", &notification);
                    }
                }
                _ => {}
            }
        }
    }
}<|MERGE_RESOLUTION|>--- conflicted
+++ resolved
@@ -7666,13 +7666,8 @@
         let ed2k_handler = protocols::ed2k::Ed2kProtocolHandler::new("ed2k://|server|45.82.80.155|5687|/".to_string());
         manager.register(Arc::new(ed2k_handler));
 
-<<<<<<< HEAD
-        let ftp_handler = protocols::ftp::FtpProtocolHandler::new();
-        manager.register(Arc::new(ftp_handler));
-=======
         let ftp_handler = protocols::ftp::FtpProtocolHandler::with_ftp_server(ftp_server.clone());
         manager.register(Box::new(ftp_handler));
->>>>>>> 7efd85eb
 
         (bittorrent_handler_arc, ftp_server, Arc::new(manager))
     });
