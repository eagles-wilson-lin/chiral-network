--- conflicted
+++ resolved
@@ -2690,12 +2690,9 @@
             parent_hash: None,
             is_root: true,
             download_path: None,
-<<<<<<< HEAD
             price: None,
             uploader_address: None,
-=======
             ftp_sources: None,
->>>>>>> 71c930ff
         };
 
         // Store complete file data locally for seeding
