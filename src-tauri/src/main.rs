--- conflicted
+++ resolved
@@ -5696,7 +5696,7 @@
             check_directory_exists,
             get_multiaddresses,
             clear_seed_list,
-<<<<<<< HEAD
+            stop_seeding_file,
             get_full_network_stats,
             // Download restart commands
             start_download_restart,
@@ -5705,9 +5705,6 @@
             get_download_status_restart
             clear_seed_list,
             get_full_network_stats
-=======
-            stop_seeding_file,
->>>>>>> ae787d2f
         ])
         .plugin(tauri_plugin_process::init())
         .plugin(tauri_plugin_os::init())
