// Prevents additional console window on Windows in release, DO NOT REMOVE!!
#![cfg_attr(not(debug_assertions), windows_subsystem = "windows")]

#![cfg_attr(
    all(not(debug_assertions), target_os = "windows"),
    windows_subsystem = "windows"
)]

// Declare all modules here
pub mod protocols;
pub mod commands;
pub mod analytics;
<<<<<<< HEAD
mod bandwidth;
mod blockchain_listener;
mod dht;
mod download_scheduler;
mod download_source;
mod encryption;
mod ethereum;
mod file_transfer;
mod ftp_client;
mod geth_downloader;
mod headless;
mod http_download;
mod http_server;
mod keystore;
mod manager;
mod multi_source_download;
=======
>>>>>>> 3701a93a
pub mod net;
pub mod peer_selection;
pub mod pool;
pub mod proxy_latency;
pub mod stream_auth;
pub mod webrtc_service;
mod transfer_events;
pub mod transaction_services;
pub mod bandwidth;
pub mod blockchain_listener;
pub mod dht;
pub mod download_scheduler;
pub mod download_source;
pub mod ed2k_client;
pub mod encryption;
pub mod ethereum;
pub mod file_transfer;
pub mod ftp_client;
pub mod ftp_downloader;
pub mod geth_downloader;
pub mod headless;
pub mod http_download;
pub mod http_server;
pub mod keystore;
pub mod manager;
pub mod multi_source_download;

mod logger;
pub mod bittorrent_handler;
pub mod download_restart;

use protocols::{ProtocolManager, ProtocolHandler};

use crate::commands::auth::{
    cleanup_expired_proxy_auth_tokens, generate_proxy_auth_token, revoke_proxy_auth_token,
    validate_proxy_auth_token,
};

use crate::commands::bootstrap::get_bootstrap_nodes_command;
use crate::commands::proxy::{
    disable_privacy_routing, enable_privacy_routing, list_proxies, proxy_connect, proxy_disconnect,
    proxy_echo, proxy_remove, ProxyNode,
};
use crate::commands::network::get_full_network_stats;
use crate::bandwidth::BandwidthController;
use crate::stream_auth::{
    AuthMessage, HmacKeyExchangeConfirmation, HmacKeyExchangeRequest, HmacKeyExchangeResponse,
    StreamAuthService,
};
use dht::{DhtEvent, DhtMetricsSnapshot, DhtService, FileMetadata};
use directories::ProjectDirs;
use ethereum::{
    create_new_account,
    get_account_from_private_key,
    get_balance,
    get_block_number,
    get_hashrate,
    get_mined_blocks_count,
    get_mining_logs,
    get_mining_performance,
    get_mining_status, // Assuming you have a file_handler module
    get_network_difficulty,
    get_network_hashrate,
    get_peer_count,
    get_recent_mined_blocks,
    start_mining,
    stop_mining,
    EthAccount,
    GethProcess,
    MinedBlock,
};
use file_transfer::{DownloadMetricsSnapshot, FileTransferEvent, FileTransferService};
use fs2::available_space;
use geth_downloader::GethDownloader;
use keystore::Keystore;
use lazy_static::lazy_static;
use multi_source_download::{MultiSourceDownloadService, MultiSourceEvent, MultiSourceProgress};
use serde::{Deserialize, Serialize};
use sha2::Digest;
use std::collections::VecDeque;
use std::fs::{self, File};
use std::path::{Path, PathBuf};
use std::process::Command;
use std::sync::Mutex as StdMutex;
use std::{
    io::{BufRead, BufReader},
    sync::Arc,
    time::{Duration, Instant, SystemTime, UNIX_EPOCH},
};
use sysinfo::{Components, System};
use tauri::{
    menu::{Menu, MenuItem},
    tray::{MouseButton, MouseButtonState, TrayIconBuilder, TrayIconEvent},
    Emitter, Listener, Manager, State,
};
use tokio::{sync::Mutex, task::JoinHandle, time::sleep};
use totp_rs::{Algorithm, Secret, TOTP};
use tracing::{error, info, warn};
use webrtc_service::{WebRTCFileRequest, WebRTCService};

use crate::manager::ChunkManager; // Import the ChunkManager
                                  // For key encoding
use blockstore::block::Block;
use x25519_dalek::{PublicKey, StaticSecret}; // For key handling
use suppaftp::FtpStream;
use std::io::Write;
use crate::dht::Ed2kSourceInfo;
use crate::ed2k_client::{Ed2kClient, Ed2kServerInfo, Ed2kSearchResult};
use crate::dht::Ed2kDownloadStatus;

// Settings structure for backend use
#[derive(Debug, Clone, Serialize, Deserialize)]
struct BackendSettings {
    #[serde(rename = "storagePath")]
    storage_path: String,
    #[serde(rename = "enableFileLogging")]
    enable_file_logging: bool,
    #[serde(rename = "maxLogSizeMB")]
    max_log_size_mb: u64,
}

impl Default for BackendSettings {
    fn default() -> Self {
        Self {
            storage_path: "~/ChiralNetwork/Storage".to_string(),
            enable_file_logging: false,
            max_log_size_mb: 10,
        }
    }
}

/// Load settings from the Tauri app data directory
fn load_settings_from_file(app_handle: &tauri::AppHandle) -> BackendSettings {
    let app_data_dir = app_handle
        .path()
        .app_data_dir()
        .expect("Failed to get app data directory");
    
    let settings_file = app_data_dir.join("settings.json");
    info!("Loading settings from: {}", settings_file.display());
    
    if settings_file.exists() {
        match std::fs::read_to_string(&settings_file) {
            Ok(contents) => {
                match serde_json::from_str::<serde_json::Value>(&contents) {
                    Ok(json) => {
                        // Extract only the fields we need
                        let storage_path = json.get("storagePath")
                            .and_then(|v| v.as_str())
                            .unwrap_or("~/ChiralNetwork/Storage")
                            .to_string();
                        let enable_file_logging = json.get("enableFileLogging")
                            .and_then(|v| v.as_bool())
                            .unwrap_or(false);
                        let max_log_size_mb = json.get("maxLogSizeMB")
                            .and_then(|v| v.as_u64())
                            .unwrap_or(10);
                        
                        return BackendSettings {
                            storage_path,
                            enable_file_logging,
                            max_log_size_mb,
                        };
                    }
                    Err(e) => {
                        eprintln!("Failed to parse settings file: {}. Using defaults.", e);
                    }
                }
            }
            Err(e) => {
                eprintln!("Failed to read settings file: {}. Using defaults.", e);
            }
        }
    }
    
    BackendSettings::default()
}

/// Expand tilde (~) in path to home directory
fn expand_tilde(path: &str) -> PathBuf {
    if path.starts_with("~/") || path == "~" {
        if let Some(base_dirs) = directories::BaseDirs::new() {
            return base_dirs.home_dir().join(path.strip_prefix("~/").unwrap_or(""));
        }
    }
    PathBuf::from(path)
}

/// Detect MIME type from file extension
fn detect_mime_type_from_filename(filename: &str) -> Option<String> {
    let extension = filename.rsplit('.').next()?.to_lowercase();

    match extension.as_str() {
        // Images
        "jpg" | "jpeg" => Some("image/jpeg".to_string()),
        "png" => Some("image/png".to_string()),
        "gif" => Some("image/gif".to_string()),
        "bmp" => Some("image/bmp".to_string()),
        "webp" => Some("image/webp".to_string()),
        "svg" => Some("image/svg+xml".to_string()),
        "ico" => Some("image/x-icon".to_string()),

        // Videos
        "mp4" => Some("video/mp4".to_string()),
        "avi" => Some("video/x-msvideo".to_string()),
        "mkv" => Some("video/x-matroska".to_string()),
        "mov" => Some("video/quicktime".to_string()),
        "wmv" => Some("video/x-ms-wmv".to_string()),
        "flv" => Some("video/x-flv".to_string()),
        "webm" => Some("video/webm".to_string()),

        // Audio
        "mp3" => Some("audio/mpeg".to_string()),
        "wav" => Some("audio/wav".to_string()),
        "flac" => Some("audio/flac".to_string()),
        "aac" => Some("audio/aac".to_string()),
        "ogg" => Some("audio/ogg".to_string()),
        "wma" => Some("audio/x-ms-wma".to_string()),

        // Documents
        "pdf" => Some("application/pdf".to_string()),
        "doc" => Some("application/msword".to_string()),
        "docx" => Some(
            "application/vnd.openxmlformats-officedocument.wordprocessingml.document".to_string(),
        ),
        "xls" => Some("application/vnd.ms-excel".to_string()),
        "xlsx" => {
            Some("application/vnd.openxmlformats-officedocument.spreadsheetml.sheet".to_string())
        }
        "ppt" => Some("application/vnd.ms-powerpoint".to_string()),
        "pptx" => Some(
            "application/vnd.openxmlformats-officedocument.presentationml.presentation".to_string(),
        ),
        "txt" => Some("text/plain".to_string()),
        "rtf" => Some("application/rtf".to_string()),

        // Archives
        "zip" => Some("application/zip".to_string()),
        "rar" => Some("application/x-rar-compressed".to_string()),
        "7z" => Some("application/x-7z-compressed".to_string()),
        "tar" => Some("application/x-tar".to_string()),
        "gz" => Some("application/gzip".to_string()),

        // Code files
        "html" | "htm" => Some("text/html".to_string()),
        "css" => Some("text/css".to_string()),
        "js" => Some("application/javascript".to_string()),
        "json" => Some("application/json".to_string()),
        "xml" => Some("application/xml".to_string()),
        "py" => Some("text/x-python".to_string()),
        "rs" => Some("text/rust".to_string()),
        "java" => Some("text/x-java-source".to_string()),
        "cpp" | "cc" | "cxx" => Some("text/x-c++src".to_string()),
        "c" => Some("text/x-csrc".to_string()),
        "h" => Some("text/x-chdr".to_string()),
        "hpp" => Some("text/x-c++hdr".to_string()),

        // Other common types
        "exe" => Some("application/x-msdownload".to_string()),
        "dll" => Some("application/x-msdownload".to_string()),
        "iso" => Some("application/x-iso9660-image".to_string()),

        // Default fallback
        _ => Some("application/octet-stream".to_string()),
    }
}

#[derive(Clone)]
struct QueuedTransaction {
    id: String,
    to_address: String,
    amount: f64,
    timestamp: u64,
}

#[derive(Clone)]
struct ProxyAuthToken {
    token: String,
    proxy_address: String,
    expires_at: u64,
    created_at: u64,
}

#[derive(Clone, Debug)]
pub struct StreamingUploadSession {
    pub file_name: String,
    pub file_size: u64,
    pub received_chunks: u32,
    pub total_chunks: u32,
    pub hasher: sha2::Sha256,
    pub created_at: std::time::SystemTime,
    pub chunk_cids: Vec<String>,
    pub file_data: Vec<u8>,
}

struct AppState {
    geth: Mutex<GethProcess>,
    downloader: Arc<GethDownloader>,
    miner_address: Mutex<Option<String>>,

    // Wrap in Arc so they can be cloned
    active_account: Arc<Mutex<Option<String>>>,
    active_account_private_key: Arc<Mutex<Option<String>>>,

    rpc_url: Mutex<String>,
    dht: Mutex<Option<Arc<DhtService>>>,
    file_transfer: Mutex<Option<Arc<FileTransferService>>>,
    webrtc: Mutex<Option<Arc<WebRTCService>>>,
    multi_source_download: Mutex<Option<Arc<MultiSourceDownloadService>>>,
    keystore: Arc<Mutex<Keystore>>,
    proxies: Arc<Mutex<Vec<ProxyNode>>>,
    privacy_proxies: Arc<Mutex<Vec<String>>>,
    file_transfer_pump: Mutex<Option<JoinHandle<()>>>,
    multi_source_pump: Mutex<Option<JoinHandle<()>>>,
    socks5_proxy_cli: Mutex<Option<String>>,
    analytics: Arc<analytics::AnalyticsService>,
    bandwidth: Arc<BandwidthController>,

    // New fields for transaction queue
    transaction_queue: Arc<Mutex<VecDeque<QueuedTransaction>>>,
    transaction_processor: Mutex<Option<JoinHandle<()>>>,
    processing_transaction: Arc<Mutex<bool>>,

    // New field for streaming upload sessions
    upload_sessions: Arc<Mutex<std::collections::HashMap<String, StreamingUploadSession>>>,

    // Proxy authentication tokens storage
    proxy_auth_tokens: Arc<Mutex<std::collections::HashMap<String, ProxyAuthToken>>>,

    // HTTP server for serving chunks and keys
    http_server_state: Arc<http_server::HttpServerState>,
    http_server_addr: Arc<Mutex<Option<std::net::SocketAddr>>>,

    // Stream authentication service
    stream_auth: Arc<Mutex<StreamAuthService>>,

    // New field for storing canonical AES keys for files being seeded
    canonical_aes_keys: Arc<Mutex<std::collections::HashMap<String, [u8; 32]>>>,

    // Proof-of-Storage watcher background handle and contract address
    // make these clonable so we can .clone() and move into spawned tasks
    proof_watcher: Arc<Mutex<Option<JoinHandle<()>>>>,
    proof_contract_address: Arc<Mutex<Option<String>>>,

    // Relay reputation statistics storage
    relay_reputation: Arc<Mutex<std::collections::HashMap<String, RelayNodeStats>>>,

    // Relay node aliases (peer_id -> alias)
    relay_aliases: Arc<Mutex<std::collections::HashMap<String, String>>>,

    // Protocol manager for handling different download/upload protocols
    protocol_manager: Arc<ProtocolManager>,

    // File logger writer for dynamic log configuration updates
    file_logger: Arc<Mutex<Option<logger::ThreadSafeWriter>>>,
    // BitTorrent handler for creating and seeding torrents
    bittorrent_handler: Arc<bittorrent_handler::BitTorrentHandler>,

    // Download restart service for pause/resume functionality
    download_restart: Mutex<Option<Arc<download_restart::DownloadRestartService>>>,
}

/// Tauri command to create a new Chiral account
#[tauri::command]
async fn create_chiral_account(state: State<'_, AppState>) -> Result<EthAccount, String> {
    let account = create_new_account()?;

    // Set as active account
    {
        let mut active_account = state.active_account.lock().await;
        *active_account = Some(account.address.clone());
    }

    // Store private key in session
    {
        let mut active_key = state.active_account_private_key.lock().await;
        *active_key = Some(account.private_key.clone());
    }

    Ok(account)
}

#[tauri::command]
async fn import_chiral_account(
    private_key: String,
    state: State<'_, AppState>,
) -> Result<EthAccount, String> {
    let account = get_account_from_private_key(&private_key)?;

    // Set as active account
    {
        let mut active_account = state.active_account.lock().await;
        *active_account = Some(account.address.clone());
    }

    // Store private key in session
    {
        let mut active_key = state.active_account_private_key.lock().await;
        *active_key = Some(account.private_key.clone());
    }

    Ok(account)
}

#[tauri::command]
async fn start_geth_node(
    state: State<'_, AppState>,
    data_dir: String,
    rpc_url: Option<String>,) -> Result<(), String> {
    let mut geth = state.geth.lock().await;
    let miner_address = state.miner_address.lock().await;
    let rpc_url = rpc_url.unwrap_or_else(|| "http://127.0.0.1:8545".to_string());
    *state.rpc_url.lock().await = rpc_url.clone();

    geth.start(&data_dir, miner_address.as_deref())?;
    Ok(())
}

#[tauri::command]
async fn download(identifier: String, state: State<'_, AppState>) -> Result<(), String> {
    println!("Received download command for: {}", identifier);
    state.protocol_manager.download(&identifier).await
}

/// Tauri command to seed a file.
/// It takes a local file path, starts seeding, and returns a magnet link.
#[tauri::command]
async fn seed(file_path: String, state: State<'_, AppState>) -> Result<String, String> {
    println!("Received seed command for: {}", file_path);
    // Delegate the seed operation to the protocol manager.
    state.protocol_manager.seed(&file_path).await
}

/// Tauri command to create and seed a BitTorrent file.
/// It takes a local file path, creates a torrent, starts seeding, and returns a magnet link.
#[tauri::command]
async fn create_and_seed_torrent(file_path: String, state: State<'_, AppState>) -> Result<String, String> {
    println!("Received create_and_seed_torrent command for: {}", file_path);
    // Use the BitTorrent handler directly to create and seed the torrent
    state.bittorrent_handler.seed(&file_path).await
}

#[tauri::command]
async fn stop_geth_node(state: State<'_, AppState>) -> Result<(), String> {
    let mut geth = state.geth.lock().await;
    geth.stop()
}

#[tauri::command]
async fn save_account_to_keystore(
    address: String,
    private_key: String,
    password: String,
) -> Result<(), String> {
    let mut keystore = Keystore::load()?;
    keystore.add_account(address, &private_key, &password)?;
    Ok(())
}

#[tauri::command]
async fn load_account_from_keystore(
    address: String,
    password: String,
    state: State<'_, AppState>,
) -> Result<EthAccount, String> {
    let keystore = Keystore::load()?;

    // Get decrypted private key from keystore
    let private_key = keystore.get_account(&address, &password)?;

    // Set the active account in the app state
    {
        let mut active_account = state.active_account.lock().await;
        *active_account = Some(address.clone());
    }

    // Store the private key securely in memory for the session
    {
        let mut active_key = state.active_account_private_key.lock().await;
        *active_key = Some(private_key.clone());
    }

    // Update WebRTC service with the active private key for decryption
    if let Some(webrtc_service) = state.webrtc.lock().await.as_ref() {
        webrtc_service
            .set_active_private_key(Some(private_key.clone()))
            .await;
    }

    // Derive account details from private key
    get_account_from_private_key(&private_key)
}

#[tauri::command]
async fn list_keystore_accounts() -> Result<Vec<String>, String> {
    let keystore = Keystore::load()?;
    Ok(keystore.list_accounts())
}

#[tauri::command]
async fn get_disk_space(path: String) -> Result<u64, String> {
    match available_space(Path::new(&path)) {
        Ok(space) => Ok(space),
        Err(e) => Err(format!("Failed to get disk space: {}", e)),
    }
}

#[tauri::command]
async fn get_account_balance(address: String) -> Result<String, String> {
    get_balance(&address).await
}

#[tauri::command]
async fn get_user_balance(state: State<'_, AppState>) -> Result<String, String> {
    let account = get_active_account(&state).await?;
    get_balance(&account).await
}

#[tauri::command]
async fn get_transaction_receipt(tx_hash: String) -> Result<transaction_services::TransactionReceipt, String> {
    transaction_services::get_transaction_receipt(&tx_hash).await
}

#[tauri::command]
async fn can_afford_download(state: State<'_, AppState>, price: f64) -> Result<bool, String> {
    let account = get_active_account(&state).await?;
    let balance_str = get_balance(&account).await?;
    let balance = balance_str.parse::<f64>()
        .map_err(|e| format!("Failed to parse balance: {}", e))?;
    Ok(balance >= price)
}

#[tauri::command]
async fn process_download_payment(
    state: State<'_, AppState>,
    uploader_address: String,
    price: f64,
) -> Result<String, String> {
    // Get the active account address
    let account = get_active_account(&state).await?;

    // Get the private key from state
    let private_key = {
        let key_guard = state.active_account_private_key.lock().await;
        key_guard
            .clone()
            .ok_or("No private key available. Please log in again.")?
    };

    // Send the payment transaction
    ethereum::send_transaction(&account, &uploader_address, price, &private_key).await
}

#[tauri::command]
async fn record_download_payment(
    app: tauri::AppHandle,
    file_hash: String,
    file_name: String,
    file_size: u64,
    seeder_wallet_address: String,
    seeder_peer_id: String,
    downloader_address: String,
    amount: f64,
    transaction_id: u64,
    transaction_hash: String,
    state: State<'_, AppState>,
) -> Result<(), String> {
    println!(
        "📝 Download payment recorded: {} Chiral to wallet {} (peer: {}) tx: {}",
        amount, seeder_wallet_address, seeder_peer_id, transaction_hash
    );

    // Send P2P payment notification message to the seeder's peer
    #[derive(Clone, serde::Serialize, serde::Deserialize)]
    struct PaymentNotificationMessage {
        file_hash: String,
        file_name: String,
        file_size: u64,
        downloader_address: String,
        seeder_wallet_address: String,
        amount: f64,
        transaction_id: u64,
        transaction_hash: String,
    }

    let payment_msg = PaymentNotificationMessage {
        file_hash,
        file_name,
        file_size,
        downloader_address,
        seeder_wallet_address: seeder_wallet_address.clone(),
        amount,
        transaction_id,
        transaction_hash: transaction_hash.clone(),
    };

    // Serialize the payment message
    let payment_json = serde_json::to_string(&payment_msg)
        .map_err(|e| format!("Failed to serialize payment message: {}", e))?;

    // Emit local event for payment notification (works on same machine for testing)
    app.emit("seeder_payment_received", payment_msg.clone())
        .map_err(|e| format!("Failed to emit payment notification: {}", e))?;

    println!("✅ Payment notification emitted locally for seeder: {}", seeder_wallet_address);

    // Send P2P payment notification to the seeder's peer
    let dht = {
        let dht_guard = state.dht.lock().await;
        dht_guard.as_ref().cloned()
    };

    if let Some(dht) = dht {
        // Convert payment message to JSON
        let notification_json = serde_json::to_value(&payment_msg)
            .map_err(|e| format!("Failed to serialize payment notification: {}", e))?;

        // Wrap in a payment notification envelope so receiver can identify it
        let wrapped_message = serde_json::json!({
            "type": "payment_notification",
            "payload": notification_json
        });

        // Send via DHT to the seeder's peer ID
        match dht.send_message_to_peer(&seeder_peer_id, wrapped_message).await {
            Ok(_) => {
                println!("✅ P2P payment notification sent to peer: {}", seeder_peer_id);
            }
            Err(e) => {
                // Don't fail the whole operation if P2P message fails
                println!("⚠️ Failed to send P2P payment notification: {}. Seeder will see payment when they check blockchain.", e);
            }
        }
    } else {
        println!("⚠️ DHT not available, payment notification only sent locally");
    }

    Ok(())
}

#[tauri::command]
async fn record_seeder_payment(
    _file_hash: String,
    _file_name: String,
    _file_size: u64,
    _downloader_address: String,
    _amount: f64,
    _transaction_id: u64,
) -> Result<(), String> {
    // Log the seeder payment receipt for analytics/audit purposes
    println!("💰 Seeder payment received: {} Chiral from {}", _amount, _downloader_address);
    Ok(())
}

#[tauri::command]
async fn check_payment_notifications(
    _wallet_address: String,
    _state: State<'_, AppState>,
) -> Result<Vec<serde_json::Value>, String> {
    // NOTE: This command is kept for compatibility but not used anymore
    // Payment notifications are now handled via local events (seeder_payment_received)
    // For testing on same machine, the event system works fine
    // For cross-peer payments, this would need to be implemented with P2P messaging
    Ok(vec![])
}

#[tauri::command]
async fn get_network_peer_count() -> Result<u32, String> {
    get_peer_count().await
}

#[tauri::command]
async fn is_geth_running(state: State<'_, AppState>) -> Result<bool, String> {
    let geth = state.geth.lock().await;
    Ok(geth.is_running())
}

#[tauri::command]
async fn check_geth_binary(state: State<'_, AppState>) -> Result<bool, String> {
    Ok(state.downloader.is_geth_installed())
}

#[tauri::command]
async fn download_geth_binary(
    app: tauri::AppHandle,
    state: State<'_, AppState>,
) -> Result<(), String> {
    let downloader = state.downloader.clone();
    let app_handle = app.clone();

    downloader
        .download_geth(move |progress| {
            let _ = app_handle.emit("geth-download-progress", progress);
        })
        .await
}

#[tauri::command]
async fn set_miner_address(state: State<'_, AppState>, address: String) -> Result<(), String> {
    let mut miner_address = state.miner_address.lock().await;
    *miner_address = Some(address);
    Ok(())
}

#[tauri::command]
async fn test_backend_connection(state: State<'_, AppState>) -> Result<String, String> {
    info!("🧪 Testing backend connection...");

    let dht = { state.dht.lock().await.as_ref().cloned() };
    if let Some(dht) = dht {
        info!("✅ DHT service is available");
        Ok("DHT service is running".to_string())
    } else {
        info!("❌ DHT service is not available");
        Err("DHT not running".into())
    }
}

#[tauri::command]
async fn set_bandwidth_limits(
    upload_kbps: u64,
    download_kbps: u64,
    state: State<'_, AppState>,
) -> Result<(), String> {
    state.bandwidth.set_limits(upload_kbps, download_kbps).await;
    Ok(())
}

#[tauri::command]
async fn establish_webrtc_connection(
    state: State<'_, AppState>,
    peer_id: String,
    offer: String,
) -> Result<(), String> {
    let webrtc = { state.webrtc.lock().await.as_ref().cloned() };
    if let Some(webrtc) = webrtc {
        webrtc
            .establish_connection_with_answer(peer_id, offer)
            .await
    } else {
        Err("WebRTC service not running".into())
    }
}

#[tauri::command]
async fn send_webrtc_file_request(
    state: State<'_, AppState>,
    peer_id: String,
    file_hash: String,
    file_name: String,
    file_size: u64,
) -> Result<(), String> {
    let webrtc = { state.webrtc.lock().await.as_ref().cloned() };
    if let Some(webrtc) = webrtc {
        let request = WebRTCFileRequest {
            file_hash,
            file_name,
            file_size,
            requester_peer_id: {
                let dht = state.dht.lock().await;
                if let Some(d) = dht.as_ref() {
                    d.get_peer_id().await
                } else {
                    "unknown".to_string()
                }
            },
            recipient_public_key: None, // No encryption for basic downloads
        };
        webrtc.send_file_request(peer_id, request).await
    } else {
        Err("WebRTC service not running".into())
    }
}

#[tauri::command]
async fn get_webrtc_connection_status(
    state: State<'_, AppState>,
    peer_id: String,
) -> Result<bool, String> {
    let webrtc = { state.webrtc.lock().await.as_ref().cloned() };
    if let Some(webrtc) = webrtc {
        Ok(webrtc.get_connection_status(&peer_id).await)
    } else {
        Ok(false)
    }
}

#[tauri::command]
async fn disconnect_from_peer(state: State<'_, AppState>, peer_id: String) -> Result<(), String> {
    let webrtc = { state.webrtc.lock().await.as_ref().cloned() };
    if let Some(webrtc) = webrtc {
        webrtc.close_connection(peer_id).await
    } else {
        Err("WebRTC service not running".into())
    }
}

#[tauri::command]
async fn upload_file(
    state: State<'_, AppState>,
    file_name: String,
    file_path: String,
    _file_size: u64,
    mime_type: Option<String>,
    is_encrypted: bool,
    encryption_method: Option<String>,
    key_fingerprint: Option<String>,
    price: Option<f64>,
) -> Result<FileMetadata, String> {
    // Get the active account address
    let account = get_active_account(&state).await?;
    let dht_opt = { state.dht.lock().await.as_ref().cloned() };
    if let Some(dht) = dht_opt {
        // --- FIX: Calculate file_hash using file_transfer helper
        let file_data = tokio::fs::read(&file_path)
            .await
            .map_err(|e| e.to_string())?;
        let file_hash = FileTransferService::calculate_file_hash(&file_data);

        let created_at = std::time::SystemTime::now()
            .duration_since(std::time::UNIX_EPOCH)
            .unwrap_or(std::time::Duration::from_secs(0))
            .as_secs();

        // Use the DHT helper to create file metadata
        let metadata = dht
            .prepare_file_metadata(
                file_hash.clone(),
                file_name.clone(),
                file_data.len() as u64, // Use file size directly from data
                file_data.clone(),
                created_at,
                mime_type,
                None, // encrypted_key_bundle
                is_encrypted,
                encryption_method,
                key_fingerprint,
                price,
                Some(account.clone()),
            )
            .await?;

        // Store file data locally for seeding
        let ft = {
            let ft_guard = state.file_transfer.lock().await; // Store the file locally for seeding
            ft_guard.as_ref().cloned()
        };
        if let Some(ft) = ft {
            ft.store_file_data(file_hash.clone(), file_name.clone(), file_data.clone())
                .await;
        }

        // Register file with HTTP server for HTTP downloads
        state.http_server_state.register_file(http_server::HttpFileMetadata {
            hash: file_hash.clone(),
            name: file_name.clone(),
            size: file_data.len() as u64,
            encrypted: is_encrypted,
        }).await;
        
        tracing::info!("Registered file with HTTP server: {} ({})", file_name, file_hash);

        dht.publish_file(metadata.clone(), None).await?;
        Ok(metadata)
    } else {
        Err("DHT not running".into())
    }
}

/// Checks if the Geth RPC endpoint is ready to accept connections.
async fn is_geth_rpc_ready(state: &State<'_, AppState>) -> bool {
    let rpc_url = state.rpc_url.lock().await.clone();
    if let Ok(response) = reqwest::Client::new()
        .post(&rpc_url)
        .json(&serde_json::json!({
            "jsonrpc": "2.0", "method": "net_version", "params": [], "id": 1
        }))
        .send()
        .await
    {
        if response.status().is_success() {
            if let Ok(json) = response.json::<serde_json::Value>().await {
                return json.get("result").is_some();
            }
        }
    }
    false
}

/// Stops, restarts, and waits for the Geth node to be ready.
/// This is used when `miner_setEtherbase` is not available and a restart is required.
async fn restart_geth_and_wait(state: &State<'_, AppState>, data_dir: &str) -> Result<(), String> {
    info!("Restarting Geth with new configuration...");

    // Stop Geth
    state.geth.lock().await.stop()?;
    tokio::time::sleep(tokio::time::Duration::from_secs(2)).await; // Brief pause for shutdown

    // Restart with the stored miner address
    {
        let mut geth = state.geth.lock().await;
        let miner_address = state.miner_address.lock().await;
        info!("Restarting Geth with miner address: {:?}", miner_address);
        geth.start(data_dir, miner_address.as_deref())?;
    }

    // Wait for Geth to become responsive
    let max_attempts = 30;
    for attempt in 1..=max_attempts {
        if is_geth_rpc_ready(state).await {
            info!("Geth is ready for RPC calls after restart.");
            return Ok(());
        }
        info!(
            "Waiting for Geth to start... (attempt {}/{})",
            attempt, max_attempts
        );
        tokio::time::sleep(tokio::time::Duration::from_secs(1)).await;
    }

    Err("Geth failed to start up within 30 seconds after restart.".to_string())
}

#[tauri::command]
async fn start_miner(
    state: State<'_, AppState>,
    address: String,
    threads: u32,
    data_dir: String,
) -> Result<(), String> {
    // Store the miner address for future geth restarts
    {
        let mut miner_address = state.miner_address.lock().await;
        *miner_address = Some(address.clone());
    } // MutexGuard is dropped here

    // Try to start mining
    match start_mining(&address, threads).await {
        Ok(_) => Ok(()),
        Err(e) if e.contains("-32601") || e.to_lowercase().contains("does not exist") => {
            // miner_setEtherbase method doesn't exist, need to restart with etherbase
            warn!("miner_setEtherbase not supported, restarting geth with miner address...");
            restart_geth_and_wait(&state, &data_dir).await?;

            // Try mining again without setting etherbase (it's set via command line now)
            let rpc_url = state.rpc_url.lock().await.clone();
            let client = reqwest::Client::new();
            let start_mining_direct = serde_json::json!({
                "jsonrpc": "2.0",
                "method": "miner_start",
                "params": [threads],
                "id": 1
            });

            let response = client
                .post(&rpc_url)
                .json(&start_mining_direct)
                .send()
                .await
                .map_err(|e| format!("Failed to start mining after restart: {}", e))?;

            let json_response: serde_json::Value = response
                .json()
                .await
                .map_err(|e| format!("Failed to parse response: {}", e))?;

            if let Some(error) = json_response.get("error") {
                Err(format!("Failed to start mining after restart: {}", error))
            } else {
                Ok(())
            }
        }
        Err(e) => Err(format!("Failed to start mining: {}", e)),
    }
}

#[tauri::command]
async fn stop_miner() -> Result<(), String> {
    stop_mining().await
}

#[tauri::command]
async fn get_miner_status() -> Result<bool, String> {
    get_mining_status().await
}

#[tauri::command]
async fn get_blockchain_sync_status() -> Result<ethereum::SyncStatus, String> {
    ethereum::get_sync_status().await
}

#[tauri::command]
async fn get_miner_hashrate() -> Result<String, String> {
    get_hashrate().await
}

#[tauri::command]
async fn get_current_block() -> Result<u64, String> {
    get_block_number().await
}

#[tauri::command]
async fn get_network_stats() -> Result<(String, String), String> {
    let difficulty = get_network_difficulty().await?;
    let hashrate = get_network_hashrate().await?;
    Ok((difficulty, hashrate.to_string()))
<<<<<<< HEAD
=======
}

#[tauri::command]
async fn get_block_details_by_number(block_number: u64) -> Result<Option<serde_json::Value>, String> {
    ethereum::get_block_details_by_number(block_number).await
>>>>>>> 3701a93a
}

#[tauri::command]
async fn get_miner_logs(data_dir: String, lines: usize) -> Result<Vec<String>, String> {
    get_mining_logs(&data_dir, lines)
}

#[tauri::command]
async fn get_miner_performance(data_dir: String) -> Result<(u64, f64), String> {
    get_mining_performance(&data_dir).await
}

lazy_static! {
    static ref BLOCKS_CACHE: StdMutex<Option<(String, u64, Instant)>> = StdMutex::new(None);
}
#[tauri::command]

async fn get_blocks_mined(address: String) -> Result<u64, String> {
    // Check cache (directly return within 500ms)
    {
        let cache = BLOCKS_CACHE.lock()
            .map_err(|e| format!("Failed to acquire blocks cache lock: {}", e))?;
        if let Some((cached_addr, cached_blocks, cached_time)) = cache.as_ref() {
            if cached_addr == &address && cached_time.elapsed() < Duration::from_millis(500) {
                return Ok(*cached_blocks);
            }
        }
    }

    // Invoke existing logic (slow query)
    let blocks = get_mined_blocks_count(&address).await?;

    // Update Cache
    {
        let mut cache = BLOCKS_CACHE.lock()
            .map_err(|e| format!("Failed to acquire blocks cache lock for update: {}", e))?;
        *cache = Some((address, blocks, Instant::now()));
    }

    Ok(blocks)
}
#[tauri::command]
async fn get_recent_mined_blocks_pub(
    address: String,
    lookback: u64,
    limit: usize,
) -> Result<Vec<MinedBlock>, String> {
    get_recent_mined_blocks(&address, lookback, limit).await
}

#[tauri::command]
async fn get_transaction_history(
    address: String,
    lookback: u64,
) -> Result<Vec<ethereum::TransactionHistoryItem>, String> {
    // Get current block number
    let current_block = ethereum::get_block_number().await?;

    // Calculate from_block (current - lookback, but not less than 0)
    let from_block = current_block.saturating_sub(lookback);

    // Scan transactions
    ethereum::get_transaction_history(&address, from_block, current_block).await
}

#[tauri::command]
async fn start_dht_node(
    app: tauri::AppHandle,
    state: State<'_, AppState>,
    port: u16,
    mut bootstrap_nodes: Vec<String>,
    enable_autonat: Option<bool>,
    autonat_probe_interval_secs: Option<u64>,
    autonat_servers: Option<Vec<String>>,
    proxy_address: Option<String>,
    is_bootstrap: Option<bool>,
    chunk_size_kb: Option<usize>,
    cache_size_mb: Option<usize>,
    // New optional relay controls
    enable_autorelay: Option<bool>,
    preferred_relays: Option<Vec<String>>,
    enable_relay_server: Option<bool>,
) -> Result<String, String> {
    {
        let dht_guard = state.dht.lock().await;
        if dht_guard.is_some() {
            return Err("DHT node is already running".to_string());
        }
    }

    // AutoNAT disabled by default - users can enable in settings if needed for NAT detection
    let auto_enabled = enable_autonat.unwrap_or(false);
    let probe_interval = autonat_probe_interval_secs.map(Duration::from_secs);
    let autonat_server_list = autonat_servers.unwrap_or_default();

    // Get the proxy from the command line, if it was provided at launch
    let cli_proxy = state.socks5_proxy_cli.lock().await.clone();
    // Prioritize the command-line argument. Fall back to the one from the UI.
    let final_proxy_address = cli_proxy.or(proxy_address.clone());

    // Get the file transfer service for DHT integration
    let file_transfer_service = {
        let ft_guard = state.file_transfer.lock().await;
        ft_guard.as_ref().cloned()
    };

    // Create a ChunkManager instance
    let app_data_dir = app
        .path()
        .app_data_dir()
        .map_err(|e| format!("Could not get app data directory: {}", e))?;
    let chunk_storage_path = app_data_dir.join("chunk_storage");
    let chunk_manager = Arc::new(ChunkManager::new(chunk_storage_path));

    // --- AutoRelay is now disabled by default (can be enabled via config or env var)
    // Disable AutoRelay on bootstrap nodes (and via env var)
    let mut final_enable_autorelay = enable_autorelay.unwrap_or(false);
    if is_bootstrap.unwrap_or(false) {
        final_enable_autorelay = false;
        tracing::info!("AutoRelay disabled on bootstrap (hotfix).");
    }
    if std::env::var("CHIRAL_DISABLE_AUTORELAY").ok().as_deref() == Some("1") {
        final_enable_autorelay = false;
        tracing::info!("AutoRelay disabled via env CHIRAL_DISABLE_AUTORELAY=1");
    }

    // PHASE 2 FIX: Merge preferred relays into bootstrap nodes
    // This ensures relay nodes serve dual purpose:
    // 1. Circuit Relay v2 for NAT traversal
    // 2. DHT bootstrap for file discovery/publishing
    if let Some(relays) = &preferred_relays {
        for relay in relays {
            if !bootstrap_nodes.contains(relay) {
                info!("🔗 Adding relay {} to bootstrap nodes for DHT operations", relay);
                bootstrap_nodes.push(relay.clone());
            }
        }
    }

    let proj_dirs = ProjectDirs::from("com", "chiral-network", "chiral-network")
        .ok_or("Failed to get project directories")?;
    // Create the async_std::path::Path here so we can pass a reference to it.
    let blockstore_db_path = proj_dirs.data_dir().join("blockstore_db");
    let async_blockstore_path = async_std::path::Path::new(blockstore_db_path.as_os_str());

    let dht_service = DhtService::new(
        port,
        bootstrap_nodes,
        None,
        is_bootstrap.unwrap_or(false),
        /* enable AutoNAT by default for WAN */ auto_enabled,
        probe_interval,
        autonat_server_list,
        final_proxy_address,
        file_transfer_service,
        Some(chunk_manager), // Pass the chunk manager
        chunk_size_kb,
        cache_size_mb,
        /* enable AutoRelay (disabled by default) */ final_enable_autorelay,
        preferred_relays.unwrap_or_default(),
        is_bootstrap.unwrap_or(false), // enable_relay_server only on bootstrap
        Some(&async_blockstore_path),
    )
    .await
    .map_err(|e| format!("Failed to start DHT: {}", e))?;

    let peer_id = dht_service.get_peer_id().await;

    // DHT node is already running in a spawned background task
    let dht_arc = Arc::new(dht_service);

    // Spawn the event pump
    let app_handle = app.clone();
    let proxies_arc = state.proxies.clone();
    let relay_reputation_arc = state.relay_reputation.clone();
    let dht_clone_for_pump = dht_arc.clone();

    tokio::spawn(async move {
        use std::time::Duration;
        loop {
            // If the DHT service has been shut down, the weak reference will be None
            let events = dht_clone_for_pump.drain_events(64).await;
            if events.is_empty() {
                // Avoid busy-waiting
                tokio::time::sleep(Duration::from_millis(200)).await;
                // Check if the DHT is still alive before continuing
                if Arc::strong_count(&dht_clone_for_pump) <= 1 {
                    // 1 is the pump itself
                    info!("DHT service appears to be shut down. Exiting event pump.");
                    break;
                }
                continue;
            }

            for ev in events {
                match ev {
                    DhtEvent::PeerDiscovered { peer_id, addresses } => {
                        let payload = serde_json::json!({
                            "peerId": peer_id,
                            "addresses": addresses,
                        });
                        let _ = app_handle.emit("dht_peer_discovered", payload);
                    }
                    DhtEvent::PeerConnected { peer_id, address } => {
                        let payload = serde_json::json!({
                            "peerId": peer_id,
                            "address": address,
                        });
                        let _ = app_handle.emit("dht_peer_connected", payload);
                    }
                    DhtEvent::PeerDisconnected { peer_id } => {
                        let payload = serde_json::json!({ "peerId": peer_id });
                        let _ = app_handle.emit("dht_peer_disconnected", payload);
                    }
                    DhtEvent::ProxyStatus {
                        id,
                        address,
                        status,
                        latency_ms,
                        error,
                    } => {
                        let to_emit: ProxyNode = {
                            let mut proxies = proxies_arc.lock().await;

                            if let Some(i) = proxies.iter().position(|p| p.id == id) {
                                let p = &mut proxies[i];
                                if p.id != id {
                                    p.id = id.clone();
                                }
                                if !address.is_empty() {
                                    p.address = address.clone();
                                }
                                p.status = status.clone();
                                if let Some(ms) = latency_ms {
                                    p.latency = ms as u32;
                                }
                                p.error = error.clone();
                                p.clone()
                            } else {
                                let node = ProxyNode {
                                    id: id.clone(),
                                    address: address.clone(),
                                    status,
                                    latency: latency_ms.unwrap_or(0) as u32,
                                    error,
                                };
                                proxies.push(node.clone());
                                node
                            }
                        };

                        let _ = app_handle.emit("proxy_status_update", to_emit);
                    }
                    DhtEvent::NatStatus {
                        state,
                        confidence,
                        last_error,
                        summary,
                    } => {
                        let payload = serde_json::json!({
                            "state": state,
                            "confidence": confidence,
                            "lastError": last_error,
                            "summary": summary,
                        });
                        let _ = app_handle.emit("nat_status_update", payload);
                    }
                    DhtEvent::EchoReceived { from, utf8, bytes } => {
                        // Sending inbox event to frontend
                        let payload =
                            serde_json::json!({ "from": from, "text": utf8, "bytes": bytes });
                        let _ = app_handle.emit("proxy_echo_rx", payload);
                    }
                    DhtEvent::PeerRtt { peer, rtt_ms } => {
                        // NOTE: if from dht.rs only sends rtt for known proxies, then this is fine.
                        // If it can send rtt for any peer, we need to first check if it's generated from ProxyStatus
                        let mut proxies = proxies_arc.lock().await;
                        if let Some(p) = proxies.iter_mut().find(|p| p.id == peer) {
                            p.latency = rtt_ms as u32;
                            let _ = app_handle.emit("proxy_status_update", p.clone());
                        }
                    }
                    DhtEvent::DownloadedFile(metadata) => {
                        let payload = serde_json::json!(metadata);
                        let _ = app_handle.emit("file_content", payload);
                    }
                    DhtEvent::PublishedFile(metadata) => {
                        let payload = serde_json::json!(metadata);
                        let _ = app_handle.emit("published_file", payload);
                    }
                    DhtEvent::FileDiscovered(metadata) => {
                        let payload = serde_json::json!(metadata);
                        let _ = app_handle.emit("found_file", payload);
                    }
                    DhtEvent::ReputationEvent {
                        peer_id,
                        event_type,
                        impact,
                        data,
                    } => {
                        // Update relay reputation statistics
                        let mut stats = relay_reputation_arc.lock().await;
                        let entry = stats.entry(peer_id.clone()).or_insert(RelayNodeStats {
                            peer_id: peer_id.clone(),
                            alias: None,
                            reputation_score: 0.0,
                            reservations_accepted: 0,
                            circuits_established: 0,
                            circuits_successful: 0,
                            total_events: 0,
                            last_seen: 0,
                        });

                        // Update statistics based on event type
                        entry.reputation_score += impact;
                        entry.total_events += 1;
                        entry.last_seen = data
                            .get("timestamp")
                            .and_then(|v| v.as_u64())
                            .unwrap_or_else(|| {
                                std::time::SystemTime::now()
                                    .duration_since(std::time::UNIX_EPOCH)
                                    .unwrap_or(std::time::Duration::from_secs(0))
                                    .as_secs()
                            });

                        match event_type.as_str() {
                            "RelayReservationAccepted" => entry.reservations_accepted += 1,
                            "RelayCircuitEstablished" => entry.circuits_established += 1,
                            "RelayCircuitSuccessful" => entry.circuits_successful += 1,
                            _ => {}
                        }

                        // Emit event to frontend
                        let payload = serde_json::json!({
                            "peerId": peer_id,
                            "eventType": event_type,
                            "impact": impact,
                            "data": data,
                        });
                        let _ = app_handle.emit("relay_reputation_event", payload);
                    }
                    DhtEvent::BitswapChunkDownloaded { file_hash, chunk_index, total_chunks, chunk_size } => {
                        let payload = serde_json::json!({
                            "fileHash": file_hash,
                            "chunkIndex": chunk_index,
                            "totalChunks": total_chunks,
                            "chunkSize": chunk_size,
                        });
                        let _ = app_handle.emit("bitswap_chunk_downloaded", payload);
                    },
                    DhtEvent::PaymentNotificationReceived { from_peer, payload } => {
                        println!("💰 Payment notification received from peer {}: {:?}", from_peer, payload);
                        // Convert payload to match the expected format for seeder_payment_received
                        if let Ok(notification) = serde_json::from_value::<serde_json::Value>(payload.clone()) {
                            let formatted_payload = serde_json::json!({
                                "file_hash": notification.get("file_hash").and_then(|v| v.as_str()).unwrap_or(""),
                                "file_name": notification.get("file_name").and_then(|v| v.as_str()).unwrap_or(""),
                                "file_size": notification.get("file_size").and_then(|v| v.as_u64()).unwrap_or(0),
                                "downloader_address": notification.get("downloader_address").and_then(|v| v.as_str()).unwrap_or(""),
                                "seeder_wallet_address": notification.get("seeder_wallet_address").and_then(|v| v.as_str()).unwrap_or(""),
                                "amount": notification.get("amount").and_then(|v| v.as_f64()).unwrap_or(0.0),
                                "transaction_id": notification.get("transaction_id").and_then(|v| v.as_u64()).unwrap_or(0),
                            });
                            // Emit the same event that local payments use
                            let _ = app_handle.emit("seeder_payment_received", formatted_payload);
                            println!("✅ Payment notification forwarded to frontend");
                        }
                    },
                    _ => {}
                }
            }
        }
    });

    {
        let mut dht_guard = state.dht.lock().await;
        *dht_guard = Some(dht_arc);
    }

    Ok(peer_id)
}

#[tauri::command]
async fn stop_dht_node(app: tauri::AppHandle, state: State<'_, AppState>) -> Result<(), String> {
    let dht = {
        let mut dht_guard = state.dht.lock().await;
        dht_guard.take()
    };

    if let Some(dht) = dht {
        (*dht)
            .shutdown()
            .await
            .map_err(|e| format!("Failed to stop DHT: {}", e))?;
    }

    // Proxy reset
    {
        let mut proxies = state.proxies.lock().await;
        proxies.clear();
    }
    let _ = app.emit("proxy_reset", ());

    Ok(())
}

#[tauri::command]
async fn stop_publishing_file(state: State<'_, AppState>, file_hash: String) -> Result<(), String> {
    let dht = {
        let dht_guard = state.dht.lock().await;
        dht_guard.as_ref().cloned()
    };
    if let Some(dht) = dht {
        dht.stop_publishing_file(file_hash).await
    } else {
        Err("DHT node is not running".to_string())
    }
}

#[tauri::command]
async fn connect_to_peer(state: State<'_, AppState>, peer_address: String) -> Result<(), String> {
    let dht = {
        let dht_guard = state.dht.lock().await;
        dht_guard.as_ref().cloned()
    };

    if let Some(dht) = dht {
        dht.connect_peer(peer_address).await
    } else {
        Err("DHT node is not running".to_string())
    }
}

#[tauri::command]
async fn is_dht_running(state: State<'_, AppState>) -> Result<bool, String> {
    let dht_guard = state.dht.lock().await;
    Ok(dht_guard.is_some())
}

#[tauri::command]
async fn get_dht_peer_count(state: State<'_, AppState>) -> Result<usize, String> {
    let dht = {
        let dht_guard = state.dht.lock().await;
        dht_guard.as_ref().cloned()
    };

    if let Some(dht) = dht {
        Ok(dht.get_peer_count().await)
    } else {
        Ok(0) // Return 0 if DHT is not running
    }
}

#[tauri::command]
async fn get_dht_peer_id(state: State<'_, AppState>) -> Result<Option<String>, String> {
    let dht = {
        let dht_guard = state.dht.lock().await;
        dht_guard.as_ref().cloned()
    };

    if let Some(dht) = dht {
        Ok(Some(dht.get_peer_id().await))
    } else {
        Ok(None) // Return None if DHT is not running
    }
}

#[tauri::command]
async fn get_dht_connected_peers(state: State<'_, AppState>) -> Result<Vec<String>, String> {
    let dht = {
        let dht_guard = state.dht.lock().await;
        dht_guard.as_ref().cloned()
    };

    if let Some(dht) = dht {
        // Get connected peers from DHT
        let connected_peers = dht.get_connected_peers().await;
        Ok(connected_peers)
    } else {
        Ok(Vec::new()) // Return empty vector if DHT is not running
    }
}

#[tauri::command]
async fn create_auth_session(
    state: State<'_, AppState>,
    session_id: String,
    hmac_key: Vec<u8>,
) -> Result<(), String> {
    let mut auth_service = state.stream_auth.lock().await;
    auth_service.create_session(session_id, hmac_key)
}

#[tauri::command]
async fn verify_stream_auth(
    state: State<'_, AppState>,
    session_id: String,
    auth_message: AuthMessage,
) -> Result<bool, String> {
    let mut auth_service = state.stream_auth.lock().await;
    auth_service.verify_data(&session_id, &auth_message)
}

#[tauri::command]
async fn generate_hmac_key() -> Vec<u8> {
    StreamAuthService::generate_hmac_key()
}

#[tauri::command]
async fn cleanup_auth_sessions(state: State<'_, AppState>) -> Result<(), String> {
    let mut auth_service = state.stream_auth.lock().await;
    auth_service.cleanup_expired_sessions();
    auth_service.cleanup_expired_exchanges();
    Ok(())
}

#[tauri::command]
async fn initiate_hmac_key_exchange(
    state: State<'_, AppState>,
    initiator_peer_id: String,
    target_peer_id: String,
    session_id: String,
) -> Result<HmacKeyExchangeRequest, String> {
    let mut auth_service = state.stream_auth.lock().await;
    auth_service.initiate_key_exchange(initiator_peer_id, target_peer_id, session_id)
}

#[tauri::command]
async fn respond_to_hmac_key_exchange(
    state: State<'_, AppState>,
    request: HmacKeyExchangeRequest,
    responder_peer_id: String,
) -> Result<HmacKeyExchangeResponse, String> {
    let mut auth_service = state.stream_auth.lock().await;
    auth_service.respond_to_key_exchange(request, responder_peer_id)
}

#[tauri::command]
async fn confirm_hmac_key_exchange(
    state: State<'_, AppState>,
    response: HmacKeyExchangeResponse,
    initiator_peer_id: String,
) -> Result<HmacKeyExchangeConfirmation, String> {
    let mut auth_service = state.stream_auth.lock().await;
    auth_service.confirm_key_exchange(response, initiator_peer_id)
}

#[tauri::command]
async fn finalize_hmac_key_exchange(
    state: State<'_, AppState>,
    confirmation: HmacKeyExchangeConfirmation,
    responder_peer_id: String,
) -> Result<(), String> {
    let mut auth_service = state.stream_auth.lock().await;
    auth_service.finalize_key_exchange(confirmation, responder_peer_id)
}

#[tauri::command]
async fn get_hmac_exchange_status(
    state: State<'_, AppState>,
    exchange_id: String,
) -> Result<Option<String>, String> {
    let auth_service = state.stream_auth.lock().await;
    Ok(auth_service
        .get_exchange_status(&exchange_id)
        .map(|s| format!("{:?}", s)))
}

#[tauri::command]
async fn get_active_hmac_exchanges(state: State<'_, AppState>) -> Result<Vec<String>, String> {
    let auth_service = state.stream_auth.lock().await;
    Ok(auth_service.get_active_exchanges())
}

#[tauri::command]
async fn send_dht_message(
    state: State<'_, AppState>,
    peer_id: String,
    message: serde_json::Value,
) -> Result<(), String> {
    let dht = {
        let dht_guard = state.dht.lock().await;
        dht_guard.as_ref().cloned()
    };

    if let Some(dht) = dht {
        // Send message through DHT to target peer
        dht.send_message_to_peer(&peer_id, message)
            .await
            .map_err(|e| format!("Failed to send DHT message: {}", e))
    } else {
        Err("DHT not available".to_string())
    }
}

#[tauri::command]
async fn get_dht_health(state: State<'_, AppState>) -> Result<Option<DhtMetricsSnapshot>, String> {
    let dht = {
        let dht_guard = state.dht.lock().await;
        dht_guard.as_ref().cloned()
    };

    if let Some(dht) = dht {
        Ok(Some(dht.metrics_snapshot().await))
    } else {
        Ok(None)
    }
}

#[tauri::command]
async fn get_dht_events(state: State<'_, AppState>) -> Result<Vec<String>, String> {
    let dht = {
        let dht_guard = state.dht.lock().await;
        dht_guard.as_ref().cloned()
    };

    if let Some(dht) = dht {
        let events = dht.drain_events(100).await;
        // Convert events to concise human-readable strings for the UI
        let mapped: Vec<String> = events
            .into_iter()
            .map(|e| match e {
                // DhtEvent::PeerDiscovered(p) => format!("peer_discovered:{}", p),
                // DhtEvent::PeerConnected(p) => format!("peer_connected:{}", p),
                // DhtEvent::PeerDisconnected(p) => format!("peer_disconnected:{}", p),
                DhtEvent::PeerDiscovered { peer_id, addresses } => {
                    let joined = if addresses.is_empty() {
                        "-".to_string()
                    } else {
                        addresses.join("|")
                    };
                    format!("peer_discovered:{}:{}", peer_id, joined)
                }
                DhtEvent::PeerConnected { peer_id, address } => {
                    format!("peer_connected:{}:{}", peer_id, address.unwrap_or_default())
                }
                DhtEvent::PeerDisconnected { peer_id } => {
                    format!("peer_disconnected:{}", peer_id)
                }
                DhtEvent::FileDiscovered(meta) => {
                    // Serialize the full metadata object to JSON for the frontend
                    let payload = serde_json::to_string(&meta).unwrap_or_else(|_| "{}".to_string());
                    format!("file_discovered:{}", payload)
                }
                DhtEvent::PublishedFile(meta) => format!(
                    "file_published:{}:{}:{}", // Use merkle_root as the primary identifier
                    meta.merkle_root, meta.file_name, meta.file_size
                ),
                DhtEvent::DownloadedFile(file_metadata) => {
                    format!("Downloaded File {}", file_metadata.file_name)
                }
                DhtEvent::FileNotFound(hash) => format!("file_not_found:{}", hash),
                DhtEvent::Error(err) => format!("error:{}", err),
                DhtEvent::Info(msg) => format!("info:{}", msg),
                DhtEvent::Warning(msg) => format!("warning:{}", msg),
                DhtEvent::ProxyStatus {
                    id,
                    address,
                    status,
                    latency_ms,
                    error,
                } => {
                    let lat = latency_ms
                        .map(|ms| format!("{ms}"))
                        .unwrap_or_else(|| "-".into());
                    let err = error.unwrap_or_default();
                    format!(
                        "proxy_status:{id}:{address}:{status}:{lat}{}",
                        if err.is_empty() {
                            "".into()
                        } else {
                            format!(":{err}")
                        }
                    )
                }
                DhtEvent::NatStatus {
                    state,
                    confidence,
                    last_error,
                    summary,
                } => match serde_json::to_string(&serde_json::json!({
                    "state": state,
                    "confidence": confidence,
                    "lastError": last_error,
                    "summary": summary,
                })) {
                    Ok(json) => format!("nat_status:{json}"),
                    Err(_) => "nat_status:{}".to_string(),
                },
                DhtEvent::PeerRtt { peer, rtt_ms } => format!("peer_rtt:{peer}:{rtt_ms}"),
                DhtEvent::EchoReceived { from, utf8, bytes } => format!(
                    "echo_received:{}:{}:{}",
                    from,
                    utf8.unwrap_or_default(),
                    bytes
                ),
                DhtEvent::BitswapDataReceived { query_id, data } => {
                    format!("bitswap_data_received:{}:{}", query_id, data.len())
                }
                DhtEvent::BitswapError { query_id, error } => {
                    format!("bitswap_error:{}:{}", query_id, error)
                }
                DhtEvent::FileDownloaded { file_hash } => {
                    format!("file_downloaded:{}", file_hash)
                }
                DhtEvent::BitswapChunkDownloaded { file_hash, chunk_index, total_chunks, chunk_size } => {
                    format!("bitswap_chunk_downloaded:{}:{}:{}:{}", file_hash, chunk_index, total_chunks, chunk_size)
                },
                DhtEvent::PaymentNotificationReceived { from_peer, payload } => {
                    format!("payment_notification_received:{}:{:?}", from_peer, payload)
                },
                DhtEvent::ReputationEvent {
                    peer_id,
                    event_type,
                    impact,
                    data,
                } => {
                    let json = serde_json::to_string(&serde_json::json!({
                        "peer_id": peer_id,
                        "event_type": event_type,
                        "impact": impact,
                        "data": data,
                    }))
                    .unwrap_or_else(|_| "{}".to_string());
                    format!("reputation_event:{}", json)
                }
            })
            .collect();
        Ok(mapped)
    } else {
        Ok(vec![])
    }
}

#[derive(Debug, Clone)]
enum TemperatureMethod {
    Sysinfo,
    #[cfg(target_os = "windows")]
    WindowsWmi,
    #[cfg(target_os = "linux")]
    LinuxSensors,
    #[cfg(target_os = "linux")]
    LinuxThermalZone(String),
    #[cfg(target_os = "linux")]
    LinuxHwmon(String),
}
<<<<<<< HEAD
#[tauri::command]
async fn get_power_consumption() -> Option<f32> {
    tokio::task::spawn_blocking(move || {
        use std::sync::OnceLock;
        use std::time::Instant;
        use tracing::info;

        static LAST_UPDATE: OnceLock<std::sync::Mutex<Option<Instant>>> = OnceLock::new();
        static POWER_HISTORY: OnceLock<std::sync::Mutex<Vec<(Instant, f32)>>> = OnceLock::new();
        static WORKING_METHOD: OnceLock<std::sync::Mutex<Option<PowerMethod>>> = OnceLock::new();

        let last_update_mutex = LAST_UPDATE.get_or_init(|| std::sync::Mutex::new(None));
        let power_history_mutex = POWER_HISTORY.get_or_init(|| std::sync::Mutex::new(Vec::new()));
        let working_method_mutex = WORKING_METHOD.get_or_init(|| std::sync::Mutex::new(None));

        // Check if we have a cached working method and if it's still working
        if let Ok(mut working_method) = working_method_mutex.lock() {
            if let Some(ref method) = *working_method {
                if let Some(power) = try_power_method(method) {
                    return Some(smooth_power(power));
                }
                // Method stopped working, clear cache
                *working_method = None;
            }
        }

        // Try all methods to find one that works and cache it
        let methods_to_try = vec![
            PowerMethod::Systemstat,
            PowerMethod::Sysinfo,
        ];

        for method in methods_to_try {
            if let Some(power) = try_power_method(&method) {
                // Cache the working method
                let mut working_method = working_method_mutex.lock().ok()?;
                *working_method = Some(method.clone());
                return Some(smooth_power(power));
            }
        }

        // Try Windows-specific methods if basic ones failed
        #[cfg(target_os = "windows")]
        {
            if let Some((power, method)) = get_windows_power() {
                if let Ok(mut working_method) = working_method_mutex.lock() {
                    *working_method = Some(method);
                }
                return Some(smooth_power(power));
            }
        }

        // Try Linux-specific methods if basic ones failed
        #[cfg(target_os = "linux")]
        {
            if let Some((power, method)) = get_linux_power() {
                if let Ok(mut working_method) = working_method_mutex.lock() {
                    *working_method = Some(method);
                }
                return Some(smooth_power(power));
            }
        }

        // Final fallback: return None when power monitoring is unavailable
        // Only log the info message once to avoid spamming logs
        static POWER_WARNING_LOGGED: OnceLock<()> = OnceLock::new();

        POWER_WARNING_LOGGED.get_or_init(|| {
            info!("Power consumption monitoring not available on this system. Using estimated values.");
        });

        None
    })
    .await // Await the result of the blocking task
    .unwrap_or(None)
}

#[derive(Clone, Debug)]
enum PowerMethod {
    Sysinfo,
    Systemstat,
}

fn smooth_power(raw_power: f32) -> f32 {
    use std::sync::OnceLock;
    use std::time::Instant;

    static POWER_HISTORY: OnceLock<std::sync::Mutex<Vec<(Instant, f32)>>> = OnceLock::new();

    let power_history_mutex = POWER_HISTORY.get_or_init(|| std::sync::Mutex::new(Vec::new()));

    // Helper function to add power reading to history and return smoothed value
    let now = Instant::now();
    let mut history = match power_history_mutex.lock() {
        Ok(h) => h,
        Err(e) => {
            tracing::error!("Failed to acquire power history lock: {}", e);
            return raw_power; // Return raw power if lock fails
        }
    };

    // Add current reading
    history.push((now, raw_power));

    // Keep only last 10 readings within 60 seconds
    history.retain(|(time, _)| now.duration_since(*time).as_secs() < 60);
    if history.len() > 10 {
        history.remove(0);
    }

    // Return smoothed power (weighted average, recent readings have more weight)
    if history.len() == 1 {
        raw_power
    } else {
        let total_weight: f32 = (1..=history.len()).map(|i| i as f32).sum();
        let weighted_sum: f32 = history.iter().enumerate()
            .map(|(i, (_, power))| power * (i + 1) as f32)
            .sum();
        weighted_sum / total_weight
    }
}

fn try_power_method(method: &PowerMethod) -> Option<f32> {
    match method {
        PowerMethod::Sysinfo => {
            // Note: sysinfo doesn't currently support power consumption monitoring
            // This is a placeholder for future sysinfo versions
            None
        }
        PowerMethod::Systemstat => {
            // systemstat also doesn't support power consumption directly
            // This could be extended with platform-specific implementations
            None
        }
    }
}

#[cfg(target_os = "windows")]
fn get_windows_power() -> Option<(f32, PowerMethod)> {
    // Try multiple methods to get Windows power consumption

    // Method 1: Use PowerShell to query performance counters
    if let Some(power) = get_windows_power_via_powershell() {
        return Some((power, PowerMethod::Systemstat));
    }

    // Method 2: Try WMI queries for power information
    if let Some(power) = get_windows_power_via_wmi() {
        return Some((power, PowerMethod::Systemstat));
    }

    // Method 3: Try Windows Performance Counters directly
    if let Some(power) = get_windows_power_via_perf_counters() {
        return Some((power, PowerMethod::Systemstat));
    }

    // Method 4: Try direct Windows API calls or system information
    if let Some(power) = get_windows_power_via_system_info() {
        return Some((power, PowerMethod::Systemstat));
    }

    None
}

#[cfg(target_os = "windows")]
fn get_windows_power_via_powershell() -> Option<f32> {
    use std::process::Command;

    // Try to get CPU power consumption via Windows Performance Counters using PowerShell
    let ps_script = r#"
    try {
        # Get CPU power consumption from performance counters
        $counter = Get-Counter -Counter "\Processor Information(_Total)\% Processor Performance" -ErrorAction Stop
        $cpuUsage = $counter.CounterSamples.CookedValue

        # Estimate power based on CPU usage (this is an approximation, but better than nothing)
        # TDP for typical CPUs: assume 65W base + usage-based scaling
        $basePower = 65.0
        $usagePower = ($cpuUsage / 100.0) * 35.0  # Additional power based on usage
        $totalPower = $basePower + $usagePower

        # Output the power value
        [math]::Round($totalPower, 2)
    } catch {
        $null
    }
    "#;

    if let Ok(output) = Command::new("powershell")
        .args(["-Command", ps_script])
        .output()
    {
        if output.status.success() {
            if let Ok(output_str) = String::from_utf8(output.stdout) {
                let power_str = output_str.trim();
                if let Ok(power) = power_str.parse::<f32>() {
                    if power > 0.0 && power < 500.0 { // Reasonable power range for CPU
                        return Some(power);
                    }
                }
            }
        }
    }

    None
}

#[cfg(target_os = "windows")]
fn get_windows_power_via_wmi() -> Option<f32> {
    use std::process::Command;

    // Try WMI to get battery information (for laptops) or power scheme info
    let wmi_script = r#"
    try {
        # Try to get battery discharge rate (for laptops)
        $battery = Get-WmiObject -Class Win32_Battery -ErrorAction Stop | Select-Object -First 1
        if ($battery -and $battery.EstimatedChargeRemaining -ne $null -and $battery.EstimatedRunTime -ne $null) {
            # Calculate current power draw from battery
            $remainingTimeHours = $battery.EstimatedRunTime / 60.0
            if ($remainingTimeHours -gt 0) {
                # Estimate power consumption based on battery capacity and remaining time
                # This is approximate but gives real power usage for battery-powered systems
                $power = 0.0
                if ($battery.DesignCapacity -gt 0) {
                    $power = $battery.DesignCapacity / $remainingTimeHours
                    if ($power -gt 0 -and $power -lt 200) {
                        [math]::Round($power, 2)
                        exit 0
                    }
                }
            }
        }

        # Fallback: Try to get active power scheme information
        $scheme = Get-WmiObject -Class Win32_PowerPlan -Filter "IsActive=True" -ErrorAction Stop
        if ($scheme) {
            # This doesn't give actual power consumption, but we can use it as a fallback indicator
            # Return a default power consumption based on power scheme
            if ($scheme.ElementName -like "*High Performance*") {
                85.0
            } elseif ($scheme.ElementName -like "*Balanced*") {
                65.0
            } elseif ($scheme.ElementName -like "*Power Saver*") {
                45.0
            } else {
                65.0
            }
        } else {
            $null
        }
    } catch {
        $null
    }
    "#;

    if let Ok(output) = Command::new("powershell")
        .args(["-Command", wmi_script])
        .output()
    {
        if output.status.success() {
            if let Ok(output_str) = String::from_utf8(output.stdout) {
                let power_str = output_str.trim();
                if !power_str.is_empty() && power_str != "null" {
                    if let Ok(power) = power_str.parse::<f32>() {
                        if power > 0.0 && power < 200.0 { // Reasonable power range
                            return Some(power);
                        }
                    }
                }
            }
        }
    }

    None
}

#[cfg(target_os = "windows")]
fn get_windows_power_via_perf_counters() -> Option<f32> {
    use std::process::Command;

    // Try to get more detailed performance counter data
    let perf_script = r#"
    try {
        # Get multiple CPU-related performance counters
        $counters = @(
            "\Processor(_Total)\% Processor Time",
            "\Processor Information(_Total)\% Processor Performance"
        )

        $results = Get-Counter -Counter $counters -SampleInterval 1 -MaxSamples 1 -ErrorAction Stop

        $cpuTime = 0.0
        $cpuPerformance = 0.0

        foreach ($sample in $results.CounterSamples) {
            if ($sample.Path -like "*% Processor Time*") {
                $cpuTime = $sample.CookedValue
            } elseif ($sample.Path -like "*% Processor Performance*") {
                $cpuPerformance = $sample.CookedValue
            }
        }

        # Calculate power based on CPU activity
        # Base TDP assumption: 65W for typical desktop CPU
        $baseTDP = 65.0

        # Scale based on CPU performance percentage
        $power = $baseTDP * ($cpuPerformance / 100.0)

        # Ensure minimum power draw even when idle
        $power = [math]::Max($power, 35.0)

        [math]::Round($power, 2)
    } catch {
        $null
    }
    "#;

    if let Ok(output) = Command::new("powershell")
        .args(["-Command", perf_script])
        .output()
    {
        if output.status.success() {
            if let Ok(output_str) = String::from_utf8(output.stdout) {
                let power_str = output_str.trim();
                if let Ok(power) = power_str.parse::<f32>() {
                    if power > 0.0 && power < 500.0 { // Reasonable power range
                        return Some(power);
                    }
                }
            }
        }
    }

    None
}

#[cfg(target_os = "windows")]
fn get_windows_power_via_system_info() -> Option<f32> {
    use std::process::Command;

    // Try to get system information and estimate power based on actual hardware
    let system_info_script = r#"
    try {
        # Get CPU information
        $cpu = Get-WmiObject -Class Win32_Processor -ErrorAction Stop | Select-Object -First 1
        $cpuName = $cpu.Name
        $cpuCores = $cpu.NumberOfCores
        $cpuThreads = $cpu.NumberOfLogicalProcessors

        # Get current CPU usage
        $cpuUsage = (Get-WmiObject -Class Win32_PerfFormattedData_PerfOS_Processor -Filter "Name='_Total'").PercentProcessorTime

        # Estimate TDP based on CPU model (this is more accurate than generic assumptions)
        $estimatedTDP = 65.0  # Default

        if ($cpuName -match "Intel.*Core.*i[3579]-1[0-9][0-9][0-9][0-9]") {
            # Intel 12th/13th/14th gen high-end CPUs
            $estimatedTDP = 125.0
        } elseif ($cpuName -match "Intel.*Core.*i[3579]-[0-9][0-9][0-9][0-9]") {
            # Intel 12th/13th/14th gen mainstream CPUs
            $estimatedTDP = 65.0
        } elseif ($cpuName -match "Intel.*Core.*i[3579]-[0-9][0-9][0-9]") {
            # Intel 10th/11th gen CPUs
            $estimatedTDP = 65.0
        } elseif ($cpuName -match "AMD.*Ryzen.*[79][0-9][0-9][0-9]") {
            # AMD Ryzen 7000/9000 series
            $estimatedTDP = 65.0
        } elseif ($cpuName -match "AMD.*Ryzen.*[3579][0-9][0-9][0-9]") {
            # AMD Ryzen 3000/5000/7000 series
            $estimatedTDP = 65.0
        } elseif ($cpuName -match "Threadripper") {
            # AMD Threadripper
            $estimatedTDP = 280.0
        }

        # Get RAM information and add its power consumption
        $ramModules = Get-WmiObject -Class Win32_PhysicalMemory -ErrorAction Stop
        $totalRamGB = 0
        foreach ($module in $ramModules) {
            $totalRamGB += [math]::Round($module.Capacity / 1GB, 0)
        }

        # Estimate RAM power consumption (about 2-3W per 8GB DDR4)
        $ramPower = [math]::Ceiling($totalRamGB / 8) * 2.5

        # Get GPU information (if dedicated GPU)
        $gpuPower = 0.0
        $gpus = Get-WmiObject -Class Win32_VideoController -ErrorAction Stop | Where-Object { $_.AdapterRAM -gt 0 }
        foreach ($gpu in $gpus) {
            if ($gpu.Name -notmatch "Microsoft Basic Display") {
                # Estimate GPU power based on VRAM
                $vramGB = [math]::Round($gpu.AdapterRAM / 1GB, 0)
                if ($gpu.Name -match "RTX|GeForce") {
                    $gpuPower += [math]::Max(50.0, $vramGB * 10.0)  # NVIDIA GPUs
                } elseif ($gpu.Name -match "Radeon|RX") {
                    $gpuPower += [math]::Max(40.0, $vramGB * 8.0)   # AMD GPUs
                } else {
                    $gpuPower += 30.0  # Generic dedicated GPU
                }
            }
        }

        # Calculate current power based on CPU usage
        $cpuPower = $estimatedTDP * ($cpuUsage / 100.0)
        $cpuPower = [math]::Max($cpuPower, $estimatedTDP * 0.3)  # Minimum 30% of TDP even when idle

        # Total system power
        $totalPower = $cpuPower + $ramPower + $gpuPower

        # Add a small base system power for motherboard, drives, etc.
        $totalPower += 25.0

        [math]::Round($totalPower, 2)
    } catch {
        $null
    }
    "#;

    if let Ok(output) = Command::new("powershell")
        .args(["-Command", system_info_script])
        .output()
    {
        if output.status.success() {
            if let Ok(output_str) = String::from_utf8(output.stdout) {
                let power_str = output_str.trim();
                if let Ok(power) = power_str.parse::<f32>() {
                    if power > 20.0 && power < 1000.0 { // Reasonable power range for full system
                        return Some(power);
                    }
                }
            }
        }
    }

    None
}

#[cfg(target_os = "linux")]
fn get_linux_power() -> Option<(f32, PowerMethod)> {
    use std::fs;

    // Try RAPL (Running Average Power Limit) interface on Intel systems
    // This provides power consumption for CPU package and DRAM

    let rapl_paths = [
        "/sys/class/powercap/intel-rapl:0/energy_uj", // CPU package
        "/sys/class/powercap/intel-rapl/energy_uj",   // Alternative path
    ];

    static mut LAST_ENERGY: Option<(u64, Instant)> = None;
    static mut LAST_POWER: f32 = 0.0;

    for path in &rapl_paths {
        if let Ok(energy_str) = fs::read_to_string(path) {
            if let Ok(energy_uj) = energy_str.trim().parse::<u64>() {
                let now = Instant::now();

                unsafe {
                    if let Some((last_energy, last_time)) = LAST_ENERGY {
                        let time_diff = now.duration_since(last_time).as_secs_f64();
                        if time_diff > 0.0 {
                            let energy_diff = if energy_uj >= last_energy {
                                energy_uj - last_energy
                            } else {
                                // Counter wrapped around
                                (u64::MAX - last_energy) + energy_uj
                            };

                            let power_watts = (energy_diff as f64 / 1_000_000.0) / time_diff; // Convert µJ to J, then to W

                            if power_watts > 0.0 && power_watts < 1000.0 { // Reasonable power range
                                LAST_POWER = power_watts as f32;
                                LAST_ENERGY = Some((energy_uj, now));
                                return Some((power_watts as f32, PowerMethod::Systemstat));
                            }
                        }
                    } else {
                        // First reading, store and wait for next
                        LAST_ENERGY = Some((energy_uj, now));
                    }
                }
            }
        }
    }

    None
}

=======
>>>>>>> 3701a93a
#[tauri::command]
async fn get_power_consumption() -> Option<f32> {
    tokio::task::spawn_blocking(move || {
        use std::sync::OnceLock;
        use std::time::Instant;
        use tracing::info;

        static LAST_UPDATE: OnceLock<std::sync::Mutex<Option<Instant>>> = OnceLock::new();
        static POWER_HISTORY: OnceLock<std::sync::Mutex<Vec<(Instant, f32)>>> = OnceLock::new();
        static WORKING_METHOD: OnceLock<std::sync::Mutex<Option<PowerMethod>>> = OnceLock::new();

        let last_update_mutex = LAST_UPDATE.get_or_init(|| std::sync::Mutex::new(None));
        let power_history_mutex = POWER_HISTORY.get_or_init(|| std::sync::Mutex::new(Vec::new()));
        let working_method_mutex = WORKING_METHOD.get_or_init(|| std::sync::Mutex::new(None));

        // Check if we have a cached working method and if it's still working
        if let Ok(mut working_method) = working_method_mutex.lock() {
            if let Some(ref method) = *working_method {
                if let Some(power) = try_power_method(method) {
                    return Some(smooth_power(power));
                }
                // Method stopped working, clear cache
                *working_method = None;
            }
        }

        // Try all methods to find one that works and cache it
        let methods_to_try = vec![
            PowerMethod::Systemstat,
            PowerMethod::Sysinfo,
        ];

        for method in methods_to_try {
            if let Some(power) = try_power_method(&method) {
                // Cache the working method
                let mut working_method = working_method_mutex.lock().ok()?;
                *working_method = Some(method.clone());
                return Some(smooth_power(power));
            }
        }

        // Try Windows-specific methods if basic ones failed
        #[cfg(target_os = "windows")]
        {
            if let Some((power, method)) = get_windows_power() {
                if let Ok(mut working_method) = working_method_mutex.lock() {
                    *working_method = Some(method);
                }
                return Some(smooth_power(power));
            }
        }

        // Try Linux-specific methods if basic ones failed
        #[cfg(target_os = "linux")]
        {
            if let Some((power, method)) = get_linux_power() {
                if let Ok(mut working_method) = working_method_mutex.lock() {
                    *working_method = Some(method);
                }
                return Some(smooth_power(power));
            }
        }

        // Try Mac-specific methods if basic ones failed
        #[cfg(target_os = "macos")]
        {
            if let Some((power, method)) = get_mac_power() {
                if let Ok(mut working_method) = working_method_mutex.lock() {
                    *working_method = Some(method);
                }
                return Some(smooth_power(power));
            }
        }

        // Final fallback: return None when power monitoring is unavailable
        // Only log the info message once to avoid spamming logs
        static POWER_WARNING_LOGGED: OnceLock<()> = OnceLock::new();

        POWER_WARNING_LOGGED.get_or_init(|| {
            info!("Power consumption monitoring not available on this system. Using estimated values.");
        });

        None
    })
    .await // Await the result of the blocking task
    .unwrap_or(None)
}

#[derive(Clone, Debug)]
enum PowerMethod {
    Sysinfo,
    Systemstat,
}

fn smooth_power(raw_power: f32) -> f32 {
    use std::sync::OnceLock;
    use std::time::Instant;

    static POWER_HISTORY: OnceLock<std::sync::Mutex<Vec<(Instant, f32)>>> = OnceLock::new();

    let power_history_mutex = POWER_HISTORY.get_or_init(|| std::sync::Mutex::new(Vec::new()));

    // Helper function to add power reading to history and return smoothed value
    let now = Instant::now();
    let mut history = match power_history_mutex.lock() {
        Ok(h) => h,
        Err(e) => {
            tracing::error!("Failed to acquire power history lock: {}", e);
            return raw_power; // Return raw power if lock fails
        }
    };

    // Add current reading
    history.push((now, raw_power));

    // Keep only last 10 readings within 60 seconds
    history.retain(|(time, _)| now.duration_since(*time).as_secs() < 60);
    if history.len() > 10 {
        history.remove(0);
    }

    // Return smoothed power (weighted average, recent readings have more weight)
    if history.len() == 1 {
        raw_power
    } else {
        let total_weight: f32 = (1..=history.len()).map(|i| i as f32).sum();
        let weighted_sum: f32 = history.iter().enumerate()
            .map(|(i, (_, power))| power * (i + 1) as f32)
            .sum();
        weighted_sum / total_weight
    }
}

fn try_power_method(method: &PowerMethod) -> Option<f32> {
    match method {
        PowerMethod::Sysinfo => {
            // Note: sysinfo doesn't currently support power consumption monitoring
            // This is a placeholder for future sysinfo versions
            None
        }
        PowerMethod::Systemstat => {
            // systemstat also doesn't support power consumption directly
            // This could be extended with platform-specific implementations
            None
        }
    }
}

#[cfg(target_os = "windows")]
fn get_windows_power() -> Option<(f32, PowerMethod)> {
    // Try multiple methods to get Windows power consumption

    // Method 1: Use PowerShell to query performance counters
    if let Some(power) = get_windows_power_via_powershell() {
        return Some((power, PowerMethod::Systemstat));
    }

    // Method 2: Try WMI queries for power information
    if let Some(power) = get_windows_power_via_wmi() {
        return Some((power, PowerMethod::Systemstat));
    }

    // Method 3: Try Windows Performance Counters directly
    if let Some(power) = get_windows_power_via_perf_counters() {
        return Some((power, PowerMethod::Systemstat));
    }

    // Method 4: Try direct Windows API calls or system information
    if let Some(power) = get_windows_power_via_system_info() {
        return Some((power, PowerMethod::Systemstat));
    }

    None
}

#[cfg(target_os = "windows")]
fn get_windows_power_via_powershell() -> Option<f32> {
    use std::process::Command;

    // Try to get CPU power consumption via Windows Performance Counters using PowerShell
    let ps_script = r#"
    try {
        # Get CPU power consumption from performance counters
        $counter = Get-Counter -Counter "\Processor Information(_Total)\% Processor Performance" -ErrorAction Stop
        $cpuUsage = $counter.CounterSamples.CookedValue

        # Estimate power based on CPU usage (this is an approximation, but better than nothing)
        # TDP for typical CPUs: assume 65W base + usage-based scaling
        $basePower = 65.0
        $usagePower = ($cpuUsage / 100.0) * 35.0  # Additional power based on usage
        $totalPower = $basePower + $usagePower

        # Output the power value
        [math]::Round($totalPower, 2)
    } catch {
        $null
    }
    "#;

    if let Ok(output) = Command::new("powershell")
        .args(["-Command", ps_script])
        .output()
    {
        if output.status.success() {
            if let Ok(output_str) = String::from_utf8(output.stdout) {
                let power_str = output_str.trim();
                if let Ok(power) = power_str.parse::<f32>() {
                    if power > 0.0 && power < 500.0 { // Reasonable power range for CPU
                        return Some(power);
                    }
                }
            }
        }
    }

    None
}

#[cfg(target_os = "windows")]
fn get_windows_power_via_wmi() -> Option<f32> {
    use std::process::Command;

    // Try WMI to get battery information (for laptops) or power scheme info
    let wmi_script = r#"
    try {
        # Try to get battery discharge rate (for laptops)
        $battery = Get-WmiObject -Class Win32_Battery -ErrorAction Stop | Select-Object -First 1
        if ($battery -and $battery.EstimatedChargeRemaining -ne $null -and $battery.EstimatedRunTime -ne $null) {
            # Calculate current power draw from battery
            $remainingTimeHours = $battery.EstimatedRunTime / 60.0
            if ($remainingTimeHours -gt 0) {
                # Estimate power consumption based on battery capacity and remaining time
                # This is approximate but gives real power usage for battery-powered systems
                $power = 0.0
                if ($battery.DesignCapacity -gt 0) {
                    $power = $battery.DesignCapacity / $remainingTimeHours
                    if ($power -gt 0 -and $power -lt 200) {
                        [math]::Round($power, 2)
                        exit 0
                    }
                }
            }
        }

        # Fallback: Try to get active power scheme information
        $scheme = Get-WmiObject -Class Win32_PowerPlan -Filter "IsActive=True" -ErrorAction Stop
        if ($scheme) {
            # This doesn't give actual power consumption, but we can use it as a fallback indicator
            # Return a default power consumption based on power scheme
            if ($scheme.ElementName -like "*High Performance*") {
                85.0
            } elseif ($scheme.ElementName -like "*Balanced*") {
                65.0
            } elseif ($scheme.ElementName -like "*Power Saver*") {
                45.0
            } else {
                65.0
            }
        } else {
            $null
        }
    } catch {
        $null
    }
    "#;

    if let Ok(output) = Command::new("powershell")
        .args(["-Command", wmi_script])
        .output()
    {
        if output.status.success() {
            if let Ok(output_str) = String::from_utf8(output.stdout) {
                let power_str = output_str.trim();
                if !power_str.is_empty() && power_str != "null" {
                    if let Ok(power) = power_str.parse::<f32>() {
                        if power > 0.0 && power < 200.0 { // Reasonable power range
                            return Some(power);
                        }
                    }
                }
            }
        }
    }

    None
}

#[cfg(target_os = "windows")]
fn get_windows_power_via_perf_counters() -> Option<f32> {
    use std::process::Command;

    // Try to get more detailed performance counter data
    let perf_script = r#"
    try {
        # Get multiple CPU-related performance counters
        $counters = @(
            "\Processor(_Total)\% Processor Time",
            "\Processor Information(_Total)\% Processor Performance"
        )

        $results = Get-Counter -Counter $counters -SampleInterval 1 -MaxSamples 1 -ErrorAction Stop

        $cpuTime = 0.0
        $cpuPerformance = 0.0

        foreach ($sample in $results.CounterSamples) {
            if ($sample.Path -like "*% Processor Time*") {
                $cpuTime = $sample.CookedValue
            } elseif ($sample.Path -like "*% Processor Performance*") {
                $cpuPerformance = $sample.CookedValue
            }
        }

        # Calculate power based on CPU activity
        # Base TDP assumption: 65W for typical desktop CPU
        $baseTDP = 65.0

        # Scale based on CPU performance percentage
        $power = $baseTDP * ($cpuPerformance / 100.0)

        # Ensure minimum power draw even when idle
        $power = [math]::Max($power, 35.0)

        [math]::Round($power, 2)
    } catch {
        $null
    }
    "#;

    if let Ok(output) = Command::new("powershell")
        .args(["-Command", perf_script])
        .output()
    {
        if output.status.success() {
            if let Ok(output_str) = String::from_utf8(output.stdout) {
                let power_str = output_str.trim();
                if let Ok(power) = power_str.parse::<f32>() {
                    if power > 0.0 && power < 500.0 { // Reasonable power range
                        return Some(power);
                    }
                }
            }
        }
    }

    None
}

#[cfg(target_os = "windows")]
fn get_windows_power_via_system_info() -> Option<f32> {
    use std::process::Command;

    // Try to get system information and estimate power based on actual hardware
    let system_info_script = r#"
    try {
        # Get CPU information
        $cpu = Get-WmiObject -Class Win32_Processor -ErrorAction Stop | Select-Object -First 1
        $cpuName = $cpu.Name
        $cpuCores = $cpu.NumberOfCores
        $cpuThreads = $cpu.NumberOfLogicalProcessors

        # Get current CPU usage
        $cpuUsage = (Get-WmiObject -Class Win32_PerfFormattedData_PerfOS_Processor -Filter "Name='_Total'").PercentProcessorTime

        # Estimate TDP based on CPU model (this is more accurate than generic assumptions)
        $estimatedTDP = 65.0  # Default

        if ($cpuName -match "Intel.*Core.*i[3579]-1[0-9][0-9][0-9][0-9]") {
            # Intel 12th/13th/14th gen high-end CPUs
            $estimatedTDP = 125.0
        } elseif ($cpuName -match "Intel.*Core.*i[3579]-[0-9][0-9][0-9][0-9]") {
            # Intel 12th/13th/14th gen mainstream CPUs
            $estimatedTDP = 65.0
        } elseif ($cpuName -match "Intel.*Core.*i[3579]-[0-9][0-9][0-9]") {
            # Intel 10th/11th gen CPUs
            $estimatedTDP = 65.0
        } elseif ($cpuName -match "AMD.*Ryzen.*[79][0-9][0-9][0-9]") {
            # AMD Ryzen 7000/9000 series
            $estimatedTDP = 65.0
        } elseif ($cpuName -match "AMD.*Ryzen.*[3579][0-9][0-9][0-9]") {
            # AMD Ryzen 3000/5000/7000 series
            $estimatedTDP = 65.0
        } elseif ($cpuName -match "Threadripper") {
            # AMD Threadripper
            $estimatedTDP = 280.0
        }

        # Get RAM information and add its power consumption
        $ramModules = Get-WmiObject -Class Win32_PhysicalMemory -ErrorAction Stop
        $totalRamGB = 0
        foreach ($module in $ramModules) {
            $totalRamGB += [math]::Round($module.Capacity / 1GB, 0)
        }

        # Estimate RAM power consumption (about 2-3W per 8GB DDR4)
        $ramPower = [math]::Ceiling($totalRamGB / 8) * 2.5

        # Get GPU information (if dedicated GPU)
        $gpuPower = 0.0
        $gpus = Get-WmiObject -Class Win32_VideoController -ErrorAction Stop | Where-Object { $_.AdapterRAM -gt 0 }
        foreach ($gpu in $gpus) {
            if ($gpu.Name -notmatch "Microsoft Basic Display") {
                # Estimate GPU power based on VRAM
                $vramGB = [math]::Round($gpu.AdapterRAM / 1GB, 0)
                if ($gpu.Name -match "RTX|GeForce") {
                    $gpuPower += [math]::Max(50.0, $vramGB * 10.0)  # NVIDIA GPUs
                } elseif ($gpu.Name -match "Radeon|RX") {
                    $gpuPower += [math]::Max(40.0, $vramGB * 8.0)   # AMD GPUs
                } else {
                    $gpuPower += 30.0  # Generic dedicated GPU
                }
            }
        }

        # Calculate current power based on CPU usage
        $cpuPower = $estimatedTDP * ($cpuUsage / 100.0)
        $cpuPower = [math]::Max($cpuPower, $estimatedTDP * 0.3)  # Minimum 30% of TDP even when idle

        # Total system power
        $totalPower = $cpuPower + $ramPower + $gpuPower

        # Add a small base system power for motherboard, drives, etc.
        $totalPower += 25.0

        [math]::Round($totalPower, 2)
    } catch {
        $null
    }
    "#;

    if let Ok(output) = Command::new("powershell")
        .args(["-Command", system_info_script])
        .output()
    {
        if output.status.success() {
            if let Ok(output_str) = String::from_utf8(output.stdout) {
                let power_str = output_str.trim();
                if let Ok(power) = power_str.parse::<f32>() {
                    if power > 20.0 && power < 1000.0 { // Reasonable power range for full system
                        return Some(power);
                    }
                }
            }
        }
    }

    None
}

#[cfg(target_os = "linux")]
fn get_linux_power() -> Option<(f32, PowerMethod)> {
    use std::fs;

    // Try RAPL (Running Average Power Limit) interface on Intel systems
    // This provides power consumption for CPU package and DRAM

    let rapl_paths = [
        "/sys/class/powercap/intel-rapl:0/energy_uj", // CPU package
        "/sys/class/powercap/intel-rapl/energy_uj",   // Alternative path
    ];

    static mut LAST_ENERGY: Option<(u64, Instant)> = None;
    static mut LAST_POWER: f32 = 0.0;

    for path in &rapl_paths {
        if let Ok(energy_str) = fs::read_to_string(path) {
            if let Ok(energy_uj) = energy_str.trim().parse::<u64>() {
                let now = Instant::now();

                unsafe {
                    if let Some((last_energy, last_time)) = LAST_ENERGY {
                        let time_diff = now.duration_since(last_time).as_secs_f64();
                        if time_diff > 0.0 {
                            let energy_diff = if energy_uj >= last_energy {
                                energy_uj - last_energy
                            } else {
                                // Counter wrapped around
                                (u64::MAX - last_energy) + energy_uj
                            };

                            let power_watts = (energy_diff as f64 / 1_000_000.0) / time_diff; // Convert µJ to J, then to W

                            if power_watts > 0.0 && power_watts < 1000.0 { // Reasonable power range
                                LAST_POWER = power_watts as f32;
                                LAST_ENERGY = Some((energy_uj, now));
                                return Some((power_watts as f32, PowerMethod::Systemstat));
                            }
                        }
                    } else {
                        // First reading, store and wait for next
                        LAST_ENERGY = Some((energy_uj, now));
                    }
                }
            }
        }
    }

    None
}

#[cfg(target_os = "macos")]
fn get_mac_power() -> Option<(f32, PowerMethod)> {
    use std::time::Instant;
    
    // Static variables to track power readings over time
    static mut LAST_CPU_USAGE: Option<(f32, Instant)> = None;
    static mut LAST_POWER: f32 = 0.0;
    
    // Try to get power from SMC (System Management Controller)
    // SMC provides direct hardware power readings on Mac systems
    if let Some(power) = get_mac_power_from_smc() {
        return Some((power, PowerMethod::Systemstat));
    }
    
    // Fallback: Estimate power based on CPU usage
    // This is less accurate but works when SMC access is unavailable
    if let Some(power) = get_mac_power_from_cpu_usage() {
        return Some((power, PowerMethod::Sysinfo));
    }
    
    None
}

#[cfg(target_os = "macos")]
fn get_mac_power_from_smc() -> Option<f32> {
    // Try to read power consumption from SMC
    // The SMC provides real-time power metrics on Mac hardware
    
    // Note: SMC access on macOS requires specific hardware keys
    // This implementation may need adjustment based on actual Mac hardware
    // For now, we'll skip SMC implementation and rely on CPU estimation
    
    // The smc crate has complex API requirements and version conflicts
    // that make it difficult to use reliably across different Mac models
    
    None
}

#[cfg(target_os = "macos")]
fn get_mac_power_from_cpu_usage() -> Option<f32> {
    use std::process::Command;
    
    // Use system commands to estimate power consumption
    // Method 1: Get CPU usage and estimate from TDP
    
    // Get CPU usage percentage
    let cpu_usage_output = Command::new("sh")
        .arg("-c")
        .arg("ps -A -o %cpu | awk '{s+=$1} END {print s}'")
        .output();
    
    if let Ok(output) = cpu_usage_output {
        if output.status.success() {
            if let Ok(usage_str) = String::from_utf8(output.stdout) {
                if let Ok(cpu_usage) = usage_str.trim().parse::<f32>() {
                    // Get system info to estimate TDP
                    let sysctl_output = Command::new("sysctl")
                        .arg("-n")
                        .arg("machdep.cpu.brand_string")
                        .output();
                    
                    let mut estimated_tdp = 15.0; // Default for MacBook
                    
                    if let Ok(sysctl_out) = sysctl_output {
                        if let Ok(cpu_brand) = String::from_utf8(sysctl_out.stdout) {
                            // Estimate TDP based on CPU model
                            if cpu_brand.contains("M1") || cpu_brand.contains("M2") || cpu_brand.contains("M3") {
                                // Apple Silicon - very efficient
                                estimated_tdp = 20.0; // M-series chips are low power
                            } else if cpu_brand.contains("Intel") {
                                // Intel Mac
                                if cpu_brand.contains("i9") {
                                    estimated_tdp = 45.0;
                                } else if cpu_brand.contains("i7") {
                                    estimated_tdp = 28.0;
                                } else if cpu_brand.contains("i5") {
                                    estimated_tdp = 20.0;
                                } else {
                                    estimated_tdp = 15.0;
                                }
                            }
                        }
                    }
                    
                    // Get number of cores to adjust estimation
                    let core_count_output = Command::new("sysctl")
                        .arg("-n")
                        .arg("hw.ncpu")
                        .output();
                    
                    let mut num_cores = 4.0;
                    if let Ok(core_out) = core_count_output {
                        if let Ok(cores_str) = String::from_utf8(core_out.stdout) {
                            if let Ok(cores) = cores_str.trim().parse::<f32>() {
                                num_cores = cores;
                            }
                        }
                    }
                    
                    // Calculate power consumption
                    // cpu_usage is total across all cores, so normalize by core count
                    let normalized_usage = cpu_usage / num_cores;
                    let cpu_power = estimated_tdp * (normalized_usage / 100.0);
                    
                    // Add base system power (display, memory, etc.)
                    let base_power = 5.0; // Base system power for Mac
                    let total_power = cpu_power + base_power;
                    
                    // Ensure minimum power draw
                    let final_power = total_power.max(estimated_tdp * 0.2); // At least 20% of TDP
                    
                    if final_power > 0.0 && final_power < 200.0 {
                        return Some(final_power);
                    }
                }
            }
        }
    }
    
    None
}

#[tauri::command]
async fn get_cpu_temperature() -> Option<f32> {
    tokio::task::spawn_blocking(move || {
        use std::sync::OnceLock;
        use std::time::Instant;
        use sysinfo::MINIMUM_CPU_UPDATE_INTERVAL;
        use tracing::info;

        static LAST_UPDATE: OnceLock<std::sync::Mutex<Option<Instant>>> = OnceLock::new();
        static WORKING_METHOD: OnceLock<std::sync::Mutex<Option<TemperatureMethod>>> = OnceLock::new();
        static TEMP_HISTORY: OnceLock<std::sync::Mutex<Vec<(Instant, f32)>>> = OnceLock::new();

        let last_update_mutex = LAST_UPDATE.get_or_init(|| std::sync::Mutex::new(None));
        let working_method_mutex = WORKING_METHOD.get_or_init(|| std::sync::Mutex::new(None));
        let temp_history_mutex = TEMP_HISTORY.get_or_init(|| std::sync::Mutex::new(Vec::new()));

        {
            let mut last_update = last_update_mutex.lock().ok()?;
            if let Some(last) = *last_update {
                if last.elapsed() < MINIMUM_CPU_UPDATE_INTERVAL {
                    return None;
                }
            }
            *last_update = Some(Instant::now());
        }

        // Helper function to add temperature to history and return smoothed value
        let smooth_temperature = |raw_temp: f32| -> f32 {
            let now = Instant::now();
            let mut history = match temp_history_mutex.lock() {
                Ok(h) => h,
                Err(e) => {
                    tracing::error!("Failed to acquire temperature history lock: {}", e);
                    return raw_temp; // Return raw temp if lock fails
                }
            };

            // Add current reading
            history.push((now, raw_temp));

            // Keep only last 5 readings within 30 seconds
            history.retain(|(time, _)| now.duration_since(*time).as_secs() < 30);
            if history.len() > 5 {
                let excess = history.len() - 5;
                history.drain(0..excess);
            }

            // Return smoothed temperature (weighted average, recent readings have more weight)
            if history.len() == 1 {
                raw_temp
            } else {
                let total_weight: f32 = (1..=history.len()).map(|i| i as f32).sum();
                let weighted_sum: f32 = history.iter().enumerate()
                    .map(|(i, (_, temp))| temp * (i + 1) as f32)
                    .sum();
                weighted_sum / total_weight
            }
        };

        // Try cached working method first
        {
            let working_method = working_method_mutex.lock().ok()?;
            if let Some(ref method) = *working_method {
                if let Some(temp) = try_temperature_method(method) {
                    return Some(smooth_temperature(temp));
                }
                // Method stopped working, clear cache
                drop(working_method);
                let mut working_method = working_method_mutex.lock().ok()?;
                *working_method = None;
            }
        }

        // Try all methods to find one that works and cache it
        let methods_to_try = vec![
            TemperatureMethod::Sysinfo,
            #[cfg(target_os = "windows")]
            TemperatureMethod::WindowsWmi,
            #[cfg(target_os = "linux")]
            TemperatureMethod::LinuxSensors,
        ];

        for method in methods_to_try {
            if let Some(temp) = try_temperature_method(&method) {
                // Cache the working method
                let mut working_method = working_method_mutex.lock().ok()?;
                *working_method = Some(method.clone());
                return Some(smooth_temperature(temp));
            }
        }

        // Try more Linux methods if the basic ones failed
        #[cfg(target_os = "linux")]
        {
            if let Some((temp, method)) = get_linux_temperature_advanced() {
                if let Ok(mut working_method) = working_method_mutex.lock() {
                    *working_method = Some(method);
                }
                return Some(smooth_temperature(temp));
            }
        }

        // Final fallback: return None when sensors are unavailable
        // Only log the info message once to avoid spamming logs
        static SENSOR_WARNING_LOGGED: OnceLock<()> = OnceLock::new();

        SENSOR_WARNING_LOGGED.get_or_init(|| {
            info!("Hardware temperature sensors not accessible on this system. Temperature monitoring disabled.");
        });

        None
    })
    .await // 2. Await the result of the blocking task
    .unwrap_or(None)
}

fn try_temperature_method(method: &TemperatureMethod) -> Option<f32> {
    match method {
        TemperatureMethod::Sysinfo => {
            let mut sys = System::new_all();
            sys.refresh_cpu_all();
            let components = Components::new_with_refreshed_list();

            let mut core_count = 0;
            let sum: f32 = components
                .iter()
                .filter(|c| {
                    let label = c.label().to_lowercase();
                    label.contains("cpu")
                        || label.contains("package")
                        || label.contains("tdie")
                        || label.contains("core")
                        || label.contains("thermal")
                })
                .map(|c| {
                    core_count += 1;
                    c.temperature()
                })
                .sum();

            if core_count > 0 {
                let avg_temp = sum / core_count as f32;
                if avg_temp > 0.0 && avg_temp < 150.0 {
                    return Some(avg_temp);
                }
            }
            None
        }
        #[cfg(target_os = "windows")]
        TemperatureMethod::WindowsWmi => get_windows_temperature(),
        #[cfg(target_os = "linux")]
        TemperatureMethod::LinuxSensors => get_linux_sensors_temperature(),
        #[cfg(target_os = "linux")]
        TemperatureMethod::LinuxThermalZone(path) => {
            if let Ok(temp_str) = std::fs::read_to_string(path) {
                if let Ok(temp_millidegrees) = temp_str.trim().parse::<i32>() {
                    let temp_celsius = temp_millidegrees as f32 / 1000.0;
                    if temp_celsius > 0.0 && temp_celsius < 150.0 {
                        return Some(temp_celsius);
                    }
                }
            }
            None
        }
        #[cfg(target_os = "linux")]
        TemperatureMethod::LinuxHwmon(path) => {
            if let Ok(temp_str) = std::fs::read_to_string(path) {
                if let Ok(temp_millidegrees) = temp_str.trim().parse::<i32>() {
                    let temp_celsius = temp_millidegrees as f32 / 1000.0;
                    if temp_celsius > 0.0 && temp_celsius < 150.0 {
                        return Some(temp_celsius);
                    }
                }
            }
            None
        }
    }
}

#[cfg(target_os = "linux")]
fn get_linux_sensors_temperature() -> Option<f32> {
    // Try sensors command (most reliable and matches user expectations)
    if let Ok(output) = std::process::Command::new("sensors")
        .arg("-u") // Raw output
        .output()
    {
        if let Ok(output_str) = String::from_utf8(output.stdout) {
            let lines: Vec<&str> = output_str.lines().collect();
            let mut i = 0;

            while i < lines.len() {
                let line = lines[i].trim();

                // Look for CPU package temperature section
                if line.contains("Package id 0:") {
                    // Look for temp1_input in the following lines
                    for j in (i + 1)..(i + 10).min(lines.len()) {
                        let temp_line = lines[j].trim();
                        if temp_line.starts_with("temp1_input:") {
                            if let Some(temp_str) = temp_line.split(':').nth(1) {
                                if let Ok(temp) = temp_str.trim().parse::<f32>() {
                                    if temp > 0.0 && temp < 150.0 {
                                        return Some(temp);
                                    }
                                }
                            }
                            break;
                        }
                    }
                }
                // Look for first core temperature as fallback
                else if line.contains("Core 0:") {
                    // Look for temp2_input (Core 0 uses temp2_input)
                    for j in (i + 1)..(i + 10).min(lines.len()) {
                        let temp_line = lines[j].trim();
                        if temp_line.starts_with("temp2_input:") {
                            if let Some(temp_str) = temp_line.split(':').nth(1) {
                                if let Ok(temp) = temp_str.trim().parse::<f32>() {
                                    if temp > 0.0 && temp < 150.0 {
                                        return Some(temp);
                                    }
                                }
                            }
                            break;
                        }
                    }
                }
                i += 1;
            }
        }
    }

    None
}

#[cfg(target_os = "linux")]
fn get_linux_temperature_advanced() -> Option<(f32, TemperatureMethod)> {
    use std::fs;

    // Method 1: Try thermal zones (prioritize x86_pkg_temp)
    // Look for CPU thermal zones in /sys/class/thermal/
    // Prioritize x86_pkg_temp as it's usually the most accurate for CPU package temperature
    for i in 0..20 {
        let type_path = format!("/sys/class/thermal/thermal_zone{}/type", i);
        if let Ok(zone_type) = fs::read_to_string(&type_path) {
            let zone_type = zone_type.trim().to_lowercase();
            if zone_type == "x86_pkg_temp" {
                let thermal_path = format!("/sys/class/thermal/thermal_zone{}/temp", i);
                if let Ok(temp_str) = fs::read_to_string(&thermal_path) {
                    if let Ok(temp_millidegrees) = temp_str.trim().parse::<i32>() {
                        let temp_celsius = temp_millidegrees as f32 / 1000.0;
                        if temp_celsius > 0.0 && temp_celsius < 150.0 {
                            return Some((
                                temp_celsius,
                                TemperatureMethod::LinuxThermalZone(thermal_path),
                            ));
                        }
                    }
                }
            }
        }
    }

    // Fallback to other CPU thermal zones
    for i in 0..20 {
        let type_path = format!("/sys/class/thermal/thermal_zone{}/type", i);
        if let Ok(zone_type) = fs::read_to_string(&type_path) {
            let zone_type = zone_type.trim().to_lowercase();
            if zone_type.contains("cpu")
                || zone_type.contains("coretemp")
                || zone_type.contains("k10temp")
            {
                let thermal_path = format!("/sys/class/thermal/thermal_zone{}/temp", i);
                if let Ok(temp_str) = fs::read_to_string(&thermal_path) {
                    if let Ok(temp_millidegrees) = temp_str.trim().parse::<i32>() {
                        let temp_celsius = temp_millidegrees as f32 / 1000.0;
                        if temp_celsius > 0.0 && temp_celsius < 150.0 {
                            return Some((
                                temp_celsius,
                                TemperatureMethod::LinuxThermalZone(thermal_path),
                            ));
                        }
                    }
                }
            }
        }
    }

    // Method 2: Try hwmon (hardware monitoring) interfaces
    // Look for CPU temperature sensors in /sys/class/hwmon/
    for i in 0..10 {
        let hwmon_dir = format!("/sys/class/hwmon/hwmon{}", i);

        // Check if this hwmon device is for CPU temperature
        let name_path = format!("{}/name", hwmon_dir);
        if let Ok(name) = fs::read_to_string(&name_path) {
            let name = name.trim().to_lowercase();
            if name.contains("coretemp")
                || name.contains("k10temp")
                || name.contains("cpu")
                || name.contains("acpi")
            {
                // Try different temperature input files
                for temp_input in 1..=8 {
                    let temp_path = format!("{}/temp{}_input", hwmon_dir, temp_input);
                    if let Ok(temp_str) = fs::read_to_string(&temp_path) {
                        if let Ok(temp_millidegrees) = temp_str.trim().parse::<i32>() {
                            let temp_celsius = temp_millidegrees as f32 / 1000.0;
                            if temp_celsius > 0.0 && temp_celsius < 150.0 {
                                return Some((
                                    temp_celsius,
                                    TemperatureMethod::LinuxHwmon(temp_path),
                                ));
                            }
                        }
                    }
                }
            }
        }
    }

    // Method 3: Try reading from specific CPU temperature files using glob patterns
    let cpu_temp_paths = [
        "/sys/devices/platform/coretemp.0/hwmon/hwmon*/temp1_input",
        "/sys/devices/platform/coretemp.0/temp1_input",
        "/sys/bus/platform/devices/coretemp.0/hwmon/hwmon*/temp*_input",
        "/sys/devices/pci0000:00/0000:00:18.3/hwmon/hwmon*/temp1_input", // AMD
    ];

    for pattern in &cpu_temp_paths {
        if let Ok(paths) = glob::glob(pattern) {
            for path_result in paths {
                if let Ok(path) = path_result {
                    if let Ok(temp_str) = fs::read_to_string(&path) {
                        if let Ok(temp_millidegrees) = temp_str.trim().parse::<i32>() {
                            let temp_celsius = temp_millidegrees as f32 / 1000.0;
                            if temp_celsius > 0.0 && temp_celsius < 150.0 {
                                let path_str = path.to_string_lossy().to_string();
                                return Some((
                                    temp_celsius,
                                    TemperatureMethod::LinuxHwmon(path_str),
                                ));
                            }
                        }
                    }
                }
            }
        }
    }

    None
}

#[cfg(target_os = "windows")]
fn get_windows_temperature() -> Option<f32> {
    use std::sync::OnceLock;

    static LAST_LOG_STATE: OnceLock<std::sync::Mutex<bool>> = OnceLock::new();

    // Try multiple WMI methods for better compatibility

    // Method 1: Try HighPrecisionTemperature (newer Windows versions)
    if let Ok(output) = Command::new("powershell")
        .args([
            "-Command",
            "try { Get-WmiObject -Query \"SELECT HighPrecisionTemperature FROM Win32_PerfRawData_Counters_ThermalZoneInformation\" -ErrorAction Stop | Select-Object -First 1 -ExpandProperty HighPrecisionTemperature } catch { $null }"
        ])
        .output()
    {
        if let Ok(output_str) = String::from_utf8(output.stdout) {
            let trimmed = output_str.trim();
            if !trimmed.is_empty() && trimmed != "null" {
                if let Ok(temp_tenths_kelvin) = trimmed.parse::<f32>() {
                    let temp_celsius = (temp_tenths_kelvin / 10.0) - 273.15;
                    if temp_celsius > 0.0 && temp_celsius < 150.0 {
                        // Log success only once
                        let log_state = LAST_LOG_STATE.get_or_init(|| std::sync::Mutex::new(false));
                        if let Ok(mut logged) = log_state.lock() {
                            if !*logged {
                                *logged = true;
                            }
                        }
                        return Some(temp_celsius);
                    }
                }
            }
        }
    }

    // Method 2: Try CurrentTemperature (older Windows versions)
    if let Ok(output) = Command::new("powershell")
        .args([
            "-Command",
            "try { Get-WmiObject -Query \"SELECT CurrentTemperature FROM Win32_TemperatureProbe\" -ErrorAction Stop | Select-Object -First 1 -ExpandProperty CurrentTemperature } catch { $null }"
        ])
        .output()
    {
        if let Ok(output_str) = String::from_utf8(output.stdout) {
            let trimmed = output_str.trim();
            if !trimmed.is_empty() && trimmed != "null" {
                if let Ok(temp_tenths_kelvin) = trimmed.parse::<f32>() {
                    let temp_celsius = (temp_tenths_kelvin / 10.0) - 273.15;
                    if temp_celsius > 0.0 && temp_celsius < 150.0 {
                        let log_state = LAST_LOG_STATE.get_or_init(|| std::sync::Mutex::new(false));
                        if let Ok(mut logged) = log_state.lock() {
                            if !*logged {
                                *logged = true;
                            }
                        }
                        return Some(temp_celsius);
                    }
                }
            }
        }
    }

    // Method 3: Try MSAcpi_ThermalZoneTemperature (alternative approach)
    if let Ok(output) = Command::new("powershell")
        .args([
            "-Command",
            "try { Get-WmiObject -Namespace \"root\\wmi\" -Query \"SELECT CurrentTemperature FROM MSAcpi_ThermalZoneTemperature\" -ErrorAction Stop | Select-Object -First 1 -ExpandProperty CurrentTemperature } catch { $null }"
        ])
        .output()
    {
        if let Ok(output_str) = String::from_utf8(output.stdout) {
            let trimmed = output_str.trim();
            if !trimmed.is_empty() && trimmed != "null" {
                if let Ok(temp_tenths_kelvin) = trimmed.parse::<f32>() {
                    let temp_celsius = (temp_tenths_kelvin / 10.0) - 273.15;
                    if temp_celsius > 0.0 && temp_celsius < 150.0 {
                        let log_state = LAST_LOG_STATE.get_or_init(|| std::sync::Mutex::new(false));
                        if let Ok(mut logged) = log_state.lock() {
                            if !*logged {
                                *logged = true;
                            }
                        }
                        return Some(temp_celsius);
                    }
                }
            }
        }
    }

    // Log only once when no sensor is found
    let log_state = LAST_LOG_STATE.get_or_init(|| std::sync::Mutex::new(false));
    if let Ok(mut logged) = log_state.lock() {
        if !*logged {
            info!("⚠️ No WMI temperature sensors detected. Temperature monitoring disabled.");
            *logged = true;
        }
    }

    None
}

#[tauri::command]
fn detect_locale() -> String {
    sys_locale::get_locale().unwrap_or_else(|| "en-US".into())
}

#[tauri::command]
fn get_default_storage_path(app: tauri::AppHandle) -> Result<String, String> {
    let app_data_dir = app
        .path()
        .app_data_dir()
        .map_err(|e| format!("Could not get app data directory: {}", e))?;

    // Get the parent of app data dir to place storage at user level
    let user_dir = app_data_dir
        .parent()
        .ok_or_else(|| "Failed to get parent directory".to_string())?;

    let storage_path = user_dir.join("Chiral-Network-Storage");

    storage_path
        .to_str()
        .map(|s| s.to_string())
        .ok_or_else(|| "Failed to convert path to string".to_string())
}

// #[tauri::command]
// fn check_directory_exists(path: String) -> bool {
//     Path::new(&path).is_dir()
// }

#[tauri::command]
async fn ensure_directory_exists(path: String) -> Result<(), String> {
    let path_obj = Path::new(&path);
    
    // Get parent directory (in case path is a file path)
    let dir_to_create = if path_obj.extension().is_some() {
        // This looks like a file path, get the parent directory
        path_obj.parent().ok_or_else(|| "Invalid path".to_string())?
    } else {
        // This is a directory path
        path_obj
    };
    
    tokio::fs::create_dir_all(dir_to_create)
        .await
        .map_err(|e| format!("Failed to create directory: {}", e))
}

#[tauri::command]
async fn start_file_transfer_service(
    app: tauri::AppHandle,
    state: State<'_, AppState>,
) -> Result<(), String> {
    {
        let ft_guard = state.file_transfer.lock().await;
        if ft_guard.is_some() {
            return Err("File transfer service is already running".to_string());
        }
    }

    let file_transfer_service = FileTransferService::new_with_encryption(true)
        .await
        .map_err(|e| format!("Failed to start file transfer service: {}", e))?;

    let ft_arc = Arc::new(file_transfer_service);
    {
        let mut ft_guard = state.file_transfer.lock().await;
        *ft_guard = Some(ft_arc.clone());
    }

    // Initialize WebRTC service with file transfer service
    let webrtc_service = WebRTCService::new(
        app.app_handle().clone(),
        ft_arc.clone(),
        state.keystore.clone(),
        state.bandwidth.clone(),
    )
    .await
    .map_err(|e| format!("Failed to start WebRTC service: {}", e))?;

    let webrtc_arc = Arc::new(webrtc_service);
    {
        let mut webrtc_guard = state.webrtc.lock().await;
        *webrtc_guard = Some(webrtc_arc.clone());
    }

    // Initialize multi-source download service
    let dht_arc = {
        let dht_guard = state.dht.lock().await;
        dht_guard.as_ref().cloned()
    };

    if let Some(dht_service) = dht_arc {
        let multi_source_service = MultiSourceDownloadService::new(dht_service, webrtc_arc.clone(), state.bittorrent_handler.clone());
        let multi_source_arc = Arc::new(multi_source_service);

        {
            let mut multi_source_guard = state.multi_source_download.lock().await;
            *multi_source_guard = Some(multi_source_arc.clone());
        }

        // Start multi-source download service
        {
            let mut pump_guard = state.multi_source_pump.lock().await;
            if pump_guard.is_none() {
                let app_handle = app.clone();
                let ms_clone = multi_source_arc.clone();
                let handle = tokio::spawn(async move {
                    pump_multi_source_events(app_handle, ms_clone).await;
                });
                *pump_guard = Some(handle);
            }
        }

        // Start the service background task
        let ms_clone = multi_source_arc.clone();
        tokio::spawn(async move {
            ms_clone.run().await;
        });
    }

    {
        let mut pump_guard = state.file_transfer_pump.lock().await;
        if pump_guard.is_none() {
            let app_handle = app.clone();
            let ft_clone = ft_arc.clone();
            let handle = tokio::spawn(async move {
                pump_file_transfer_events(app_handle, ft_clone).await;
            });
            *pump_guard = Some(handle);
        }
    }

    Ok(())
}

#[tauri::command]
async fn upload_file_to_network(
    state: State<'_, AppState>,
    file_path: String,
    price: Option<f64>,
) -> Result<(), String> {
    println!("🔍 BACKEND: upload_file_to_network called with price: {:?}", price);

    // Get the active account address
    let account = get_active_account(&state).await?;

    // Get the private key from state
    let private_key = {
        let key_guard = state.active_account_private_key.lock().await;
        key_guard
            .clone()
            .ok_or("No private key available. Please log in again.")?
    };

    let ft = {
        let ft_guard = state.file_transfer.lock().await;
        ft_guard.as_ref().cloned()
    };

    if let Some(ft) = ft {
        // Upload the file
        let c = file_path.clone();
        let file_name = Path::new(&c)
            .file_name()             // returns Option<&OsStr>
            .and_then(|s| s.to_str()) // convert OsStr -> &str
            .unwrap_or(&file_path);   // fallback to whole path if not found

        ft.upload_file_with_account(
            file_path.clone(),
            file_name.to_string(),
            Some(account.clone()),
            Some(private_key),
        )
        .await
        .map_err(|e| format!("Failed to upload file: {}", e))?;

        // Get the file hash by reading the file and calculating it
        let file_data = tokio::fs::read(&file_path)
            .await
            .map_err(|e| format!("Failed to read file: {}", e))?;
        let file_hash = file_transfer::FileTransferService::calculate_file_hash(&file_data);

        // Also publish to DHT if it's running
        let dht = {
            let dht_guard = state.dht.lock().await;
            dht_guard.as_ref().cloned()
        };

        if let Some(dht) = dht {
            let metadata = FileMetadata {
                merkle_root: file_hash.clone(),
                is_root: true,
                file_name: file_name.to_string(),
                file_size: file_data.len() as u64,
                file_data: file_data.clone(),
                seeders: vec![],
                created_at: std::time::SystemTime::now()
                    .duration_since(std::time::UNIX_EPOCH)
                    .unwrap()
                    .as_secs(),
                mime_type: None,
                is_encrypted: false,
                encryption_method: None,
                key_fingerprint: None,
                parent_hash: None,
                cids: None,
                encrypted_key_bundle: None,
                price,
                uploader_address: Some(account.clone()),
                ..Default::default()
            };
          // Prepare a timestamp for metadata
            let created_at = std::time::SystemTime::now()
                .duration_since(std::time::UNIX_EPOCH)
                .unwrap_or(std::time::Duration::from_secs(0))
                .as_secs();

            // Use DHT helper to prepare file metadata
            match dht
                .prepare_file_metadata(
                    file_hash.clone(),
                    file_name.to_string(),
                    file_data.len() as u64,
                    file_data.clone(),
                    created_at,
                    None,  // mime_type
                    None,  // encrypted_key_bundle
                    false, // is_encrypted
                    None,  // encryption_method
                    None,  // key_fingerprint
                    price, // Add price parameter
                    Some(account.clone()), // Add uploader_address parameter
                )
                .await
            {
                Ok(metadata) => {
                    // Store file data locally for seeding
                    ft.store_file_data(file_hash.clone(), file_name.to_string(), file_data.clone())
                        .await;

                    // Register file with HTTP server for HTTP downloads
                    state.http_server_state.register_file(http_server::HttpFileMetadata {
                        hash: file_hash.clone(),
                        name: file_name.to_string(),
                        size: file_data.len() as u64,
                        encrypted: false,
                    }).await;
                    
                    info!("Registered file with HTTP server: {} ({})", file_name, file_hash);

                    match dht.publish_file(metadata.clone(), None).await {
                        Ok(_) => info!("Published file metadata to DHT: {}", file_hash),
                        Err(e) => warn!("Failed to publish file metadata to DHT: {}", e),
                    }
                }
                Err(e) => {
                    warn!("Failed to prepare file metadata: {}", e);
                }
            }

            Ok(())
        } else {
            Err("DHT Service not running.".to_string())
        }
    } else {
        Err("File transfer service is not running".to_string())
    }
}

#[tauri::command]
async fn start_ftp_download(
    url: String,
    output_path: String,
    username: Option<String>,
    password: Option<String>,
) -> Result<String, String> {
    let parsed = url::Url::parse(&url).map_err(|e| e.to_string())?;
    let host = parsed.host_str().ok_or("Invalid FTP URL")?;
    let path = parsed.path();

    // Connect to FTP
    let mut ftp = FtpStream::connect((host, 21))
        .map_err(|e| format!("Failed to connect to FTP server: {}", e))?;

    // Login
    if let (Some(user), Some(pass)) = (username.clone(), password.clone()) {
        ftp.login(&user, &pass)
            .map_err(|e| format!("FTP login failed: {}", e))?;
    } else {
        ftp.login("anonymous", "anonymous")
            .map_err(|e| format!("Anonymous login failed: {}", e))?;
    }

    // Create output file
    let mut file = std::fs::File::create(&output_path)
        .map_err(|e| format!("Failed to create output file: {}", e))?;

    // Retrieve file and stream in chunks
    ftp.retr(path, |reader| {
        let mut buffer = [0u8; 65536]; // 64 KB
        loop {
            let bytes_read = reader
                .read(&mut buffer)
                .map_err(|e| suppaftp::FtpError::ConnectionError(e))?;
            if bytes_read == 0 {
                break; // End of file
            }
            file.write_all(&buffer[..bytes_read])
                .map_err(|e| suppaftp::FtpError::ConnectionError(e))?;
        }
        Ok(())
    })
    .map_err(|e| format!("FTP RETR failed: {}", e))?;

    ftp.quit().ok();

    Ok(format!("Downloaded successfully to {}", output_path))
}

#[tauri::command]
async fn add_ed2k_source(
    file_hash: String,
    ed2k_link: String,
    state: State<'_, AppState>,
) -> Result<(), String> {

    let ed2k_info = Ed2kSourceInfo::from_ed2k_link(&ed2k_link)
        .map_err(|e| format!("Invalid ed2k link: {}", e))?;

    let dht_guard = state.dht.lock().await;
    let dht = dht_guard.as_ref().ok_or("DHT not initialized")?;

    let metadata_opt = dht
        .synchronous_search_metadata(file_hash.clone(), 3000)
        .await?;

    let mut metadata = metadata_opt.ok_or("Metadata not found")?;

    let mut list = metadata.ed2k_sources.take().unwrap_or_default();
    list.push(ed2k_info);
    metadata.ed2k_sources = Some(list);

    dht.publish_file(metadata, None).await?;

    Ok(())
}

#[tauri::command]
async fn list_ed2k_sources(
    file_hash: String,
    state: State<'_, AppState>,
) -> Result<Vec<Ed2kSourceInfo>, String> {

    let dht_guard = state.dht.lock().await;
    let dht = dht_guard.as_ref().ok_or("DHT not initialized")?;

    let metadata_opt = dht
        .synchronous_search_metadata(file_hash.clone(), 3000)
        .await?;

    let metadata = metadata_opt.ok_or(format!("Metadata not found for {}", file_hash))?;

    Ok(metadata.ed2k_sources.unwrap_or_default())
}

#[tauri::command]
async fn remove_ed2k_source(
    file_hash: String,
    server_url: String,
    state: State<'_, AppState>,
) -> Result<(), String> {

    let dht_guard = state.dht.lock().await;
    let dht = dht_guard.as_ref().ok_or("DHT not initialized")?;

    let metadata_opt = dht
        .synchronous_search_metadata(file_hash.clone(), 3000)
        .await?;

    let mut metadata = metadata_opt.ok_or("Metadata not found")?;

    if let Some(list) = &mut metadata.ed2k_sources {
        list.retain(|s| s.server_url != server_url);
    }

    dht.publish_file(metadata, None).await?;

    Ok(())
}

#[tauri::command]
async fn test_ed2k_connection(
    server_url: String,
) -> Result<Ed2kServerInfo, String> {
    use crate::ed2k_client::Ed2kClient;
    
    let mut client = Ed2kClient::new(server_url.clone());
    
    // Try to connect
    client.connect().await
        .map_err(|e| format!("Connection failed: {}", e))?;
    
    // Get server info
    let server_info = client.get_server_info().await
        .map_err(|e| e.to_string())?;
    
    Ok(server_info)
}

#[tauri::command]
async fn search_ed2k_file(
    query: String,
    server_url: Option<String>,
) -> Result<Vec<Ed2kSearchResult>, String> {
    let server = server_url.unwrap_or_else(|| 
        "ed2k://|server|176.103.48.36|4661|/".to_string()
    );
    let mut client = Ed2kClient::new(server);

    client.connect().await.map_err(|e| e.to_string())?;
    let results = client.search(&query).await
        .map_err(|e| e.to_string())?;

    Ok(results)
}

#[tauri::command]
async fn get_ed2k_download_status(
    file_hash: String,
    state: State<'_, AppState>,
) -> Result<Ed2kDownloadStatus, String> {
    // Since ED2K downloading is not implemented yet,
    // return a placeholder status
    Ok(Ed2kDownloadStatus {
        progress: 0.0,
        downloaded_bytes: 0,
        total_bytes: 0,
        state: format!("No ED2K download active for {}", file_hash),
    })
}

#[tauri::command]
fn parse_ed2k_link(ed2k_link: String) -> Result<Ed2kSourceInfo, String> {
    Ed2kSourceInfo::from_ed2k_link(&ed2k_link)
        .map_err(|e| e.to_string())
}

#[tauri::command]
async fn download_blocks_from_network(
    state: State<'_, AppState>,
    file_metadata: FileMetadata,
    download_path: String,
) -> Result<(), String> {
    let dht = {
        let dht_guard = state.dht.lock().await;
        dht_guard.as_ref().cloned()
    };

    if let Some(dht) = dht {
        info!("calling dht download_file");
        dht.download_file(file_metadata, download_path).await
    } else {
        Err("DHT node is not running".to_string())
    }
}

#[tauri::command]
async fn download_file_from_network(
    state: State<'_, AppState>,
    file_hash: String,
    output_path: String,  // Remove the underscore - we'll use this now
) -> Result<String, String> {
    use std::path::Path;

    // ✅ VALIDATE OUTPUT PATH BEFORE STARTING DOWNLOAD
    let path = Path::new(&output_path);
    
    // Check if parent directory exists
    if let Some(parent) = path.parent() {
        if !parent.exists() {
            return Err(format!(
                "Download failed: Directory does not exist: {}",
                parent.display()
            ));
        }
        if !parent.is_dir() {
            return Err(format!(
                "Download failed: Path is not a directory: {}",
                parent.display()
            ));
        }
    } else {
        return Err("Download failed: Invalid file path".to_string());
    }

    let ft = {
        let ft_guard = state.file_transfer.lock().await;
        ft_guard.as_ref().cloned()
    };

    if let Some(_ft) = ft {
        info!("Starting P2P download for: {}", file_hash);

        // Search DHT for file metadata
        let dht = {
            let dht_guard = state.dht.lock().await;
            dht_guard.as_ref().cloned()
        };

        if let Some(dht_service) = dht {
            // Search for file metadata in DHT with 35 second timeout
            // This is longer than the Kademlia query timeout (30s) to account for:
            // - Provider queries that run in parallel (can take 3-5s)
            // - Network latency and retries
            // - Multiple query rounds for distant peers
            match dht_service
                .synchronous_search_metadata(file_hash.clone(), 35000)
                .await
            {
                Ok(Some(metadata)) => {
                    info!(
                        "Found file metadata in DHT: {} (size: {} bytes)",
                        metadata.file_name, metadata.file_size
                    );

                    // Implement peer discovery for file chunks
                    info!(
                        "Discovering peers for file: {} with {} known seeders",
                        metadata.file_name,
                        metadata.seeders.len()
                    );

                    if metadata.seeders.is_empty() {
                        return Err(format!(
                            "No seeders available for file: {} ({})",
                            metadata.file_name, metadata.merkle_root
                        ));
                    }

                    // Discover and verify available peers for this file
                    let available_peers = dht_service
                        .discover_peers_for_file(&metadata)
                        .await
                        .map_err(|e| format!("Peer discovery failed: {}", e))?;

                    if available_peers.is_empty() {
                        info!("File found but no seeders currently available");
                        // Return metadata as JSON instead of error so frontend can display file info
                        let metadata_json = serde_json::to_string(&metadata)
                            .map_err(|e| format!("Failed to serialize metadata: {}", e))?;
                        return Ok(metadata_json);
                    }

                    // Implement chunk requesting protocol with real WebRTC
                    // Create WebRTC offer for the first available peer
                    let webrtc = {
                        let webrtc_guard = state.webrtc.lock().await;
                        webrtc_guard.as_ref().cloned()
                    };

                    if let Some(webrtc_service) = webrtc {
                        // Select the best peer for download
                        let selected_peer = if available_peers.len() == 1 {
                            available_peers[0].clone()
                        } else {
                            // Use peer selection strategy to pick the best peer
                            let recommended = dht_service
                                .select_peers_with_strategy(
                                    &available_peers,
                                    1,
                                    crate::peer_selection::SelectionStrategy::FastestFirst,
                                    false,
                                )
                                .await;
                            recommended
                                .into_iter()
                                .next()
                                .unwrap_or_else(|| available_peers[0].clone())
                        };

                        info!("Selected peer {} for WebRTC download", selected_peer);

                        // Create WebRTC offer
                        match webrtc_service.create_offer(selected_peer.clone()).await {
                            Ok(offer) => {
                                info!("Created WebRTC offer for peer {}", selected_peer);

                                // Send WebRTC offer via DHT signaling
                                let offer_request = dht::WebRTCOfferRequest {
                                    offer_sdp: offer, // The Merkle root is now the primary file hash
                                    file_hash: metadata.merkle_root.clone(),
                                    requester_peer_id: dht_service.get_peer_id().await,
                                };

                                match dht_service
                                    .send_webrtc_offer(selected_peer.clone(), offer_request)
                                    .await
                                {
                                    Ok(answer_receiver) => {
                                        info!(
                                            "Sent WebRTC offer to peer {}, waiting for answer",
                                            selected_peer
                                        );

                                        // Wait for WebRTC answer with timeout
                                        match tokio::time::timeout(
                                            Duration::from_secs(30),
                                            answer_receiver,
                                        )
                                        .await
                                        {
                                            Ok(Ok(Ok(answer_response))) => {
                                                info!(
                                                    "Received WebRTC answer from peer {}",
                                                    selected_peer
                                                );

                                                // Establish WebRTC connection with the answer
                                                match webrtc_service
                                                    .establish_connection_with_answer(
                                                        selected_peer.clone(),
                                                        answer_response.answer_sdp,
                                                    )
                                                    .await
                                                {
                                                    Ok(_) => {
                                                        info!("WebRTC connection established with peer {}", selected_peer);

                                                        // Send file request over WebRTC data channel
                                                        let file_request = crate::webrtc_service::WebRTCFileRequest {
                                                            file_hash: metadata.merkle_root.clone(),
                                                            file_name: metadata.file_name.clone(),
                                                            file_size: metadata.file_size,
                                                            requester_peer_id: dht_service.get_peer_id().await,
                                                            recipient_public_key: None, // No encryption for basic downloads
                                                        };

                                                        match webrtc_service
                                                            .send_file_request(
                                                                selected_peer.clone(),
                                                                file_request,
                                                            )
                                                            .await
                                                        {
                                                            Ok(_) => {
                                                                info!("Sent file request for {} to peer {}", metadata.file_name, selected_peer);

                                                                // The peer will now start sending chunks automatically
                                                                // We don't need to request individual chunks - the WebRTC service handles this
                                                                Ok(format!(
                                                                    "WebRTC download initiated: {} ({} bytes) from peer {}",
                                                                    metadata.file_name, metadata.file_size, selected_peer
                                                                ))
                                                            }
                                                            Err(e) => {
                                                                warn!("Failed to send file request: {}", e);
                                                                Err(format!("Failed to send file request: {}", e))
                                                            }
                                                        }
                                                    }
                                                    Err(e) => {
                                                        warn!("Failed to establish WebRTC connection: {}", e);
                                                        Err(format!(
                                                            "WebRTC connection failed: {}",
                                                            e
                                                        ))
                                                    }
                                                }
                                            }
                                            Ok(Ok(Err(e))) => {
                                                warn!("WebRTC signaling failed: {}", e);
                                                Err(format!("WebRTC signaling failed: {}", e))
                                            }
                                            Ok(Err(_)) => {
                                                warn!("WebRTC answer receiver was canceled");
                                                Err("WebRTC answer receiver was canceled"
                                                    .to_string())
                                            }
                                            Err(_) => {
                                                warn!(
                                                    "WebRTC answer timeout from peer {}",
                                                    selected_peer
                                                );
                                                Err(format!(
                                                    "WebRTC answer timeout from peer {}",
                                                    selected_peer
                                                ))
                                            }
                                        }
                                    }
                                    Err(e) => {
                                        warn!("Failed to send WebRTC offer: {}", e);
                                        Err(format!("Failed to send WebRTC offer: {}", e))
                                    }
                                }
                            }
                            Err(e) => {
                                warn!("Failed to create WebRTC offer: {}", e);
                                Err(format!("WebRTC setup failed: {}", e))
                            }
                        }
                    } else {
                        Err("WebRTC service not available".to_string())
                    }
                }
                Ok(None) => {
                    return Err("DHT search timed out - file metadata not found".to_string());
                }
                Err(e) => {
                    warn!("DHT search failed: {}", e);

                    return Err(format!("DHT search failed: {}", e));
                }
            }
        } else {
            return Err("DHT service not available".to_string());
        }
    } else {
        Err("File transfer service is not running".to_string())
    }
}

#[tauri::command]
async fn show_in_folder(path: String) -> Result<(), String> {
    #[cfg(target_os = "windows")]
    {
        std::process::Command::new("explorer")
            .args(["/select,", &path])
            .spawn()
            .map_err(|e| format!("Failed to open folder: {}", e))?;
    }

    #[cfg(target_os = "macos")]
    {
        std::process::Command::new("open")
            .args(["-R", &path])
            .spawn()
            .map_err(|e| format!("Failed to open folder: {}", e))?;
    }

    #[cfg(target_os = "linux")]
    {
        std::process::Command::new("xdg-open")
            .arg(&path)
            .spawn()
            .map_err(|e| format!("Failed to open file manager: {}", e))?;
    }
    Ok(())
}

/// Save a file blob to a temporary file (for drag-and-drop uploads)
/// Returns the path to the temp file
#[tauri::command]
async fn save_temp_file_for_upload(
    file_name: String,
    file_data: Vec<u8>,
) -> Result<String, String> {
    let temp_dir = std::env::temp_dir().join("chiral_uploads");
    fs::create_dir_all(&temp_dir).map_err(|e| format!("Failed to create temp directory: {}", e))?;

    // Create unique temp file path
    let timestamp = SystemTime::now()
        .duration_since(UNIX_EPOCH)
        .unwrap_or(Duration::from_secs(0))
        .as_nanos();
    let temp_file_path = temp_dir.join(format!("{}_{}", timestamp, file_name));

    // Write file data
    fs::write(&temp_file_path, file_data)
        .map_err(|e| format!("Failed to write temp file: {}", e))?;

    Ok(temp_file_path.to_string_lossy().to_string())
}

/// Get file size in bytes
#[tauri::command]
async fn get_file_size(file_path: String) -> Result<u64, String> {
    let metadata = fs::metadata(&file_path)
        .map_err(|e| format!("Failed to get file metadata: {}", e))?;
    Ok(metadata.len())
}

#[tauri::command]
async fn start_streaming_upload(
    file_name: String,
    file_size: u64,
    state: State<'_, AppState>,
) -> Result<String, String> {
    // Check for active account - require login for all uploads
    let account = get_active_account(&state).await?;

    let dht_opt = { state.dht.lock().await.as_ref().cloned() };
    if dht_opt.is_none() {
        return Err("DHT not running".into());
    }

    // Generate a unique upload session ID
    let upload_id = format!(
        "upload_{}",
        std::time::SystemTime::now()
            .duration_since(std::time::UNIX_EPOCH)
            .unwrap_or(std::time::Duration::from_secs(0))
            .as_nanos()
    );

    // Store upload session in app state
    let mut upload_sessions = state.upload_sessions.lock().await;
    upload_sessions.insert(
        upload_id.clone(),
        StreamingUploadSession {
            file_name,
            file_size,
            received_chunks: 0,
            total_chunks: 0, // Will be set when we know chunk count
            hasher: sha2::Sha256::new(),
            created_at: std::time::SystemTime::now(),
            chunk_cids: Vec::new(),
            file_data: Vec::new(),
        },
    );

    Ok(upload_id)
}

#[tauri::command]
async fn upload_file_chunk(
    upload_id: String,
    chunk_data: Vec<u8>,
    _chunk_index: u32,
    is_last_chunk: bool,
    state: State<'_, AppState>,
) -> Result<Option<String>, String> {
    let mut upload_sessions = state.upload_sessions.lock().await;
    let session = upload_sessions
        .get_mut(&upload_id)
        .ok_or_else(|| format!("Upload session {} not found", upload_id))?;

    // Update hasher with chunk data and accumulate file data
    session.hasher.update(&chunk_data);
    session.file_data.extend_from_slice(&chunk_data);
    session.received_chunks += 1;

    // Store chunk directly in Bitswap (if DHT is available)
    if let Some(dht) = state.dht.lock().await.as_ref() {
        // Create a block from the chunk data
        use dht::split_into_blocks;
        let blocks = split_into_blocks(&chunk_data, dht.chunk_size());

        for block in blocks.iter() {
            let cid = match block.cid() {
                Ok(c) => c,
                Err(e) => {
                    error!("failed to get cid for chunk block: {}", e);
                    return Err(format!("failed to get cid for chunk block: {}", e));
                }
            };

            // Collect CID for root block creation
            session.chunk_cids.push(cid.to_string());

            // Store block in Bitswap via DHT command
            if let Err(e) = dht.store_block(cid.clone(), block.data().to_vec()).await {
                error!("failed to store chunk block {}: {}", cid, e);
                return Err(format!("failed to store chunk block {}: {}", cid, e));
            }
        }
    }

    if is_last_chunk {
        // Calculate Merkle root for integrity verification
        let hasher = std::mem::replace(&mut session.hasher, sha2::Sha256::new());
        let merkle_root = format!("{:x}", hasher.finalize());

        // Create root block containing the list of chunk CIDs
        let chunk_cids = std::mem::take(&mut session.chunk_cids);
        let root_block_data = match serde_json::to_vec(&chunk_cids) {
            Ok(data) => data,
            Err(e) => {
                return Err(format!("Failed to serialize chunk CIDs: {}", e));
            }
        };

        // Generate CID for the root block
        use dht::{Cid, Code, MultihashDigest, RAW_CODEC};
        let root_cid = Cid::new_v1(RAW_CODEC, Code::Sha2_256.digest(&root_block_data));

        // Store root block in Bitswap
        let dht_opt = { state.dht.lock().await.as_ref().cloned() };
        if let Some(dht) = &dht_opt {
            if let Err(e) = dht.store_block(root_cid.clone(), root_block_data).await {
                error!("failed to store root block: {}", e);
                return Err(format!("failed to store root block: {}", e));
            }
        } else {
            return Err("DHT not running".into());
        }

        // Create minimal metadata (without file_data to avoid DHT size limits)
        let created_at = std::time::SystemTime::now()
            .duration_since(std::time::UNIX_EPOCH)
            .unwrap_or(std::time::Duration::from_secs(0))
            .as_secs();

        let metadata = dht::FileMetadata {
            merkle_root: merkle_root, // Store Merkle root for verification
            file_name: session.file_name.clone(),
            file_size: session.file_size,
            file_data: vec![], // Empty - data is stored in Bitswap blocks
            seeders: vec![],
            created_at,
            mime_type: None,
            is_encrypted: false,
            encryption_method: None,
            key_fingerprint: None,
            cids: Some(vec![root_cid.clone()]), // The root CID for retrieval
            encrypted_key_bundle: None,
            parent_hash: None,
            is_root: true,
            download_path: None,
            price: None,
            uploader_address: None,
            ftp_sources: None,
            http_sources: None,
            info_hash: None,
            trackers: None,
            ed2k_sources: None,
        };

        // Store complete file data locally for seeding
        let complete_file_data = session.file_data.clone();
        let file_name_for_storage = session.file_name.clone();

        // Clean up session before storing file data
        let file_hash = root_cid.to_string();
        upload_sessions.remove(&upload_id);

        // Release the upload_sessions lock before the async operation
        drop(upload_sessions);

        // Store file data in FileTransferService
        let ft = {
            let ft_guard = state.file_transfer.lock().await;
            ft_guard.as_ref().cloned()
        };
        if let Some(ft) = ft {
            ft.store_file_data(file_hash.clone(), file_name_for_storage, complete_file_data)
                .await;
        }

        // Publish to DHT
        if let Some(dht) = dht_opt {
            dht.publish_file(metadata.clone(), None).await?;
        } else {
            return Err("DHT not running".into());
        }

        Ok(Some(file_hash))
    } else {
        Ok(None)
    }
}

#[tauri::command]
async fn cancel_streaming_upload(
    upload_id: String,
    state: State<'_, AppState>,
) -> Result<(), String> {
    let mut upload_sessions = state.upload_sessions.lock().await;
    upload_sessions.remove(&upload_id);
    Ok(())
}

#[tauri::command]
async fn write_file(path: String, contents: Vec<u8>) -> Result<(), String> {
    tokio::fs::write(&path, contents)
        .await
        .map_err(|e| format!("Failed to write file: {}", e))?;
    Ok(())
}

#[tauri::command]
async fn get_file_transfer_events(state: State<'_, AppState>) -> Result<Vec<String>, String> {
    let ft = {
        let ft_guard = state.file_transfer.lock().await;
        ft_guard.as_ref().cloned()
    };

    if let Some(ft) = ft {
        let events = ft.drain_events(100).await;
        let mapped: Vec<String> = events
            .into_iter()
            .map(|e| match e {
                FileTransferEvent::FileUploaded {
                    file_hash,
                    file_name,
                } => {
                    format!("file_uploaded:{}:{}", file_hash, file_name)
                }
                FileTransferEvent::FileDownloaded { file_path } => {
                    format!("file_downloaded:{}", file_path)
                }
                FileTransferEvent::FileNotFound { file_hash } => {
                    format!("file_not_found:{}", file_hash)
                }
                FileTransferEvent::Error { message } => {
                    format!("error:{}", message)
                }
                FileTransferEvent::DownloadAttempt(snapshot) => {
                    match serde_json::to_string(&snapshot) {
                        Ok(json) => format!("download_attempt:{}", json),
                        Err(_) => "download_attempt:{}".to_string(),
                    }
                }
            })
            .collect();
        Ok(mapped)
    } else {
        Ok(vec![])
    }
}

#[tauri::command]
async fn get_download_metrics(
    state: State<'_, AppState>,
) -> Result<DownloadMetricsSnapshot, String> {
    let ft = {
        let ft_guard = state.file_transfer.lock().await;
        ft_guard.as_ref().cloned()
    };

    if let Some(ft) = ft {
        Ok(ft.download_metrics_snapshot().await)
    } else {
        Ok(DownloadMetricsSnapshot::default())
    }
}

async fn pump_file_transfer_events(app: tauri::AppHandle, ft: Arc<FileTransferService>) {
    loop {
        let events = ft.drain_events(64).await;
        if events.is_empty() {
            if Arc::strong_count(&ft) <= 1 {
                break;
            }
            sleep(Duration::from_millis(250)).await;
            continue;
        }

        for event in events {
            match event {
                FileTransferEvent::DownloadAttempt(snapshot) => {
                    if let Err(err) = app.emit("download_attempt", &snapshot) {
                        warn!("Failed to emit download_attempt event: {}", err);
                    }
                }
                other => {
                    if let Err(err) = app.emit("file_transfer_event", format!("{:?}", other)) {
                        warn!("Failed to emit file_transfer_event: {}", err);
                    }
                }
            }
        }
    }
}

async fn pump_multi_source_events(app: tauri::AppHandle, ms: Arc<MultiSourceDownloadService>) {
    loop {
        let events = ms.drain_events(64).await;
        if events.is_empty() {
            if Arc::strong_count(&ms) <= 1 {
                break;
            }
            sleep(Duration::from_millis(250)).await;
            continue;
        }

        for event in events {
            match &event {
                MultiSourceEvent::DownloadStarted {
                    file_hash: _,
                    total_peers: _,
                } => {
                    if let Err(err) = app.emit("multi_source_download_started", &event) {
                        warn!(
                            "Failed to emit multi_source_download_started event: {}",
                            err
                        );
                    }
                }
                MultiSourceEvent::ProgressUpdate {
                    file_hash: _,
                    progress,
                } => {
                    if let Err(err) = app.emit("multi_source_progress_update", progress) {
                        warn!("Failed to emit multi_source_progress_update event: {}", err);
                    }
                }
                MultiSourceEvent::DownloadCompleted {
                    file_hash: _,
                    output_path: _,
                    duration_secs: _,
                    average_speed_bps: _,
                } => {
                    if let Err(err) = app.emit("multi_source_download_completed", &event) {
                        warn!(
                            "Failed to emit multi_source_download_completed event: {}",
                            err
                        );
                    }
                }
                _ => {
                    if let Err(err) = app.emit("multi_source_event", &event) {
                        warn!("Failed to emit multi_source_event: {}", err);
                    }
                }
            }
        }
    }
}

#[tauri::command]
async fn start_multi_source_download(
    state: State<'_, AppState>,
    file_hash: String,
    output_path: String,
    max_peers: Option<usize>,
    chunk_size: Option<usize>,
) -> Result<String, String> {
    let ms = {
        let ms_guard = state.multi_source_download.lock().await;
        ms_guard.as_ref().cloned()
    };

    if let Some(multi_source_service) = ms {
        multi_source_service
            .start_download(file_hash.clone(), output_path, max_peers, chunk_size)
            .await?;

        Ok(format!("Multi-source download started for: {}", file_hash))
    } else {
        Err("Multi-source download service not available".to_string())
    }
}

#[tauri::command]
async fn cancel_multi_source_download(
    state: State<'_, AppState>,
    file_hash: String,
) -> Result<(), String> {
    let ms = {
        let ms_guard = state.multi_source_download.lock().await;
        ms_guard.as_ref().cloned()
    };

    if let Some(multi_source_service) = ms {
        multi_source_service.cancel_download(file_hash).await
    } else {
        Err("Multi-source download service not available".to_string())
    }
}

#[tauri::command]
async fn get_multi_source_progress(
    state: State<'_, AppState>,
    file_hash: String,
) -> Result<Option<MultiSourceProgress>, String> {
    let ms = {
        let ms_guard = state.multi_source_download.lock().await;
        ms_guard.as_ref().cloned()
    };

    if let Some(multi_source_service) = ms {
        Ok(multi_source_service.get_download_progress(&file_hash).await)
    } else {
        Err("Multi-source download service not available".to_string())
    }
}

#[tauri::command]
async fn update_proxy_latency(
    state: State<'_, AppState>,
    proxy_id: String,
    latency_ms: Option<u64>,
) -> Result<(), String> {
    let ms = {
        let ms_guard = state.multi_source_download.lock().await;
        ms_guard.as_ref().cloned()
    };

    if let Some(multi_source_service) = ms {
        multi_source_service
            .update_proxy_latency(proxy_id, latency_ms)
            .await;
        Ok(())
    } else {
        Err("Multi-source download service not available for proxy latency update".to_string())
    }
}

#[tauri::command]
async fn get_proxy_optimization_status(
    state: State<'_, AppState>,
) -> Result<serde_json::Value, String> {
    let ms = {
        let ms_guard = state.multi_source_download.lock().await;
        ms_guard.as_ref().cloned()
    };

    if let Some(multi_source_service) = ms {
        Ok(multi_source_service.get_proxy_optimization_status().await)
    } else {
        Err("Multi-source download service not available for proxy optimization status".to_string())
    }
}

#[tauri::command]
async fn download_file_multi_source(
    state: State<'_, AppState>,
    file_hash: String,
    output_path: String,
    prefer_multi_source: Option<bool>,
    max_peers: Option<usize>,
) -> Result<String, String> {
    let prefer_multi_source = prefer_multi_source.unwrap_or(true);

    // If multi-source is preferred and available, use it
    if prefer_multi_source {
        let ms = {
            let ms_guard = state.multi_source_download.lock().await;
            ms_guard.as_ref().cloned()
        };

        if let Some(multi_source_service) = ms {
            info!("Using multi-source download for file: {}", file_hash);
            return multi_source_service
                .start_download(file_hash.clone(), output_path, max_peers, None)
                .await
                .map(|_| format!("Multi-source download initiated for: {}", file_hash));
        }
    }

    // Fallback to original single-source download
    info!(
        "Falling back to single-source download for file: {}",
        file_hash
    );
    download_file_from_network(state, file_hash, output_path).await
}

#[tauri::command]
async fn encrypt_file_with_password(
    input_path: String,
    output_path: String,
    password: String,
) -> Result<encryption::EncryptionInfo, String> {
    use std::path::Path;

    let input = Path::new(&input_path);
    let output = Path::new(&output_path);

    if !input.exists() {
        return Err("Input file does not exist".to_string());
    }

    let result =
        encryption::FileEncryption::encrypt_file_with_password(input, output, &password).await?;

    Ok(result.encryption_info)
}

#[tauri::command]
async fn decrypt_file_with_password(
    input_path: String,
    output_path: String,
    password: String,
    encryption_info: encryption::EncryptionInfo,
) -> Result<u64, String> {
    use std::path::Path;

    let input = Path::new(&input_path);
    let output = Path::new(&output_path);

    if !input.exists() {
        return Err("Encrypted file does not exist".to_string());
    }

    encryption::FileEncryption::decrypt_file_with_password(
        input,
        output,
        &password,
        &encryption_info,
    )
    .await
}

#[tauri::command]
async fn encrypt_file_for_upload(
    input_path: String,
    password: Option<String>,
) -> Result<(String, encryption::EncryptionInfo), String> {
    use std::path::Path;

    let input = Path::new(&input_path);
    if !input.exists() {
        return Err("Input file does not exist".to_string());
    }

    // Create encrypted file in same directory with .enc extension
    let encrypted_path = input.with_extension("enc");

    let result = if let Some(pwd) = password {
        encryption::FileEncryption::encrypt_file_with_password(input, &encrypted_path, &pwd).await?
    } else {
        // Generate random key for no-password encryption
        let key = encryption::FileEncryption::generate_random_key();
        encryption::FileEncryption::encrypt_file(input, &encrypted_path, &key).await?
    };

    Ok((
        encrypted_path.to_string_lossy().to_string(),
        result.encryption_info,
    ))
}

#[tauri::command]
async fn search_file_metadata(
    state: State<'_, AppState>,
    file_hash: String,
    timeout_ms: Option<u64>,
) -> Result<(), String> {
    let dht = {
        let dht_guard = state.dht.lock().await;
        dht_guard.as_ref().cloned()
    };

    if let Some(dht) = dht {
        let timeout = timeout_ms.unwrap_or(10_000);
        dht.search_metadata(file_hash, timeout).await
    } else {
        Err("DHT node is not running".to_string())
    }
}

#[tauri::command]
async fn get_file_seeders(
    state: State<'_, AppState>,
    file_hash: String,
) -> Result<Vec<String>, String> {
    let dht = {
        let dht_guard = state.dht.lock().await;
        dht_guard.as_ref().cloned()
    };

    if let Some(dht_service) = dht {
        Ok(dht_service.get_seeders_for_file(&file_hash).await)
    } else {
        Err("DHT node is not running".to_string())
    }
}

#[tauri::command]
async fn get_available_storage() -> f64 {
    use std::time::Duration;
    use tokio::time::timeout;

    // On Windows, use the current directory's drive, on Unix use "/"
    let path = if cfg!(windows) {
        Path::new(".")
    } else {
        Path::new("/")
    };

    // Add timeout to prevent hanging - run in a blocking task with timeout
    let result = timeout(
        Duration::from_secs(5),
        tokio::task::spawn_blocking(move || {
            available_space(path).map(|space| space as f64 / 1024.0 / 1024.0 / 1024.0)
            // Convert to GB
        }),
    )
    .await;

    match result {
        Ok(Ok(storage_result)) => match storage_result {
            Ok(storage_gb) => {
                if storage_gb > 0.0 && storage_gb.is_finite() {
                    storage_gb.floor()
                } else {
                    warn!("Invalid storage value: {:.2}, using fallback", storage_gb);
                    100.0
                }
            }
            Err(e) => {
                warn!("Disk space check failed: {}, using fallback", e);
                100.0
            }
        },
        Ok(Err(e)) => {
            warn!("Task failed: {}, using fallback", e);
            100.0
        }
        Err(_) => {
            warn!("Failed to get available storage (timeout or error), using fallback");
            100.0
        }
    }
}

const DEFAULT_GETH_DATA_DIR: &str = "./bin/geth-data";

/// Robust disk space checking that tries multiple methods to avoid hanging
fn get_disk_space_robust(path: &std::path::Path) -> Result<f64, String> {
    use std::fs;
    use std::process::Command;

    // Method 1: Try fs2::available_space (can hang on Windows)
    match available_space(path) {
        Ok(space) => return Ok(space as f64 / 1024.0 / 1024.0 / 1024.0),
        Err(_) => {
            // Continue to other methods
        }
    }

    // Method 2: Try using system commands (Windows: wmic, Unix: df)
    #[cfg(windows)]
    {
        match Command::new("wmic")
            .args(&["logicaldisk", "where", "name='C:'", "get", "freespace"])
            .output()
        {
            Ok(output) => {
                if output.status.success() {
                    let stdout = String::from_utf8_lossy(&output.stdout);
                    for line in stdout.lines() {
                        let line = line.trim();
                        if let Ok(bytes) = line.parse::<u64>() {
                            return Ok(bytes as f64 / 1024.0 / 1024.0);
                        }
                    }
                }
            }
            Err(_) => {}
        }
    }

    #[cfg(unix)]
    {
        match Command::new("df").arg(path).arg("-k").output() {
            Ok(output) => {
                if output.status.success() {
                    let stdout = String::from_utf8_lossy(&output.stdout);
                    for line in stdout.lines().skip(1) {
                        let parts: Vec<&str> = line.split_whitespace().collect();
                        if parts.len() >= 4 {
                            if let Ok(kilobytes) = parts[3].parse::<u64>() {
                                return Ok(kilobytes as f64 / 1024.0 / 1024.0);
                            }
                        }
                    }
                }
            }
            Err(_) => {}
        }
    }

    // Method 3: Try filesystem metadata (less accurate but won't hang)
    match fs::metadata(path) {
        Ok(_) => {
            // If we can read metadata, assume we have at least some space
            // This is a fallback that won't hang
            return Ok(50.0); // Assume 50GB as safe fallback
        }
        Err(_) => {}
    }

    // Final fallback
    Err("Unable to determine available disk space".to_string())
}

#[derive(Serialize)]
#[serde(rename_all = "camelCase")]
struct GethStatusPayload {
    installed: bool,
    running: bool,
    binary_path: Option<String>,
    data_dir: String,
    data_dir_exists: bool,
    log_path: Option<String>,
    log_available: bool,
    log_lines: usize,
    version: Option<String>,
    last_logs: Vec<String>,
    last_updated: u64,
}

fn resolve_geth_data_dir(data_dir: &str) -> Result<PathBuf, String> {
    let dir = PathBuf::from(data_dir);
    if dir.is_absolute() {
        return Ok(dir);
    }

    let exe_dir = std::env::current_exe()
        .map_err(|e| format!("Failed to get executable path: {}", e))?
        .parent()
        .ok_or_else(|| "Failed to determine executable directory".to_string())?
        .to_path_buf();

    Ok(exe_dir.join(dir))
}

fn read_last_lines(path: &Path, max_lines: usize) -> Result<Vec<String>, String> {
    let file = File::open(path).map_err(|e| format!("Failed to open log file: {}", e))?;
    let reader = BufReader::new(file);
    let mut buffer = VecDeque::with_capacity(max_lines);

    for line in reader.lines() {
        let line = line.map_err(|e| format!("Failed to read log file: {}", e))?;
        if buffer.len() == max_lines {
            buffer.pop_front();
        }
        buffer.push_back(line);
    }

    Ok(buffer.into_iter().collect())
}

#[tauri::command]
async fn get_geth_status(
    state: State<'_, AppState>,
    data_dir: Option<String>,
    log_lines: Option<usize>,
) -> Result<GethStatusPayload, String> {
    let requested_lines = log_lines.unwrap_or(40).clamp(1, 200);
    let data_dir_value = data_dir.unwrap_or_else(|| DEFAULT_GETH_DATA_DIR.to_string());

    let running = {
        let geth = state.geth.lock().await;
        geth.is_running()
    };

    let downloader = state.downloader.clone();
    let geth_path = downloader.geth_path();
    let installed = geth_path.exists();
    let binary_path = installed.then(|| geth_path.to_string_lossy().into_owned());

    let data_path = resolve_geth_data_dir(&data_dir_value)?;
    let data_dir_exists = data_path.exists();
    let log_path = data_path.join("geth.log");
    let log_available = log_path.exists();

    let last_logs = if log_available {
        match read_last_lines(&log_path, requested_lines) {
            Ok(lines) => lines,
            Err(err) => {
                warn!("Failed to read geth logs: {}", err);
                Vec::new()
            }
        }
    } else {
        Vec::new()
    };

    let version = if installed {
        match Command::new(&geth_path).arg("version").output() {
            Ok(output) if output.status.success() => {
                let stdout = String::from_utf8_lossy(&output.stdout).trim().to_string();
                if stdout.is_empty() {
                    None
                } else {
                    Some(stdout)
                }
            }
            Ok(output) => {
                warn!(
                    "geth version command exited with status {:?}",
                    output.status.code()
                );
                None
            }
            Err(err) => {
                warn!("Failed to execute geth version: {}", err);
                None
            }
        }
    } else {
        None
    };

    let last_updated = SystemTime::now()
        .duration_since(UNIX_EPOCH)
        .unwrap_or_default()
        .as_secs();

    let log_path_string = if log_available {
        Some(log_path.to_string_lossy().into_owned())
    } else {
        None
    };

    Ok(GethStatusPayload {
        installed,
        running,
        binary_path,
        data_dir: data_dir_value,
        data_dir_exists,
        log_path: log_path_string,
        log_available,
        log_lines: requested_lines,
        version,
        last_logs,
        last_updated,
    })
}

#[tauri::command]
async fn logout(state: State<'_, AppState>) -> Result<(), ()> {
    let mut active_account = state.active_account.lock().await;
    *active_account = None;

    // Clear private key from memory
    let mut active_key = state.active_account_private_key.lock().await;
    *active_key = None;

    // Clear private key from WebRTC service
    if let Some(webrtc_service) = state.webrtc.lock().await.as_ref() {
        webrtc_service.set_active_private_key(None).await;
    }

    Ok(())
}

async fn get_active_account(state: &State<'_, AppState>) -> Result<String, String> {
    state
        .active_account
        .lock()
        .await
        .clone()
        .ok_or_else(|| "No account is currently active. Please log in.".to_string())
}

// --- 2FA Commands ---

#[derive(serde::Serialize)]
struct TotpSetup {
    secret: String,
    otpauth_url: String,
}

#[tauri::command]
fn generate_totp_secret() -> Result<TotpSetup, String> {
    // Customize the issuer and account name.
    // The account name should ideally be the user's identifier (e.g., email or username).
    let issuer = "Chiral Network".to_string();
    let account_name = "Chiral User".to_string(); // Generic name, as it's not tied to a specific account yet

    // Generate a new secret using random bytes
    use rand::RngCore;
    let mut rng = rand::thread_rng();
    let mut secret_bytes = [0u8; 20]; // 160-bit secret (recommended for SHA1)
    rng.fill_bytes(&mut secret_bytes);
    let secret = Secret::Raw(secret_bytes.to_vec());

    // Create a TOTP object.
    let totp = TOTP::new(
        Algorithm::SHA1,
        6,  // 6 digits
        1,  // 1 second tolerance
        30, // 30 second step
        secret.to_bytes().map_err(|e| e.to_string())?,
        Some(issuer),
        account_name,
    )
    .map_err(|e| e.to_string())?;

    let otpauth_url = totp.get_url();
    // For totp-rs v5+, use to_encoded() to get the base32 string
    let secret_string = secret.to_encoded().to_string();

    Ok(TotpSetup {
        secret: secret_string,
        otpauth_url,
    })
}

#[tauri::command]
async fn is_2fa_enabled(state: State<'_, AppState>) -> Result<bool, String> {
    let address = get_active_account(&state).await?;
    let keystore = Keystore::load()?;
    Ok(keystore.is_2fa_enabled(&address)?)
}

#[tauri::command]
async fn verify_and_enable_totp(
    secret: String,
    code: String,
    password: String, // Password needed to encrypt the secret
    state: State<'_, AppState>,
) -> Result<bool, String> {
    let address = get_active_account(&state).await?;

    // 1. Verify the code against the provided secret first.
    // Create a Secret enum from the base32 string, then get its raw bytes.
    let secret_bytes = Secret::Encoded(secret.clone());
    let totp = TOTP::new(
        Algorithm::SHA1,
        6,
        1,
        30,
        secret_bytes.to_bytes().map_err(|e| e.to_string())?,
        Some("Chiral Network".to_string()),
        address.clone(),
    )
    .map_err(|e| e.to_string())?;

    if !totp.check_current(&code).unwrap_or(false) {
        return Ok(false); // Code is invalid, don't enable.
    }

    // 2. Code is valid, so save the secret to the keystore.
    let mut keystore = Keystore::load()?;
    keystore.set_2fa_secret(&address, &secret, &password)?;

    Ok(true)
}

#[tauri::command]
async fn verify_totp_code(
    code: String,
    password: String, // Password needed to decrypt the secret
    state: State<'_, AppState>,
) -> Result<bool, String> {
    let address = get_active_account(&state).await?;
    let keystore = Keystore::load()?;

    // 1. Retrieve the secret from the keystore.
    let secret_b32 = keystore
        .get_2fa_secret(&address, &password)?
        .ok_or_else(|| "2FA is not enabled for this account.".to_string())?;

    // 2. Verify the provided code against the stored secret.
    // Create a Secret enum from the base32 string, then get its raw bytes.
    let secret_bytes = Secret::Encoded(secret_b32);
    let totp = TOTP::new(
        Algorithm::SHA1,
        6,
        1,
        30,
        secret_bytes.to_bytes().map_err(|e| e.to_string())?,
        Some("Chiral Network".to_string()),
        address.clone(),
    )
    .map_err(|e| e.to_string())?;

    Ok(totp.check_current(&code).unwrap_or(false))
}

#[tauri::command]
async fn disable_2fa(password: String, state: State<'_, AppState>) -> Result<(), String> {
    let address = get_active_account(&state).await?;
    let mut keystore = Keystore::load()?;
    keystore.remove_2fa_secret(&address, &password)?;
    Ok(())
}

// Peer Selection Commands

#[tauri::command]
async fn get_recommended_peers_for_file(
    state: State<'_, AppState>,
    file_hash: String,
    file_size: u64,
    require_encryption: bool,
) -> Result<Vec<String>, String> {
    let dht_guard = state.dht.lock().await;
    if let Some(ref dht) = *dht_guard {
        Ok(dht
            .get_recommended_peers_for_download(&file_hash, file_size, require_encryption)
            .await)
    } else {
        Err("DHT service not available".to_string())
    }
}

#[tauri::command]
async fn record_transfer_success(
    state: State<'_, AppState>,
    peer_id: String,
    bytes: u64,
    duration_ms: u64,
) -> Result<(), String> {
    let dht_guard = state.dht.lock().await;
    if let Some(ref dht) = *dht_guard {
        dht.record_transfer_success(&peer_id, bytes, duration_ms)
            .await;
        Ok(())
    } else {
        Err("DHT service not available".to_string())
    }
}

#[tauri::command]
async fn record_transfer_failure(
    state: State<'_, AppState>,
    peer_id: String,
    error: String,
) -> Result<(), String> {
    let dht_guard = state.dht.lock().await;
    if let Some(ref dht) = *dht_guard {
        dht.record_transfer_failure(&peer_id, &error).await;
        Ok(())
    } else {
        Err("DHT service not available".to_string())
    }
}

#[tauri::command]
async fn get_peer_metrics(
    state: State<'_, AppState>,
) -> Result<Vec<crate::peer_selection::PeerMetrics>, String> {
    let dht_guard = state.dht.lock().await;
    if let Some(ref dht) = *dht_guard {
        Ok(dht.get_peer_metrics().await)
    } else {
        Err("DHT service not available".to_string())
    }
}

#[tauri::command]
async fn report_malicious_peer(
    peer_id: String,
    severity: String,
    state: State<'_, AppState>,
) -> Result<(), String> {
    let dht_guard = state.dht.lock().await;
    if let Some(ref dht) = *dht_guard {
        dht.report_malicious_peer(&peer_id, &severity).await;
        Ok(())
    } else {
        Err("DHT service not available".to_string())
    }
}

#[tauri::command]
async fn select_peers_with_strategy(
    state: State<'_, AppState>,
    available_peers: Vec<String>,
    count: usize,
    strategy: String,
    require_encryption: bool,
    blacklisted_peers: Vec<String>,
) -> Result<Vec<String>, String> {
    use crate::peer_selection::SelectionStrategy;

    let selection_strategy = match strategy.as_str() {
        "fastest" => SelectionStrategy::FastestFirst,
        "reliable" => SelectionStrategy::MostReliable,
        "bandwidth" => SelectionStrategy::HighestBandwidth,
        "balanced" => SelectionStrategy::Balanced,
        "encryption" => SelectionStrategy::EncryptionPreferred,
        "load_balanced" => SelectionStrategy::LoadBalanced,
        _ => SelectionStrategy::Balanced,
    };

    let filtered_peers: Vec<String> = available_peers
        .into_iter()
        .filter(|peer| !blacklisted_peers.contains(peer))
        .collect();

    let dht_guard = state.dht.lock().await;
    if let Some(ref dht) = *dht_guard {
        Ok(dht
            .select_peers_with_strategy(
                &filtered_peers,
                count,
                selection_strategy,
                require_encryption,
            )
            .await)
    } else {
        Err("DHT service not available".to_string())
    }
}

#[tauri::command]
async fn set_peer_encryption_support(
    state: State<'_, AppState>,
    peer_id: String,
    supported: bool,
) -> Result<(), String> {
    let dht_guard = state.dht.lock().await;
    if let Some(ref dht) = *dht_guard {
        dht.set_peer_encryption_support(&peer_id, supported).await;
        Ok(())
    } else {
        Err("DHT service not available".to_string())
    }
}

#[tauri::command]
async fn cleanup_inactive_peers(
    state: State<'_, AppState>,
    max_age_seconds: u64,
) -> Result<(), String> {
    let dht_guard = state.dht.lock().await;
    if let Some(ref dht) = *dht_guard {
        dht.cleanup_inactive_peers(max_age_seconds).await;
        Ok(())
    } else {
        Err("DHT service not available".to_string())
    }
}

#[tauri::command]
async fn send_chiral_transaction(
    state: State<'_, AppState>,
    to_address: String,
    amount: f64,
) -> Result<String, String> {
    // Get the active account address
    let account = get_active_account(&state).await?;

    // Get the private key from state
    let private_key = {
        let key_guard = state.active_account_private_key.lock().await;
        key_guard
            .clone()
            .ok_or("No private key available. Please log in again.")?
    };

    let tx_hash = ethereum::send_transaction(&account, &to_address, amount, &private_key).await?;

    Ok(tx_hash)
}

#[tauri::command]
async fn queue_transaction(
    app: tauri::AppHandle,
    state: State<'_, AppState>,
    to_address: String,
    amount: f64,
) -> Result<String, String> {
    // Validate account is logged in
    let account = get_active_account(&state).await?;

    // Generate unique transaction ID
    let tx_id = format!(
        "tx_{}",
        SystemTime::now()
            .duration_since(UNIX_EPOCH)
            .unwrap_or(Duration::from_secs(0))
            .as_millis()
    );

    // Create queued transaction
    let queued_tx = QueuedTransaction {
        id: tx_id.clone(),
        to_address,
        amount,
        timestamp: SystemTime::now()
            .duration_since(UNIX_EPOCH)
            .unwrap_or(Duration::from_secs(0))
            .as_secs(),
    };

    // Add to queue
    {
        let mut queue = state.transaction_queue.lock().await;
        queue.push_back(queued_tx);
    }

    // Start processor if not running
    {
        let mut processor_guard = state.transaction_processor.lock().await;
        if processor_guard.is_none() {
            let app_handle = app.clone();
            let queue_arc = state.transaction_queue.clone();
            let processing_arc = state.processing_transaction.clone();

            // Clone the Arc references we need instead of borrowing state
            let active_account_arc = state.active_account.clone();
            let active_key_arc = state.active_account_private_key.clone();

            let handle = tokio::spawn(async move {
                process_transaction_queue(
                    app_handle,
                    queue_arc,
                    processing_arc,
                    active_account_arc,
                    active_key_arc,
                )
                .await;
            });

            *processor_guard = Some(handle);
        }
    }

    Ok(tx_id)
}

async fn process_transaction_queue(
    app: tauri::AppHandle,
    queue: Arc<Mutex<VecDeque<QueuedTransaction>>>,
    processing: Arc<Mutex<bool>>,
    active_account: Arc<Mutex<Option<String>>>,
    active_private_key: Arc<Mutex<Option<String>>>,
) {
    loop {
        // Check if already processing
        {
            let is_processing = processing.lock().await;
            if *is_processing {
                tokio::time::sleep(Duration::from_millis(500)).await;
                continue;
            }
        }

        // Get next transaction from queue
        let next_tx = {
            let mut queue_guard = queue.lock().await;
            queue_guard.pop_front()
        };

        if let Some(tx) = next_tx {
            // Mark as processing
            {
                let mut is_processing = processing.lock().await;
                *is_processing = true;
            }

            // Emit queue status
            let _ = app.emit("transaction_queue_processing", &tx.id);

            // Get account and private key from the Arc references
            let account_opt = {
                let account_guard = active_account.lock().await;
                account_guard.clone()
            };

            let private_key_opt = {
                let key_guard = active_private_key.lock().await;
                key_guard.clone()
            };

            match (account_opt, private_key_opt) {
                (Some(account), Some(private_key)) => {
                    // Process transaction
                    match ethereum::send_transaction(
                        &account,
                        &tx.to_address,
                        tx.amount,
                        &private_key,
                    )
                    .await
                    {
                        Ok(tx_hash) => {
                            // Success - emit event
                            let _ = app.emit(
                                "transaction_sent",
                                serde_json::json!({
                                    "id": tx.id,
                                    "txHash": tx_hash,
                                    "to": tx.to_address,
                                    "amount": tx.amount,
                                }),
                            );

                            // Wait a bit before processing next (to ensure nonce increments)
                            tokio::time::sleep(Duration::from_secs(2)).await;
                        }
                        Err(e) => {
                            // Error - emit event
                            warn!("Transaction failed: {}", e);
                            let _ = app.emit(
                                "transaction_failed",
                                serde_json::json!({
                                    "id": tx.id,
                                    "error": e,
                                    "to": tx.to_address,
                                    "amount": tx.amount,
                                }),
                            );
                        }
                    }
                }
                _ => {
                    // No account or private key - user logged out
                    warn!("Cannot process transaction - user logged out");
                    let _ = app.emit(
                        "transaction_failed",
                        serde_json::json!({
                            "id": tx.id,
                            "error": "User logged out",
                            "to": tx.to_address,
                            "amount": tx.amount,
                        }),
                    );
                }
            }

            // Mark as not processing
            {
                let mut is_processing = processing.lock().await;
                *is_processing = false;
            }
        } else {
            // Queue is empty, sleep
            tokio::time::sleep(Duration::from_millis(500)).await;
        }
    }
}

#[tauri::command]
async fn get_transaction_queue_status(
    state: State<'_, AppState>,
) -> Result<serde_json::Value, String> {
    let queue = state.transaction_queue.lock().await;
    let processing = state.processing_transaction.lock().await;

    Ok(serde_json::json!({
        "queueLength": queue.len(),
        "isProcessing": *processing,
        "transactions": queue.iter().map(|tx| serde_json::json!({
            "id": tx.id,
            "to": tx.to_address,
            "amount": tx.amount,
            "timestamp": tx.timestamp,
        })).collect::<Vec<_>>(),
    }))
}

// Analytics commands
#[tauri::command]
async fn get_bandwidth_stats(
    state: State<'_, AppState>,
) -> Result<analytics::BandwidthStats, String> {
    Ok(state.analytics.get_bandwidth_stats().await)
}

#[tauri::command]
async fn get_bandwidth_history(
    state: State<'_, AppState>,
    limit: Option<usize>,
) -> Result<Vec<analytics::BandwidthDataPoint>, String> {
    Ok(state.analytics.get_bandwidth_history(limit).await)
}

#[tauri::command]
async fn get_performance_metrics(
    state: State<'_, AppState>,
) -> Result<analytics::PerformanceMetrics, String> {
    Ok(state.analytics.get_performance_metrics().await)
}

#[tauri::command]
async fn get_network_activity(
    state: State<'_, AppState>,
) -> Result<analytics::NetworkActivity, String> {
    Ok(state.analytics.get_network_activity().await)
}

#[tauri::command]
async fn get_resource_contribution(
    state: State<'_, AppState>,
) -> Result<analytics::ResourceContribution, String> {
    Ok(state.analytics.get_resource_contribution().await)
}

#[tauri::command]
async fn get_contribution_history(
    state: State<'_, AppState>,
    limit: Option<usize>,
) -> Result<Vec<analytics::ContributionDataPoint>, String> {
    Ok(state.analytics.get_contribution_history(limit).await)
}

#[tauri::command]
async fn reset_analytics(state: State<'_, AppState>) -> Result<(), String> {
    state.analytics.reset_stats().await;
    Ok(())
}

// Logger configuration commands
/// Saves application settings to a JSON file in the app data directory
#[tauri::command]
async fn save_app_settings(
    app: tauri::AppHandle,
    settings_json: String,
) -> Result<(), String> {
    let app_data_dir = app
        .path()
        .app_data_dir()
        .map_err(|e| format!("Failed to get app data directory: {}", e))?;
    
    // Ensure the directory exists
    std::fs::create_dir_all(&app_data_dir)
        .map_err(|e| format!("Failed to create app data directory: {}", e))?;
    
    let settings_file = app_data_dir.join("settings.json");
    
    std::fs::write(&settings_file, settings_json)
        .map_err(|e| format!("Failed to write settings file: {}", e))?;
    
    info!("Settings saved to: {}", settings_file.display());
    Ok(())
}

/// Updates the file logger configuration at runtime.
/// This allows enabling/disabling file logging and changing log rotation settings
/// without restarting the application.
/// 
/// All existing `info!()`, `debug!()`, `error!()` etc. calls throughout the codebase
/// will automatically be captured and written to the log files when enabled.
/// 
/// Logs are always written to the AppData directory, not the user's storage directory.
/// 
/// Note: The tracing subscriber is initialized at startup, so changes to enable/disable
/// logging will only affect whether logs are written to disk. Console logging remains active.
#[tauri::command]
async fn update_log_config(
    app: tauri::AppHandle,
    max_log_size_mb: u64,
    enabled: bool,
    state: State<'_, AppState>,
) -> Result<(), String> {
    // Get the app data directory (not the user's storage directory)
    let app_data_dir = app
        .path()
        .app_data_dir()
        .map_err(|e| format!("Failed to get app data directory: {}", e))?;
    
    let logs_dir = app_data_dir.join("logs");
    let config = logger::LogConfig::new(&logs_dir, max_log_size_mb, enabled);
    
    let logger_lock = state.file_logger.lock().await;
    if let Some(ref writer) = *logger_lock {
        writer.update_config(config).map_err(|e| e.to_string())?;
        
        if enabled {
            info!("File logging enabled: {} (max size: {} MB)", logs_dir.display(), max_log_size_mb);
            // Force a write to create the log file if it doesn't exist
            info!("Logger configuration updated");
        } else {
            info!("File logging disabled");
        }
    } else {
        return Err("File logger not initialized. Please restart the application.".to_string());
    }
    
    Ok(())
}

/// Get the directory where logs are stored
#[tauri::command]
fn get_logs_directory(app: tauri::AppHandle) -> Result<String, String> {
    let app_data_dir = app
        .path()
        .app_data_dir()
        .map_err(|e| format!("Failed to get app data directory: {}", e))?;
    
    let logs_dir = app_data_dir.join("logs");
    Ok(logs_dir.to_string_lossy().to_string())
}
#[tauri::command]
async fn reset_network_services(state: State<'_, AppState>) -> Result<(), String> {
    // Stop DHT if running
    if let Some(dht) = state.dht.lock().await.as_ref() {
        let _ = dht.shutdown().await;
    }
    *state.dht.lock().await = None;

    // Stop WebRTC if running (just clear the reference)
    *state.webrtc.lock().await = None;

    // Stop file transfer service (just clear the reference)
    *state.file_transfer.lock().await = None;

    // Stop multi-source download service (just clear the reference)
    *state.multi_source_download.lock().await = None;

    // Stop any running pumps
    *state.file_transfer_pump.lock().await = None;
    *state.multi_source_pump.lock().await = None;
    Ok(())
}

// ============================================================================
// HTTP Server Commands - Serve files via HTTP protocol
// ============================================================================

/// Start HTTP server for serving encrypted chunks and file manifests
///
/// The server will listen on the specified port and serve files that have been
/// registered via `register_file()`.
///
/// Returns the actual bound address (useful if port 0 was used for auto-assignment)
#[tauri::command]
async fn start_http_server(
    state: State<'_, AppState>,
    port: u16,
) -> Result<String, String> {
    // Check if server is already running
    {
        let addr_lock = state.http_server_addr.lock().await;
        if addr_lock.is_some() {
            return Err("HTTP server is already running".to_string());
        }
    }

    let bind_addr: std::net::SocketAddr = ([0, 0, 0, 0], port).into();

    tracing::info!("Starting HTTP server on {}", bind_addr);

    // Start the server
    let server_state = state.http_server_state.clone();
    let bound_addr = http_server::start_server(server_state, bind_addr)
        .await
        .map_err(|e| format!("Failed to start HTTP server: {}", e))?;

    // Store the bound address
    {
        let mut addr_lock = state.http_server_addr.lock().await;
        *addr_lock = Some(bound_addr);
    }

    Ok(format!("http://{}", bound_addr))
}

/// Stop HTTP server
#[tauri::command]
async fn stop_http_server(state: State<'_, AppState>) -> Result<(), String> {
    let mut addr_lock = state.http_server_addr.lock().await;

    if addr_lock.is_none() {
        return Err("HTTP server is not running".to_string());
    }

    tracing::info!("Stopping HTTP server");

    // TODO: Implement graceful shutdown
    // For now, just clear the address (server task will continue running)
    *addr_lock = None;

    Ok(())
}

/// Get HTTP server status
#[tauri::command]
async fn get_http_server_status(
    state: State<'_, AppState>,
) -> Result<serde_json::Value, String> {
    let addr_lock = state.http_server_addr.lock().await;

    match &*addr_lock {
        Some(addr) => Ok(serde_json::json!({
            "running": true,
            "address": format!("http://{}", addr)
        })),
        None => Ok(serde_json::json!({
            "running": false,
            "address": null
        })),
    }
}

/// Download a file via HTTP protocol using Range requests
///
/// This uses HTTP Range headers (RFC 7233) to download file chunks in parallel,
/// without requiring pre-chunking or manifest endpoints.
///
/// Flow:
/// 1. Fetch file metadata from HTTP server
/// 2. Calculate byte ranges (256KB chunks)
/// 3. Download chunks in parallel using Range headers
/// 4. Reassemble chunks into final file
///
/// Files are downloaded as-is (encrypted if they were encrypted).
/// Decryption happens at a higher level when needed.
///
/// Emits `http_download_progress` events with progress updates.
#[tauri::command]
async fn download_file_http(
    app: tauri::AppHandle,
    seeder_url: String,
    merkle_root: String,
    output_path: String,
) -> Result<(), String> {
    tracing::info!(
        "Starting HTTP Range-based download: {} from {}",
        merkle_root,
        seeder_url
    );
    
    tracing::info!("Output path: {}", output_path);

    // Create progress channel
    let (progress_tx, mut progress_rx) = tokio::sync::mpsc::channel::<http_download::HttpDownloadProgress>(100);

    // Spawn progress event emitter
    let app_handle = app.clone();
    let emit_task = tokio::spawn(async move {
        while let Some(progress) = progress_rx.recv().await {
            tracing::info!(
                "HTTP download progress: {}/{} chunks, {}/{} bytes, status: {:?}",
                progress.chunks_downloaded,
                progress.chunks_total,
                progress.bytes_downloaded,
                progress.bytes_total,
                progress.status
            );
            let _ = app_handle.emit("http_download_progress", &progress);
        }
    });

    // Create HTTP download client (Range-based, no chunk storage needed)
    let client = http_download::HttpDownloadClient::new();

    // Start download using Range requests
    let result = client
        .download_file(
            &seeder_url,
            &merkle_root,
            std::path::Path::new(&output_path),
            Some(progress_tx),
        )
        .await;
    
    // Wait for progress emitter to finish
    drop(emit_task);
    
    match result {
        Ok(()) => {
            tracing::info!("HTTP download completed successfully: {}", output_path);
            Ok(())
        }
        Err(e) => {
            tracing::error!("HTTP download failed: {}", e);
            Err(e)
        }
    }
}

// Download restart Tauri commands

#[tauri::command]
async fn start_download_restart(
    request: download_restart::StartDownloadRequest,
    state: State<'_, AppState>,
) -> Result<String, String> {
    let dr_guard = state.download_restart.lock().await;
    if let Some(ref service) = *dr_guard {
        service.start_download(request).await.map_err(|e| e.to_string())
    } else {
        Err("Download restart service not initialized".to_string())
    }
}

#[tauri::command]
async fn pause_download_restart(
    download_id: String,
    state: State<'_, AppState>,
) -> Result<(), String> {
    let dr_guard = state.download_restart.lock().await;
    if let Some(ref service) = *dr_guard {
        service.pause_download(&download_id).await.map_err(|e| e.to_string())
    } else {
        Err("Download restart service not initialized".to_string())
    }
}

#[tauri::command]
async fn resume_download_restart(
    download_id: String,
    state: State<'_, AppState>,
) -> Result<(), String> {
    let dr_guard = state.download_restart.lock().await;
    if let Some(ref service) = *dr_guard {
        service.resume_download(&download_id).await.map_err(|e| e.to_string())
    } else {
        Err("Download restart service not initialized".to_string())
    }
}

#[tauri::command]
async fn get_download_status_restart(
    download_id: String,
    state: State<'_, AppState>,
) -> Result<download_restart::DownloadStatus, String> {
    let dr_guard = state.download_restart.lock().await;
    if let Some(ref service) = *dr_guard {
        service.get_status(&download_id).await.map_err(|e| e.to_string())
    } else {
        Err("Download restart service not initialized".to_string())
    }
}

// ============================================================================
// HTTP Server Commands - Serve files via HTTP protocol
// ============================================================================

/// Start HTTP server for serving encrypted chunks and file manifests
///
/// The server will listen on the specified port and serve files that have been
/// registered via `register_manifest_for_http()`.
///
/// Returns the actual bound address (useful if port 0 was used for auto-assignment)
#[tauri::command]
async fn start_http_server(
    state: State<'_, AppState>,
    port: u16,
) -> Result<String, String> {
    // Check if server is already running
    {
        let addr_lock = state.http_server_addr.lock().await;
        if addr_lock.is_some() {
            return Err("HTTP server is already running".to_string());
        }
    }

    let bind_addr: std::net::SocketAddr = ([0, 0, 0, 0], port).into();

    tracing::info!("Starting HTTP server on {}", bind_addr);

    // Start the server
    let server_state = state.http_server_state.clone();
    let bound_addr = http_server::start_server(server_state, bind_addr)
        .await
        .map_err(|e| format!("Failed to start HTTP server: {}", e))?;

    // Store the bound address
    {
        let mut addr_lock = state.http_server_addr.lock().await;
        *addr_lock = Some(bound_addr);
    }

    Ok(format!("http://{}", bound_addr))
}

/// Stop HTTP server
#[tauri::command]
async fn stop_http_server(state: State<'_, AppState>) -> Result<(), String> {
    let mut addr_lock = state.http_server_addr.lock().await;

    if addr_lock.is_none() {
        return Err("HTTP server is not running".to_string());
    }

    tracing::info!("Stopping HTTP server");

    // TODO: Implement graceful shutdown
    // For now, just clear the address (server task will continue running)
    *addr_lock = None;

    Ok(())
}

/// Get HTTP server status
#[tauri::command]
async fn get_http_server_status(
    state: State<'_, AppState>,
) -> Result<serde_json::Value, String> {
    let addr_lock = state.http_server_addr.lock().await;

    match &*addr_lock {
        Some(addr) => Ok(serde_json::json!({
            "running": true,
            "address": format!("http://{}", addr)
        })),
        None => Ok(serde_json::json!({
            "running": false,
            "address": null
        })),
    }
}

/// Download a file via HTTP protocol using Range requests
///
/// This uses HTTP Range headers (RFC 7233) to download file chunks in parallel,
/// without requiring pre-chunking or manifest endpoints.
///
/// Flow:
/// 1. Fetch file metadata from HTTP server
/// 2. Calculate byte ranges (256KB chunks)
/// 3. Download chunks in parallel using Range headers
/// 4. Reassemble chunks into final file
///
/// Files are downloaded as-is (encrypted if they were encrypted).
/// Decryption happens at a higher level when needed.
///
/// Emits `http_download_progress` events with progress updates.
#[tauri::command]
async fn download_file_http(
    app: tauri::AppHandle,
    seeder_url: String,
    merkle_root: String,
    output_path: String,
) -> Result<(), String> {
    tracing::info!(
        "Starting HTTP Range-based download: {} from {}",
        merkle_root,
        seeder_url
    );

    // Create progress channel
    let (progress_tx, mut progress_rx) = tokio::sync::mpsc::channel(100);

    // Spawn progress event emitter
    let app_handle = app.clone();
    tokio::spawn(async move {
        while let Some(progress) = progress_rx.recv().await {
            let _ = app_handle.emit("http_download_progress", &progress);
        }
    });

    // Create HTTP download client (Range-based, no chunk storage needed)
    let client = http_download::HttpDownloadClient::new();

    // Start download using Range requests
    client
        .download_file(
            &seeder_url,
            &merkle_root,
            std::path::Path::new(&output_path),
            Some(progress_tx),
        )
        .await?;

    tracing::info!("HTTP download completed: {}", output_path);

    Ok(())
}

#[cfg(not(test))]
fn main() {
    // Don't initialize tracing subscriber here - we'll do it in setup() after loading settings
    // so we can configure file logging properly
    
    // Parse command line arguments
    use clap::Parser;
    let args = headless::CliArgs::parse();

    // For headless mode, initialize basic console logging
    if args.headless {
        use tracing_subscriber::{fmt, prelude::*, EnvFilter};
        let mut filter = EnvFilter::from_default_env();
        
        // Add directives with safe fallback
        if let Ok(directive) = "chiral_network=info".parse() {
            filter = filter.add_directive(directive);
        }
        if let Ok(directive) = "libp2p=warn".parse() {
            filter = filter.add_directive(directive);
        }
        if let Ok(directive) = "libp2p_kad=warn".parse() {
            filter = filter.add_directive(directive);
        }
        if let Ok(directive) = "libp2p_swarm=warn".parse() {
            filter = filter.add_directive(directive);
        }
        if let Ok(directive) = "libp2p_mdns=warn".parse() {
            filter = filter.add_directive(directive);
        }
        
        tracing_subscriber::registry()
            .with(fmt::layer())
            .with(filter)
            .init();
            
        println!("Running in headless mode...");

        // Create a tokio runtime for async operations
        let runtime = tokio::runtime::Runtime::new().expect("Failed to create tokio runtime");

        // Run the headless mode
        if let Err(e) = runtime.block_on(headless::run_headless(args)) {
            eprintln!("Error in headless mode: {}", e);
            std::process::exit(1);
        }
        return;
    }

    println!("Starting Chiral Network...");

    let runtime = tokio::runtime::Runtime::new().expect("Failed to create tokio runtime");
    let (bittorrent_handler_arc, protocol_manager_arc) = runtime.block_on(async {
        // Allow multiple instances by using CHIRAL_INSTANCE_ID environment variable
        let instance_id = std::env::var("CHIRAL_INSTANCE_ID")
            .ok()
            .and_then(|id| id.parse::<u16>().ok())
            .unwrap_or(1);
        
        let instance_suffix = if instance_id == 1 {
            String::new()
        } else {
            format!("-{}", instance_id)
        };
        
        let download_dir = directories::ProjectDirs::from("com", "chiral-network", "chiral-network")
            .map(|dirs| dirs.data_dir().join(format!("downloads{}", instance_suffix)))
            .unwrap_or_else(|| std::env::current_dir().unwrap().join(format!("downloads{}", instance_suffix)));
        
        if let Err(e) = std::fs::create_dir_all(&download_dir) {
            eprintln!("Failed to create download directory: {}", e);
        }

        println!("Instance ID: {}", instance_id);
        println!("Using download directory: {:?}", download_dir);

        // Calculate port range based on instance ID to avoid conflicts
        // Instance 1: 6881-6891, Instance 2: 6892-6902, etc.
        let base_port = 6881 + ((instance_id - 1) * 11);
        let port_range = base_port..(base_port + 10);
        
        println!("Using BitTorrent port range: {}-{}", port_range.start, port_range.end);

        let bittorrent_handler = bittorrent_handler::BitTorrentHandler::new_with_port_range(
            download_dir,
            Some(port_range)
        )
            .await
            .expect("Failed to create BitTorrent handler");
        let bittorrent_handler_arc = Arc::new(bittorrent_handler);
        
        let mut manager = ProtocolManager::new();
        manager.register(bittorrent_handler_arc.clone());
        
        (bittorrent_handler_arc, Arc::new(manager))
    });

    tauri::Builder::default()
        .plugin(tauri_plugin_fs::init())
        .manage(AppState {
            geth: Mutex::new(GethProcess::new()),
            downloader: Arc::new(GethDownloader::new()),
            miner_address: Mutex::new(None),
            active_account: Arc::new(Mutex::new(None)),
            active_account_private_key: Arc::new(Mutex::new(None)),
            rpc_url: Mutex::new("http://127.0.0.1:8545".to_string()),
            dht: Mutex::new(None),
            file_transfer: Mutex::new(None),
            webrtc: Mutex::new(None),
            multi_source_download: Mutex::new(None),
            keystore: Arc::new(Mutex::new(
                Keystore::load().unwrap_or_else(|_| Keystore::new()),
            )),
            proxies: Arc::new(Mutex::new(Vec::new())),
            privacy_proxies: Arc::new(Mutex::new(Vec::new())),
            file_transfer_pump: Mutex::new(None),
            multi_source_pump: Mutex::new(None),
            socks5_proxy_cli: Mutex::new(args.socks5_proxy),
            analytics: Arc::new(analytics::AnalyticsService::new()),
            bandwidth: Arc::new(BandwidthController::new()),

            // Initialize transaction queue
            transaction_queue: Arc::new(Mutex::new(VecDeque::new())),
            transaction_processor: Mutex::new(None),
            processing_transaction: Arc::new(Mutex::new(false)),

            // Initialize upload sessions
            upload_sessions: Arc::new(Mutex::new(std::collections::HashMap::new())),

            // Initialize proxy authentication tokens
            proxy_auth_tokens: Arc::new(Mutex::new(std::collections::HashMap::new())),

            // Initialize HTTP server state (uses same storage as FileTransferService)
            http_server_state: Arc::new(http_server::HttpServerState::new({
                // Use same storage directory as FileTransferService (files/, not chunks/)
                use directories::ProjectDirs;
                ProjectDirs::from("com", "chiral-network", "chiral-network")
                    .map(|dirs| dirs.data_dir().join("files"))
                    .unwrap_or_else(|| std::env::current_dir().unwrap().join("files"))
            })),
            http_server_addr: Arc::new(Mutex::new(None)),

            // Initialize stream authentication
            stream_auth: Arc::new(Mutex::new(crate::stream_auth::StreamAuthService::new())),

            // Initialize the new map for AES keys
            canonical_aes_keys: Arc::new(Mutex::new(std::collections::HashMap::new())),

            // Proof-of-Storage watcher background handle and contract address
            // make these clonable so we can .clone() and move into spawned tasks
            proof_watcher: Arc::new(Mutex::new(None)),
            proof_contract_address: Arc::new(Mutex::new(None)),

            // Relay reputation statistics
            relay_reputation: Arc::new(Mutex::new(std::collections::HashMap::new())),

            // Relay aliases
            relay_aliases: Arc::new(Mutex::new(std::collections::HashMap::new())),

            // Protocol Manager with BitTorrent support
            protocol_manager: protocol_manager_arc,

          // File logger - will be initialized in setup phase after loading settings
            file_logger: Arc::new(Mutex::new(None)),
          
            // BitTorrent handler for creating and seeding torrents
            bittorrent_handler: bittorrent_handler_arc,

            // Download restart service (will be initialized in setup)
            download_restart: Mutex::new(None),
        })
        .invoke_handler(tauri::generate_handler![
            create_chiral_account,
            import_chiral_account,
            has_active_account,
            get_active_account_address,
            get_active_account_private_key,
            get_account_balance,
            get_user_balance,
            get_transaction_receipt,
            can_afford_download,
            process_download_payment,
            record_download_payment,
            record_seeder_payment,
            check_payment_notifications,
            get_network_peer_count,
            start_geth_node,
            stop_geth_node,
            save_account_to_keystore,
            load_account_from_keystore,
            list_keystore_accounts,
            pool::discover_mining_pools,
            pool::create_mining_pool,
            pool::join_mining_pool,
            pool::leave_mining_pool,
            pool::get_current_pool_info,
            pool::get_pool_stats,
            pool::update_pool_discovery,
            get_disk_space,
            send_chiral_transaction,
            queue_transaction,
            get_transaction_queue_status,
            get_cpu_temperature,
            get_power_consumption,
<<<<<<< HEAD
=======
            download,
            seed,
            create_and_seed_torrent,
>>>>>>> 3701a93a
            is_geth_running,
            check_geth_binary,
            get_geth_status,
            download_geth_binary,
            set_miner_address,
            start_miner,
            stop_miner,
            get_miner_status,
            get_blockchain_sync_status,
            get_miner_hashrate,
            get_current_block,
            get_network_stats,
            get_block_details_by_number,
            get_transaction_history,
            get_miner_logs,
            get_miner_performance,
            get_blocks_mined,
            get_recent_mined_blocks_pub,
            get_cpu_temperature,
            start_dht_node,
            stop_dht_node,
            stop_publishing_file,
            search_file_metadata,
            get_file_seeders,
            connect_to_peer,
            get_dht_events,
            detect_locale,
            get_default_storage_path,
            check_directory_exists,
            ensure_directory_exists,
            get_dht_health,
            get_dht_peer_count,
            get_dht_peer_id,
            is_dht_running,
            get_dht_connected_peers,
            send_dht_message,
            start_file_transfer_service,
            download_file_from_network,
            upload_file_to_network,
            start_ftp_download,
            download_blocks_from_network,
            start_multi_source_download,
            cancel_multi_source_download,
            get_multi_source_progress,
            update_proxy_latency,
            get_proxy_optimization_status,
            download_file_multi_source,
            get_file_transfer_events,
            write_file,
            get_download_metrics,
            encrypt_file_with_password,
            decrypt_file_with_password,
            encrypt_file_for_upload,
            show_in_folder,
            get_available_storage,
            proxy_connect,
            proxy_disconnect,
            proxy_remove,
            proxy_echo,
            list_proxies,
            enable_privacy_routing,
            disable_privacy_routing,
            get_bootstrap_nodes_command,
            generate_totp_secret,
            is_2fa_enabled,
            verify_and_enable_totp,
            verify_totp_code,
            logout,
            disable_2fa,
            get_recommended_peers_for_file,
            record_transfer_success,
            record_transfer_failure,
            get_peer_metrics,
            report_malicious_peer,
            select_peers_with_strategy,
            set_peer_encryption_support,
            cleanup_inactive_peers,
            upload_file,
            test_backend_connection,
            set_bandwidth_limits,
            establish_webrtc_connection,
            send_webrtc_file_request,
            get_webrtc_connection_status,
            disconnect_from_peer,
            start_streaming_upload,
            upload_file_chunk,
            cancel_streaming_upload,
            get_bandwidth_stats,
            get_bandwidth_history,
            get_performance_metrics,
            get_network_activity,
            get_resource_contribution,
            get_contribution_history,
            reset_analytics,
<<<<<<< HEAD
=======
            reset_network_services,
            // ed2k server commands
            add_ed2k_source,
            list_ed2k_sources,
            remove_ed2k_source,
            test_ed2k_connection,
            search_ed2k_file,
            get_ed2k_download_status,
            parse_ed2k_link,
>>>>>>> 3701a93a
            // HTTP server commands
            start_http_server,
            stop_http_server,
            get_http_server_status,
            download_file_http,
            save_temp_file_for_upload,
            get_file_size,
            encrypt_file_for_self_upload,
            encrypt_file_for_recipient,
            //request_file_access,
            decrypt_and_reassemble_file,
            create_auth_session,
            verify_stream_auth,
            generate_hmac_key,
            cleanup_auth_sessions,
            initiate_hmac_key_exchange,
            respond_to_hmac_key_exchange,
            confirm_hmac_key_exchange,
            finalize_hmac_key_exchange,
            get_hmac_exchange_status,
            get_active_hmac_exchanges,
            generate_proxy_auth_token,
            validate_proxy_auth_token,
            revoke_proxy_auth_token,
            cleanup_expired_proxy_auth_tokens,
            get_file_data,
            store_file_data,
            start_proof_of_storage_watcher,
            stop_proof_of_storage_watcher,
            get_relay_reputation_stats,
            set_relay_alias,
            get_relay_alias,
            save_app_settings,
            update_log_config,
            get_logs_directory,
            check_directory_exists,
            get_multiaddresses,
            clear_seed_list,
<<<<<<< HEAD
            clear_seed_list,
            get_full_network_stats
=======
            get_full_network_stats,
            // Download restart commands
            start_download_restart,
            pause_download_restart,
            resume_download_restart,
            get_download_status_restart
>>>>>>> 3701a93a
        ])
        .plugin(tauri_plugin_process::init())
        .plugin(tauri_plugin_os::init())
        .plugin(tauri_plugin_shell::init())
        .plugin(tauri_plugin_dialog::init())
        .plugin(tauri_plugin_store::Builder::default().build())
        .on_window_event(|window, event| {
            if let tauri::WindowEvent::Destroyed = event {
                // When window is destroyed, stop geth
                if let Some(state) = window.app_handle().try_state::<AppState>() {
                    if let Ok(mut geth) = state.geth.try_lock() {
                        let _ = geth.stop();
                        println!("Geth node stopped on window destroy");
                    }
                }
            }
        })
        .setup(|app| {
            // Load settings from disk
            println!("Loading settings from app data directory...");
            let settings = load_settings_from_file(&app.handle());
            println!("Settings loaded: enable_file_logging={}, max_log_size_mb={}", 
                  settings.enable_file_logging, settings.max_log_size_mb);
            
            // Initialize tracing subscriber with console output and optionally file output
            use tracing_subscriber::{fmt, prelude::*, EnvFilter};
            
            let env_filter = {
                #[cfg(debug_assertions)]
                {
                    EnvFilter::from_default_env()
                        .add_directive("chiral_network=info".parse().unwrap())
                        .add_directive("libp2p=warn".parse().unwrap())
                        .add_directive("libp2p_kad=warn".parse().unwrap())
                        .add_directive("libp2p_swarm=warn".parse().unwrap())
                        .add_directive("libp2p_mdns=warn".parse().unwrap())
                }
                #[cfg(not(debug_assertions))]
                {
                    EnvFilter::from_default_env()
                        .add_directive("chiral_network=warn".parse().unwrap())
                        .add_directive("libp2p=error".parse().unwrap())
                }
            };
            
            // Always create file logger (even if disabled) so it can be enabled/disabled later
            let app_data_dir = app.path().app_data_dir()
                .expect("Failed to get app data directory");
            let logs_dir = app_data_dir.join("logs");
            
            println!("Initializing file logger at: {}", logs_dir.display());
            
            let log_config = logger::LogConfig::new(&logs_dir, settings.max_log_size_mb, settings.enable_file_logging);
            
            let file_logger_writer = match logger::RotatingFileWriter::new(log_config) {
                Ok(writer) => {
                    let thread_safe_writer = logger::ThreadSafeWriter::new(writer);
                    println!("File logger initialized successfully (enabled: {})", settings.enable_file_logging);
                    Some(thread_safe_writer)
                }
                Err(e) => {
                    eprintln!("Failed to initialize file logger: {}", e);
                    None
                }
            };
            
            // Initialize tracing subscriber with both console and file output
            // File output will only write if enabled in config
            if let Some(ref file_writer) = file_logger_writer {
                tracing_subscriber::registry()
                    .with(fmt::layer()) // Console output
                    .with(fmt::layer().with_writer(file_writer.clone())) // File output (respects enabled flag)
                    .with(env_filter)
                    .init();
            } else {
                tracing_subscriber::registry()
                    .with(fmt::layer()) // Console output only
                    .with(env_filter)
                    .init();
            }
            
            info!("Chiral Network starting up...");
            info!("Settings loaded: enable_file_logging={}, max_log_size_mb={}", 
                  settings.enable_file_logging, settings.max_log_size_mb);
            
            // Store the file logger in app state so it can be updated later
            if let Some(file_writer) = file_logger_writer {
                if let Some(state) = app.try_state::<AppState>() {
                    let mut file_logger = state.file_logger.blocking_lock();
                    *file_logger = Some(file_writer.clone());
                    
                    // Log the current log file path if logging is enabled
                    if settings.enable_file_logging {
                        if let Some(path) = file_writer.current_log_file_path() {
                            info!("Logs are being written to: {}", path.display());
                        }
                    }
                }
            }
            
            // Clean up any orphaned geth processes on startup
            #[cfg(unix)]
            {
                use std::process::Command;
                // Kill any geth processes that might be running from previous sessions
                let _ = Command::new("pkill")
                    .arg("-9")
                    .arg("-f")
                    .arg("geth.*--datadir.*geth-data")
                    .output();
            }

            #[cfg(windows)]
            {
                use std::process::Command;
                // On Windows, use taskkill to terminate geth processes
                let _ = Command::new("taskkill")
                    .args(["/F", "/IM", "geth.exe"])
                    .output();
            }

            // Also remove the lock file if it exists
            let lock_file = std::path::Path::new(DEFAULT_GETH_DATA_DIR).join("LOCK");
            if lock_file.exists() {
                println!("Removing stale LOCK file: {:?}", lock_file);
                let _ = std::fs::remove_file(&lock_file);
            }

            // Remove geth.ipc file if it exists (another common lock point)
            let ipc_file = std::path::Path::new(DEFAULT_GETH_DATA_DIR).join("geth.ipc");
            if ipc_file.exists() {
                println!("Removing stale IPC file: {:?}", ipc_file);
                let _ = std::fs::remove_file(&ipc_file);
            }

            let show_i = MenuItem::with_id(app, "show", "Show", true, None::<&str>)?;
            let hide_i = MenuItem::with_id(app, "hide", "Hide", true, None::<&str>)?;
            let quit_i = MenuItem::with_id(app, "quit", "Quit", true, None::<&str>)?;
            let menu = Menu::with_items(app, &[&show_i, &hide_i, &quit_i])?;

            let icon = app.default_window_icon()
                .ok_or("Failed to get default window icon")?
                .clone();

            let tray = TrayIconBuilder::new()
                .icon(icon)
                .menu(&menu)
                .tooltip("Chiral Network")
                .show_menu_on_left_click(false)
                .on_tray_icon_event(|tray, event| match event {
                    TrayIconEvent::Click {
                        button: MouseButton::Left,
                        button_state: MouseButtonState::Up,
                        ..
                    } => {
                        println!("Tray icon left-clicked");
                        let app = tray.app_handle();
                        if let Some(window) = app.get_webview_window("main") {
                            let _ = window.unminimize();
                            let _ = window.show();
                            let _ = window.set_focus();
                        }
                    }
                    _ => {}
                })
                .on_menu_event(|app, event| match event.id.as_ref() {
                    "show" => {
                        println!("Show menu item clicked");
                        if let Some(window) = app.get_webview_window("main") {
                            let _ = window.show();
                            let _ = window.set_focus();
                        }
                    }
                    "hide" => {
                        println!("Hide menu item clicked");
                        if let Some(window) = app.get_webview_window("main") {
                            let _ = window.hide();
                        }
                    }
                    "quit" => {
                        println!("Quit menu item clicked");
                        // Stop geth before exiting
                        if let Some(state) = app.try_state::<AppState>() {
                            if let Ok(mut geth) = state.geth.try_lock() {
                                let _ = geth.stop();
                                println!("Geth node stopped");
                            }
                        }
                        app.exit(0);
                    }
                    _ => {}
                })
                .build(app)?;

            // Get the main window and ensure it's visible
            if let Some(window) = app.get_webview_window("main") {
                let _ = window.show();
                let _ = window.set_focus();

                let app_handle = app.handle().clone();
                window.on_window_event(move |event| {
                    if let tauri::WindowEvent::CloseRequested { api, .. } = event {
                        // Prevent the window from closing and hide it instead
                        api.prevent_close();
                        if let Some(window) = app_handle.get_webview_window("main") {
                            let _ = window.hide();
                        }
                    }
                });
            } else {
                println!("Could not find main window!");
            }

            // NOTE: You must add `start_proof_of_storage_watcher` to the invoke_handler call in the
            // real code where you register other commands. For brevity the snippet above shows where to add it.

            // Auto-start HTTP server
            // Spawn directly in setup() - no need to wait for window events
            {
                let app_handle = app.handle().clone();

                tauri::async_runtime::spawn(async move {
                    // Small delay to ensure state is fully initialized
                    tokio::time::sleep(tokio::time::Duration::from_millis(100)).await;

                    if let Some(state) = app_handle.try_state::<AppState>() {
                        let bind_addr: std::net::SocketAddr = ([0, 0, 0, 0], 8080).into();

                        tracing::info!("Auto-starting HTTP server on port 8080...");

                        match http_server::start_server(state.http_server_state.clone(), bind_addr).await {
                            Ok(bound_addr) => {
                                let mut addr_lock = state.http_server_addr.lock().await;
                                *addr_lock = Some(bound_addr);
                                tracing::info!("HTTP server started at http://{}", bound_addr);
                                println!("✅ HTTP server listening on http://{}", bound_addr);
                            }
                            Err(e) => {
                                tracing::error!("Failed to start HTTP server: {}", e);
                                eprintln!("⚠️  HTTP server failed to start: {}", e);
                            }
                        }
                    }
                });
            }

<<<<<<< HEAD
=======
            // Initialize download restart service
            {
                let app_handle = app.handle().clone();
                tauri::async_runtime::spawn(async move {
                    if let Some(state) = app_handle.try_state::<AppState>() {
                        let download_restart_service = Arc::new(download_restart::DownloadRestartService::new(
                            app_handle.clone()
                        ));
                        if let Ok(mut dr_guard) = state.download_restart.try_lock() {
                            *dr_guard = Some(download_restart_service);
                            tracing::info!("Download restart service initialized");
                        }
                    }
                });
            }

>>>>>>> 3701a93a
            Ok(())
        })
        .build(tauri::generate_context!())
        .expect("error while building tauri application")
        .run(|app_handle, event| match event {
            tauri::RunEvent::ExitRequested { .. } => {
                println!("Exit requested event received");
                // Don't prevent exit, let it proceed naturally
            }
            tauri::RunEvent::Exit => {
                println!("App exiting, cleaning up geth...");
                // Stop geth before exiting
                if let Some(state) = app_handle.try_state::<AppState>() {
                    if let Ok(mut geth) = state.geth.try_lock() {
                        let _ = geth.stop();
                        println!("Geth node stopped on exit");
                    }
                }
            }
            _ => {}
        });
}

#[derive(Serialize, Deserialize, Debug)]
#[serde(rename_all = "camelCase")]
pub struct FileManifestForJs {
    merkle_root: String,
    chunks: Vec<manager::ChunkInfo>,
    encrypted_key_bundle: String, // Serialized JSON of the bundle
}

#[tauri::command]
async fn encrypt_file_for_self_upload(
    app: tauri::AppHandle,
    state: State<'_, AppState>,
    file_path: String,
) -> Result<FileManifestForJs, String> {
    // 1. Get the active user's private key from state to derive the public key.
    let private_key_hex = state
        .active_account_private_key
        .lock()
        .await
        .clone()
        .ok_or("No account is currently active. Please log in.")?;

    // Get the app data directory for chunk storage
    let app_data_dir = app
        .path()
        .app_data_dir()
        .map_err(|e| format!("Could not get app data directory: {}", e))?;
    let chunk_storage_path = app_data_dir.join("chunk_storage");

    // Run the encryption in a blocking task to avoid blocking the async runtime
    tokio::task::spawn_blocking(move || {
        let pk_bytes = hex::decode(private_key_hex.trim_start_matches("0x"))
            .map_err(|_| "Invalid private key format".to_string())?;
        let secret_key = StaticSecret::from(
            <[u8; 32]>::try_from(pk_bytes).map_err(|_| "Private key is not 32 bytes")?,
        );
        let public_key = PublicKey::from(&secret_key);

        // 2. Initialize ChunkManager with proper app data directory
        let manager = ChunkManager::new(chunk_storage_path);

        // 3. Call the existing backend function to perform the encryption.
        let manifest = manager.chunk_and_encrypt_file(Path::new(&file_path), &public_key)?;

        // 4. Serialize the key bundle to a JSON string so it can be sent to the frontend easily.
        let bundle_json =
            serde_json::to_string(&manifest.encrypted_key_bundle).map_err(|e| e.to_string())?;

        Ok(FileManifestForJs {
            merkle_root: manifest.merkle_root,
            chunks: manifest.chunks,
            encrypted_key_bundle: bundle_json,
        })
    })
    .await
    .map_err(|e| format!("Encryption task failed: {}", e))?
}

/// Encrypt a file for upload with optional recipient public key
#[tauri::command]
async fn encrypt_file_for_recipient(
    app: tauri::AppHandle,
    state: State<'_, AppState>,
    file_path: String,
    recipient_public_key: Option<String>,
) -> Result<FileManifestForJs, String> {
    // Get the app data directory for chunk storage
    let app_data_dir = app
        .path()
        .app_data_dir()
        .map_err(|e| format!("Could not get app data directory: {}", e))?;
    let chunk_storage_path = app_data_dir.join("chunk_storage");

    // Determine the public key to use for encryption
    let recipient_pk = if let Some(pk_hex) = recipient_public_key {
        // Use the provided recipient public key
        let pk_bytes = hex::decode(pk_hex.trim_start_matches("0x"))
            .map_err(|_| "Invalid recipient public key format".to_string())?;
        PublicKey::from(
            <[u8; 32]>::try_from(pk_bytes).map_err(|_| "Recipient public key is not 32 bytes")?,
        )
    } else {
        // Use the active user's own public key
        let private_key_hex = state
            .active_account_private_key
            .lock()
            .await
            .clone()
            .ok_or("No account is currently active. Please log in.")?;
        let pk_bytes = hex::decode(private_key_hex.trim_start_matches("0x"))
            .map_err(|_| "Invalid private key format".to_string())?;
        let secret_key = StaticSecret::from(
            <[u8; 32]>::try_from(pk_bytes).map_err(|_| "Private key is not 32 bytes")?,
        );
        PublicKey::from(&secret_key)
    };

    let private_key_hex = state
        .active_account_private_key
        .lock()
        .await
        .clone()
        .ok_or("No account is currently active. Please log in.")?;

    // Run the encryption in a blocking task to avoid blocking the async runtime
    tokio::task::spawn_blocking(move || {
        let pk_bytes = hex::decode(private_key_hex.trim_start_matches("0x"))
            .map_err(|_| "Invalid private key format".to_string())?;
        let secret_key = StaticSecret::from(
            <[u8; 32]>::try_from(pk_bytes).map_err(|_| "Private key is not 32 bytes")?,
        );

        // Initialize ChunkManager with proper app data directory
        let manager = ChunkManager::new(chunk_storage_path);

        // Call the existing backend function to perform the encryption with recipient's public key
        let manifest = manager.chunk_and_encrypt_file(Path::new(&file_path), &recipient_pk)?;

        // Serialize the key bundle to a JSON string so it can be sent to the frontend easily.
        let bundle_json = match manifest.encrypted_key_bundle {
            Some(bundle) => serde_json::to_string(&bundle).map_err(|e| e.to_string())?,
            None => return Err("No encryption key bundle generated".to_string()),
        };

        Ok(FileManifestForJs {
            merkle_root: manifest.merkle_root,
            chunks: manifest.chunks,
            encrypted_key_bundle: bundle_json,
        })
    })
    .await
    .map_err(|e| format!("Encryption task failed: {}", e))?
}

/// Unified upload command: processes file with ChunkManager and auto-publishes to DHT
/// Returns file metadata for frontend use
#[derive(serde::Serialize)]
#[serde(rename_all = "camelCase")]
struct UploadResult {
    merkle_root: String,
    file_name: String,
    file_size: u64,
    is_encrypted: bool,
    peer_id: String,
    cid: Option<String>, // Add CID field for Bitswap uploads
}

#[tauri::command]
<<<<<<< HEAD
async fn upload_and_publish_file(
    app: tauri::AppHandle,
    state: State<'_, AppState>,
    file_path: String,
    file_name: Option<String>,
    recipient_public_key: Option<String>,
    price: Option<f64>,
    ftp_source: Option<String>,
) -> Result<UploadResult, String> {
    info!("📦 BACKEND: Starting upload_and_publish_file for price {:?}", price);
    // 1. Process file with ChunkManager (encrypt, chunk, build Merkle tree)
    let manifest = encrypt_file_for_recipient(
        app.clone(),
        state.clone(),
        file_path.clone(),
        recipient_public_key.clone(),
    )
    .await?;

    // 2. Get file name and size
    let file_name = file_name.unwrap_or_else(|| {
        std::path::Path::new(&file_path)
            .file_name()
            .and_then(|n| n.to_str())
            .unwrap_or("unknown")
            .to_string()
    });

    let file_size: u64 = manifest.chunks.iter().map(|c| c.size as u64).sum();

    // 3. Get peer ID from DHT
    let peer_id = {
        let dht_guard = state.dht.lock().await;
        if let Some(dht) = dht_guard.as_ref() {
            dht.get_peer_id().await
        } else {
            "unknown".to_string()
        }
    };

    // 4. Publish to DHT with versioning support
    let dht = {
        let dht_guard = state.dht.lock().await; // Use the Merkle root as the file hash
        dht_guard.as_ref().cloned()
    };

    let version = if let Some(dht) = dht {
        let created_at = std::time::SystemTime::now()
            .duration_since(std::time::UNIX_EPOCH)
            .unwrap()
            .as_secs();

        // Use prepare_versioned_metadata to handle version incrementing and parent_hash
        let mime_type = detect_mime_type_from_filename(&file_name)
            .unwrap_or_else(|| "application/octet-stream".to_string());
        let mut metadata = dht
            .prepare_versioned_metadata(
                manifest.merkle_root.clone(), // This is the Merkle root
                file_name.clone(),
                file_size,
                vec![], // Empty - chunks already stored
                created_at,
                Some(mime_type),
                None,                            // encrypted_key_bundle
                true,                            // is_encrypted
                Some("AES-256-GCM".to_string()), // Encryption method
                None,                            // key_fingerprint (deprecated)
                price,                            // price
                None,                            // uploader_address
            )
            .await?;

        // Add HTTP source if HTTP server is running
        let http_addr = state.http_server_addr.lock().await;
        if let Some(addr) = *http_addr {
            // Get actual local IP instead of 0.0.0.0
            let port = addr.port();
            let local_ip = crate::headless::get_local_ip().unwrap_or_else(|| "127.0.0.1".to_string());
            let http_url = format!("http://{}:{}", local_ip, port);

            metadata.http_sources = Some(vec![download_source::HttpSourceInfo {
                url: http_url.clone(),
                auth_header: None,
                verify_ssl: false,
                headers: None,
                timeout_secs: Some(30),
            }]);
            tracing::info!("Added HTTP source to metadata: {} (local IP: {})", http_url, local_ip);
        }

        let mut metadata = metadata;
        if let Some(ftp_url) = ftp_source {
            metadata.ftp_sources = Some(vec![FtpSourceInfo {
                url: ftp_url,
                username: None,
                password: None,
                supports_resume: false, // or true if known
                file_size: 0,           // placeholder, could update later
                is_available: true,
                last_checked: Some(
                    std::time::SystemTime::now()
                        .duration_since(std::time::UNIX_EPOCH)
                        .unwrap()
                        .as_secs(),
                ),
            }]);
        }
            
        println!("📦 BACKEND: Created versioned metadata");

        let version = metadata.version.unwrap_or(1);

        // Store file data locally for seeding (CRITICAL FIX)
        let ft = {
            let ft_guard = state.file_transfer.lock().await;
            ft_guard.as_ref().cloned()
        };
        if let Some(ft) = ft {
            // Read the original file data to store locally
            let file_data = tokio::fs::read(&file_path)
                .await
                .map_err(|e| format!("Failed to read file for local storage: {}", e))?;

            ft.store_file_data(manifest.merkle_root.clone(), file_name.clone(), file_data)
                .await; // Store with Merkle root as key
        }

        dht.publish_file(metadata, None).await?;
        version
    } else {
        1 // Default to v1 if DHT not running
    };


    // 6. Register file with HTTP server for Range-based serving
    state
        .http_server_state
        .register_file(http_server::HttpFileMetadata {
            hash: manifest.merkle_root.clone(),
            name: file_name.clone(),
            size: file_size,
            encrypted: true,
        })
        .await;

    tracing::info!("Registered file for HTTP serving: {} ({})", file_name, manifest.merkle_root);

    // 7. Return metadata to frontend
    Ok(UploadResult {
        merkle_root: manifest.merkle_root,
        file_name,
        file_size,
        is_encrypted: true,
        peer_id,
        version,
    })
=======
async fn has_active_account(state: State<'_, AppState>) -> Result<bool, String> {
    Ok(state.active_account.lock().await.is_some())
>>>>>>> 3701a93a
}

#[tauri::command]
async fn get_active_account_address(state: State<'_, AppState>) -> Result<String, String> {
    state
        .active_account
        .lock()
        .await
        .clone()
        .ok_or_else(|| "No account is currently active. Please log in.".to_string())
}

#[tauri::command]
async fn get_active_account_private_key(state: State<'_, AppState>) -> Result<String, String> {
    state
        .active_account_private_key
        .lock()
        .await
        .clone()
        .ok_or_else(|| "No account is currently active. Please log in.".to_string())
}

#[tauri::command]
async fn decrypt_and_reassemble_file(
    app: tauri::AppHandle,
    state: State<'_, AppState>,
    manifest_js: FileManifestForJs,
    output_path: String,
) -> Result<(), String> {
    // 1. Get the active user's private key for decryption.
    let private_key_hex = state
        .active_account_private_key
        .lock()
        .await
        .clone()
        .ok_or("No account is currently active. Please log in.")?;

    let pk_bytes = hex::decode(private_key_hex.trim_start_matches("0x"))
        .map_err(|_| "Invalid private key format".to_string())?;
    let secret_key = StaticSecret::from(
        <[u8; 32]>::try_from(pk_bytes).map_err(|_| "Private key is not 32 bytes")?,
    );

    // 2. Deserialize the key bundle from the string.
    let encrypted_key_bundle: encryption::EncryptedAesKeyBundle =
        serde_json::from_str(&manifest_js.encrypted_key_bundle).map_err(|e| e.to_string())?;

    // Get the app data directory for chunk storage
    let app_data_dir = app
        .path()
        .app_data_dir()
        .map_err(|e| format!("Could not get app data directory: {}", e))?;
    let chunk_storage_path = app_data_dir.join("chunk_storage");

    // 3. Clone the data we need for the blocking task
    let chunks = manifest_js.chunks.clone();
    let output_path_clone = output_path.clone();

    // Run the decryption in a blocking task to avoid blocking the async runtime
    tokio::task::spawn_blocking(move || {
        // 4. Initialize ChunkManager with proper app data directory
        let manager = ChunkManager::new(chunk_storage_path);

        // 5. Call the existing backend function to decrypt and save the file.
        manager.reassemble_and_decrypt_file(
            &chunks,
            Path::new(&output_path_clone),
            &Some(encrypted_key_bundle),
            &secret_key, // Pass the secret key
        )
    })
    .await
    .map_err(|e| format!("Decryption task failed: {}", e))?
}

#[tauri::command]
async fn get_file_data(state: State<'_, AppState>, file_hash: String) -> Result<String, String> {
    let ft = {
        let ft_guard = state.file_transfer.lock().await;
        ft_guard.as_ref().cloned()
    };
    if let Some(ft) = ft {
        let data = ft
            .get_file_data(&file_hash)
            .await
            .ok_or("File not found".to_string())?;
        use base64::{engine::general_purpose, Engine as _};
        Ok(general_purpose::STANDARD.encode(&data))
    } else {
        Err("File transfer service not running".to_string())
    }
}

#[tauri::command]
async fn store_file_data(
    state: State<'_, AppState>,
    file_hash: String,
    file_name: String,
    file_data: Vec<u8>,
) -> Result<(), String> {
    let ft = {
        let ft_guard = state.file_transfer.lock().await;
        ft_guard.as_ref().cloned()
    };
    if let Some(ft) = ft {
        ft.store_file_data(file_hash, file_name, file_data).await;
        Ok(())
    } else {
        Err("File transfer service not running".to_string())
    }
}

// Proof-of-Storage blockchain watcher commands
// Monitors smart contract for storage challenges and submits proofs
#[tauri::command]
async fn start_proof_of_storage_watcher(
    state: State<'_, AppState>,
    app: tauri::AppHandle,
    contract_address: String,
    ws_url: String,
) -> Result<(), String> {
    // Basic validation
    if contract_address.trim().is_empty() {
        return Err("contract_address cannot be empty".into());
    }
    if ws_url.trim().is_empty() {
        return Err("ws_url cannot be empty".into());
    }

    // Store contract address in app state
    {
        let mut addr = state.proof_contract_address.lock().await;
        *addr = Some(contract_address.clone());
    }

    // Ensure any previous watcher is stopped
    stop_proof_of_storage_watcher(state.clone()).await.ok();

    // The DHT service is required for the listener to locate file chunks.
    let dht_service = {
        state
            .dht
            .lock()
            .await
            .as_ref()
            .cloned()
            .ok_or("DHT service is not running. Cannot start proof watcher.")?
    };

    let handle = tokio::spawn(async move {
        tracing::info!("Starting proof-of-storage watcher...");
        // The listener will run until the contract address is cleared or an error occurs.
        if let Err(e) =
            blockchain_listener::run_blockchain_listener(ws_url, contract_address, dht_service)
                .await
        {
            tracing::error!("Proof-of-storage watcher failed: {}", e);
            // Emit an event to the frontend to notify the user of the failure.
            let _ = app.emit(
                "proof_watcher_error",
                format!("Watcher failed: {}", e.to_string()),
            );
        }
        tracing::info!("Proof watcher task exiting");
    });

    // Store the handle in AppState to manage its lifecycle
    {
        let mut guard = state.proof_watcher.lock().await;
        *guard = Some(handle);
    }

    Ok(())
}

// MerkleProof placeholder type - replace with your actual proof representation.
#[derive(Debug, Clone)]
struct MerkleProof {
    pub leaf_hash: Vec<u8>,
    pub proof_nodes: Vec<Vec<u8>>, // sequence of sibling hashes
    pub index: u32,
    pub total_leaves: u32,
}

#[tauri::command]
async fn stop_proof_of_storage_watcher(state: State<'_, AppState>) -> Result<(), String> {
    // Clear the configured contract address, which signals the listener loop to exit.
    {
        let mut addr = state.proof_contract_address.lock().await;
        *addr = None;
    }

    // Stop the background task if present
    let maybe_handle = {
        let mut guard = state.proof_watcher.lock().await;
        guard.take()
    };

    if let Some(handle) = maybe_handle {
        tracing::info!("Stopping Proof-of-Storage watcher...");
        // Abort the task to ensure it stops immediately.
        handle.abort();
        // Awaiting the aborted handle can confirm it's terminated.
    match tokio::time::timeout(tokio::time::Duration::from_secs(2), handle).await {
            Ok(_) => tracing::info!("Proof watcher task successfully joined."),
            Err(_) => tracing::warn!("Proof watcher abort timed out"),
        }
    } else {
        tracing::info!("No proof watcher to stop");
    }

    Ok(())
}

#[cfg(test)]
mod tests {
    use super::*;

    #[tokio::test]
    async fn test_detect_mime_type_from_filename() {
        let cases = vec![
            ("image.jpg", "image/jpeg"),
            ("image.jpeg", "image/jpeg"),
            ("image.png", "image/png"),
            ("video.mp4", "video/mp4"),
            ("audio.mp3", "audio/mpeg"),
            ("document.pdf", "application/pdf"),
            ("archive.zip", "application/zip"),
            ("script.js", "application/javascript"),
            ("style.css", "text/css"),
            ("index.html", "text/html"),
            ("data.json", "application/json"),
            ("unknown.ext", "application/octet-stream"),
        ];

        for (input, expected_mime) in cases {
            let mime = detect_mime_type_from_filename(input);
            assert_eq!(mime, Some(expected_mime.to_string()));
        }
    }

    // Add more tests for other functions/modules as needed
}

#[derive(Debug, Serialize, Deserialize)]
struct RelayReputationStats {
    total_relays: usize,
    top_relays: Vec<RelayNodeStats>,
}

#[derive(Debug, Clone, Serialize, Deserialize)]
struct RelayNodeStats {
    peer_id: String,
    alias: Option<String>,
    reputation_score: f64,
    reservations_accepted: u64,
    circuits_established: u64,
    circuits_successful: u64,
    total_events: u64,
    last_seen: u64,
}

#[tauri::command]
async fn get_relay_reputation_stats(
    state: State<'_, AppState>,
    limit: Option<usize>,
) -> Result<RelayReputationStats, String> {
    // Read from relay reputation storage
    let stats_map = state.relay_reputation.lock().await;
    let aliases_map = state.relay_aliases.lock().await;

    let max_relays = limit.unwrap_or(100);

    // Convert HashMap to Vec, populate aliases, and sort by reputation score (descending)
    let mut all_relays: Vec<RelayNodeStats> = stats_map
        .values()
        .map(|stats| {
            let mut stats_with_alias = stats.clone();
            stats_with_alias.alias = aliases_map.get(&stats.peer_id).cloned();
            stats_with_alias
        })
        .collect();

    all_relays.sort_by(|a, b| {
        b.reputation_score
            .partial_cmp(&a.reputation_score)
            .unwrap_or(std::cmp::Ordering::Equal)
    });

    // Take top N relays
    let top_relays = all_relays.into_iter().take(max_relays).collect();
    let total_relays = stats_map.len();

    Ok(RelayReputationStats {
        total_relays,
        top_relays,
    })
}

#[tauri::command]
async fn set_relay_alias(
    state: State<'_, AppState>,
    peer_id: String,
    alias: String,
) -> Result<(), String> {
    let mut aliases = state.relay_aliases.lock().await;

    if alias.trim().is_empty() {
        aliases.remove(&peer_id);
    } else {
        aliases.insert(peer_id, alias.trim().to_string());
    }

    Ok(())
}

#[tauri::command]
async fn get_relay_alias(
    state: State<'_, AppState>,
    peer_id: String,
) -> Result<Option<String>, String> {
    let aliases = state.relay_aliases.lock().await;
    Ok(aliases.get(&peer_id).cloned())
}

#[tauri::command]
async fn get_multiaddresses(state: State<'_, AppState>) -> Result<Vec<String>, String> {
    let dht_guard = state.dht.lock().await;
    if let Some(dht) = dht_guard.as_ref() {
        Ok(dht.get_multiaddresses().await)
    } else {
        Ok(Vec::new())
    }
}


#[tauri::command]
async fn clear_seed_list() -> Result<(), String> {
    // Since you're using localStorage fallback, this command just needs to exist
    // The actual clearing happens in the frontend via localStorage.removeItem()
    // This command is here for consistency if you add file-based storage later
    Ok(())
}


#[tauri::command]
fn check_directory_exists(path: String) -> Result<bool, String> {
    use std::path::Path;
    let p = Path::new(&path);
    Ok(p.exists() && p.is_dir())
}<|MERGE_RESOLUTION|>--- conflicted
+++ resolved
@@ -10,25 +10,6 @@
 pub mod protocols;
 pub mod commands;
 pub mod analytics;
-<<<<<<< HEAD
-mod bandwidth;
-mod blockchain_listener;
-mod dht;
-mod download_scheduler;
-mod download_source;
-mod encryption;
-mod ethereum;
-mod file_transfer;
-mod ftp_client;
-mod geth_downloader;
-mod headless;
-mod http_download;
-mod http_server;
-mod keystore;
-mod manager;
-mod multi_source_download;
-=======
->>>>>>> 3701a93a
 pub mod net;
 pub mod peer_selection;
 pub mod pool;
@@ -122,7 +103,7 @@
 use tauri::{
     menu::{Menu, MenuItem},
     tray::{MouseButton, MouseButtonState, TrayIconBuilder, TrayIconEvent},
-    Emitter, Listener, Manager, State,
+    Emitter, Manager, State,
 };
 use tokio::{sync::Mutex, task::JoinHandle, time::sleep};
 use totp_rs::{Algorithm, Secret, TOTP};
@@ -1035,14 +1016,11 @@
     let difficulty = get_network_difficulty().await?;
     let hashrate = get_network_hashrate().await?;
     Ok((difficulty, hashrate.to_string()))
-<<<<<<< HEAD
-=======
 }
 
 #[tauri::command]
 async fn get_block_details_by_number(block_number: u64) -> Result<Option<serde_json::Value>, String> {
     ethereum::get_block_details_by_number(block_number).await
->>>>>>> 3701a93a
 }
 
 #[tauri::command]
@@ -1790,498 +1768,6 @@
     #[cfg(target_os = "linux")]
     LinuxHwmon(String),
 }
-<<<<<<< HEAD
-#[tauri::command]
-async fn get_power_consumption() -> Option<f32> {
-    tokio::task::spawn_blocking(move || {
-        use std::sync::OnceLock;
-        use std::time::Instant;
-        use tracing::info;
-
-        static LAST_UPDATE: OnceLock<std::sync::Mutex<Option<Instant>>> = OnceLock::new();
-        static POWER_HISTORY: OnceLock<std::sync::Mutex<Vec<(Instant, f32)>>> = OnceLock::new();
-        static WORKING_METHOD: OnceLock<std::sync::Mutex<Option<PowerMethod>>> = OnceLock::new();
-
-        let last_update_mutex = LAST_UPDATE.get_or_init(|| std::sync::Mutex::new(None));
-        let power_history_mutex = POWER_HISTORY.get_or_init(|| std::sync::Mutex::new(Vec::new()));
-        let working_method_mutex = WORKING_METHOD.get_or_init(|| std::sync::Mutex::new(None));
-
-        // Check if we have a cached working method and if it's still working
-        if let Ok(mut working_method) = working_method_mutex.lock() {
-            if let Some(ref method) = *working_method {
-                if let Some(power) = try_power_method(method) {
-                    return Some(smooth_power(power));
-                }
-                // Method stopped working, clear cache
-                *working_method = None;
-            }
-        }
-
-        // Try all methods to find one that works and cache it
-        let methods_to_try = vec![
-            PowerMethod::Systemstat,
-            PowerMethod::Sysinfo,
-        ];
-
-        for method in methods_to_try {
-            if let Some(power) = try_power_method(&method) {
-                // Cache the working method
-                let mut working_method = working_method_mutex.lock().ok()?;
-                *working_method = Some(method.clone());
-                return Some(smooth_power(power));
-            }
-        }
-
-        // Try Windows-specific methods if basic ones failed
-        #[cfg(target_os = "windows")]
-        {
-            if let Some((power, method)) = get_windows_power() {
-                if let Ok(mut working_method) = working_method_mutex.lock() {
-                    *working_method = Some(method);
-                }
-                return Some(smooth_power(power));
-            }
-        }
-
-        // Try Linux-specific methods if basic ones failed
-        #[cfg(target_os = "linux")]
-        {
-            if let Some((power, method)) = get_linux_power() {
-                if let Ok(mut working_method) = working_method_mutex.lock() {
-                    *working_method = Some(method);
-                }
-                return Some(smooth_power(power));
-            }
-        }
-
-        // Final fallback: return None when power monitoring is unavailable
-        // Only log the info message once to avoid spamming logs
-        static POWER_WARNING_LOGGED: OnceLock<()> = OnceLock::new();
-
-        POWER_WARNING_LOGGED.get_or_init(|| {
-            info!("Power consumption monitoring not available on this system. Using estimated values.");
-        });
-
-        None
-    })
-    .await // Await the result of the blocking task
-    .unwrap_or(None)
-}
-
-#[derive(Clone, Debug)]
-enum PowerMethod {
-    Sysinfo,
-    Systemstat,
-}
-
-fn smooth_power(raw_power: f32) -> f32 {
-    use std::sync::OnceLock;
-    use std::time::Instant;
-
-    static POWER_HISTORY: OnceLock<std::sync::Mutex<Vec<(Instant, f32)>>> = OnceLock::new();
-
-    let power_history_mutex = POWER_HISTORY.get_or_init(|| std::sync::Mutex::new(Vec::new()));
-
-    // Helper function to add power reading to history and return smoothed value
-    let now = Instant::now();
-    let mut history = match power_history_mutex.lock() {
-        Ok(h) => h,
-        Err(e) => {
-            tracing::error!("Failed to acquire power history lock: {}", e);
-            return raw_power; // Return raw power if lock fails
-        }
-    };
-
-    // Add current reading
-    history.push((now, raw_power));
-
-    // Keep only last 10 readings within 60 seconds
-    history.retain(|(time, _)| now.duration_since(*time).as_secs() < 60);
-    if history.len() > 10 {
-        history.remove(0);
-    }
-
-    // Return smoothed power (weighted average, recent readings have more weight)
-    if history.len() == 1 {
-        raw_power
-    } else {
-        let total_weight: f32 = (1..=history.len()).map(|i| i as f32).sum();
-        let weighted_sum: f32 = history.iter().enumerate()
-            .map(|(i, (_, power))| power * (i + 1) as f32)
-            .sum();
-        weighted_sum / total_weight
-    }
-}
-
-fn try_power_method(method: &PowerMethod) -> Option<f32> {
-    match method {
-        PowerMethod::Sysinfo => {
-            // Note: sysinfo doesn't currently support power consumption monitoring
-            // This is a placeholder for future sysinfo versions
-            None
-        }
-        PowerMethod::Systemstat => {
-            // systemstat also doesn't support power consumption directly
-            // This could be extended with platform-specific implementations
-            None
-        }
-    }
-}
-
-#[cfg(target_os = "windows")]
-fn get_windows_power() -> Option<(f32, PowerMethod)> {
-    // Try multiple methods to get Windows power consumption
-
-    // Method 1: Use PowerShell to query performance counters
-    if let Some(power) = get_windows_power_via_powershell() {
-        return Some((power, PowerMethod::Systemstat));
-    }
-
-    // Method 2: Try WMI queries for power information
-    if let Some(power) = get_windows_power_via_wmi() {
-        return Some((power, PowerMethod::Systemstat));
-    }
-
-    // Method 3: Try Windows Performance Counters directly
-    if let Some(power) = get_windows_power_via_perf_counters() {
-        return Some((power, PowerMethod::Systemstat));
-    }
-
-    // Method 4: Try direct Windows API calls or system information
-    if let Some(power) = get_windows_power_via_system_info() {
-        return Some((power, PowerMethod::Systemstat));
-    }
-
-    None
-}
-
-#[cfg(target_os = "windows")]
-fn get_windows_power_via_powershell() -> Option<f32> {
-    use std::process::Command;
-
-    // Try to get CPU power consumption via Windows Performance Counters using PowerShell
-    let ps_script = r#"
-    try {
-        # Get CPU power consumption from performance counters
-        $counter = Get-Counter -Counter "\Processor Information(_Total)\% Processor Performance" -ErrorAction Stop
-        $cpuUsage = $counter.CounterSamples.CookedValue
-
-        # Estimate power based on CPU usage (this is an approximation, but better than nothing)
-        # TDP for typical CPUs: assume 65W base + usage-based scaling
-        $basePower = 65.0
-        $usagePower = ($cpuUsage / 100.0) * 35.0  # Additional power based on usage
-        $totalPower = $basePower + $usagePower
-
-        # Output the power value
-        [math]::Round($totalPower, 2)
-    } catch {
-        $null
-    }
-    "#;
-
-    if let Ok(output) = Command::new("powershell")
-        .args(["-Command", ps_script])
-        .output()
-    {
-        if output.status.success() {
-            if let Ok(output_str) = String::from_utf8(output.stdout) {
-                let power_str = output_str.trim();
-                if let Ok(power) = power_str.parse::<f32>() {
-                    if power > 0.0 && power < 500.0 { // Reasonable power range for CPU
-                        return Some(power);
-                    }
-                }
-            }
-        }
-    }
-
-    None
-}
-
-#[cfg(target_os = "windows")]
-fn get_windows_power_via_wmi() -> Option<f32> {
-    use std::process::Command;
-
-    // Try WMI to get battery information (for laptops) or power scheme info
-    let wmi_script = r#"
-    try {
-        # Try to get battery discharge rate (for laptops)
-        $battery = Get-WmiObject -Class Win32_Battery -ErrorAction Stop | Select-Object -First 1
-        if ($battery -and $battery.EstimatedChargeRemaining -ne $null -and $battery.EstimatedRunTime -ne $null) {
-            # Calculate current power draw from battery
-            $remainingTimeHours = $battery.EstimatedRunTime / 60.0
-            if ($remainingTimeHours -gt 0) {
-                # Estimate power consumption based on battery capacity and remaining time
-                # This is approximate but gives real power usage for battery-powered systems
-                $power = 0.0
-                if ($battery.DesignCapacity -gt 0) {
-                    $power = $battery.DesignCapacity / $remainingTimeHours
-                    if ($power -gt 0 -and $power -lt 200) {
-                        [math]::Round($power, 2)
-                        exit 0
-                    }
-                }
-            }
-        }
-
-        # Fallback: Try to get active power scheme information
-        $scheme = Get-WmiObject -Class Win32_PowerPlan -Filter "IsActive=True" -ErrorAction Stop
-        if ($scheme) {
-            # This doesn't give actual power consumption, but we can use it as a fallback indicator
-            # Return a default power consumption based on power scheme
-            if ($scheme.ElementName -like "*High Performance*") {
-                85.0
-            } elseif ($scheme.ElementName -like "*Balanced*") {
-                65.0
-            } elseif ($scheme.ElementName -like "*Power Saver*") {
-                45.0
-            } else {
-                65.0
-            }
-        } else {
-            $null
-        }
-    } catch {
-        $null
-    }
-    "#;
-
-    if let Ok(output) = Command::new("powershell")
-        .args(["-Command", wmi_script])
-        .output()
-    {
-        if output.status.success() {
-            if let Ok(output_str) = String::from_utf8(output.stdout) {
-                let power_str = output_str.trim();
-                if !power_str.is_empty() && power_str != "null" {
-                    if let Ok(power) = power_str.parse::<f32>() {
-                        if power > 0.0 && power < 200.0 { // Reasonable power range
-                            return Some(power);
-                        }
-                    }
-                }
-            }
-        }
-    }
-
-    None
-}
-
-#[cfg(target_os = "windows")]
-fn get_windows_power_via_perf_counters() -> Option<f32> {
-    use std::process::Command;
-
-    // Try to get more detailed performance counter data
-    let perf_script = r#"
-    try {
-        # Get multiple CPU-related performance counters
-        $counters = @(
-            "\Processor(_Total)\% Processor Time",
-            "\Processor Information(_Total)\% Processor Performance"
-        )
-
-        $results = Get-Counter -Counter $counters -SampleInterval 1 -MaxSamples 1 -ErrorAction Stop
-
-        $cpuTime = 0.0
-        $cpuPerformance = 0.0
-
-        foreach ($sample in $results.CounterSamples) {
-            if ($sample.Path -like "*% Processor Time*") {
-                $cpuTime = $sample.CookedValue
-            } elseif ($sample.Path -like "*% Processor Performance*") {
-                $cpuPerformance = $sample.CookedValue
-            }
-        }
-
-        # Calculate power based on CPU activity
-        # Base TDP assumption: 65W for typical desktop CPU
-        $baseTDP = 65.0
-
-        # Scale based on CPU performance percentage
-        $power = $baseTDP * ($cpuPerformance / 100.0)
-
-        # Ensure minimum power draw even when idle
-        $power = [math]::Max($power, 35.0)
-
-        [math]::Round($power, 2)
-    } catch {
-        $null
-    }
-    "#;
-
-    if let Ok(output) = Command::new("powershell")
-        .args(["-Command", perf_script])
-        .output()
-    {
-        if output.status.success() {
-            if let Ok(output_str) = String::from_utf8(output.stdout) {
-                let power_str = output_str.trim();
-                if let Ok(power) = power_str.parse::<f32>() {
-                    if power > 0.0 && power < 500.0 { // Reasonable power range
-                        return Some(power);
-                    }
-                }
-            }
-        }
-    }
-
-    None
-}
-
-#[cfg(target_os = "windows")]
-fn get_windows_power_via_system_info() -> Option<f32> {
-    use std::process::Command;
-
-    // Try to get system information and estimate power based on actual hardware
-    let system_info_script = r#"
-    try {
-        # Get CPU information
-        $cpu = Get-WmiObject -Class Win32_Processor -ErrorAction Stop | Select-Object -First 1
-        $cpuName = $cpu.Name
-        $cpuCores = $cpu.NumberOfCores
-        $cpuThreads = $cpu.NumberOfLogicalProcessors
-
-        # Get current CPU usage
-        $cpuUsage = (Get-WmiObject -Class Win32_PerfFormattedData_PerfOS_Processor -Filter "Name='_Total'").PercentProcessorTime
-
-        # Estimate TDP based on CPU model (this is more accurate than generic assumptions)
-        $estimatedTDP = 65.0  # Default
-
-        if ($cpuName -match "Intel.*Core.*i[3579]-1[0-9][0-9][0-9][0-9]") {
-            # Intel 12th/13th/14th gen high-end CPUs
-            $estimatedTDP = 125.0
-        } elseif ($cpuName -match "Intel.*Core.*i[3579]-[0-9][0-9][0-9][0-9]") {
-            # Intel 12th/13th/14th gen mainstream CPUs
-            $estimatedTDP = 65.0
-        } elseif ($cpuName -match "Intel.*Core.*i[3579]-[0-9][0-9][0-9]") {
-            # Intel 10th/11th gen CPUs
-            $estimatedTDP = 65.0
-        } elseif ($cpuName -match "AMD.*Ryzen.*[79][0-9][0-9][0-9]") {
-            # AMD Ryzen 7000/9000 series
-            $estimatedTDP = 65.0
-        } elseif ($cpuName -match "AMD.*Ryzen.*[3579][0-9][0-9][0-9]") {
-            # AMD Ryzen 3000/5000/7000 series
-            $estimatedTDP = 65.0
-        } elseif ($cpuName -match "Threadripper") {
-            # AMD Threadripper
-            $estimatedTDP = 280.0
-        }
-
-        # Get RAM information and add its power consumption
-        $ramModules = Get-WmiObject -Class Win32_PhysicalMemory -ErrorAction Stop
-        $totalRamGB = 0
-        foreach ($module in $ramModules) {
-            $totalRamGB += [math]::Round($module.Capacity / 1GB, 0)
-        }
-
-        # Estimate RAM power consumption (about 2-3W per 8GB DDR4)
-        $ramPower = [math]::Ceiling($totalRamGB / 8) * 2.5
-
-        # Get GPU information (if dedicated GPU)
-        $gpuPower = 0.0
-        $gpus = Get-WmiObject -Class Win32_VideoController -ErrorAction Stop | Where-Object { $_.AdapterRAM -gt 0 }
-        foreach ($gpu in $gpus) {
-            if ($gpu.Name -notmatch "Microsoft Basic Display") {
-                # Estimate GPU power based on VRAM
-                $vramGB = [math]::Round($gpu.AdapterRAM / 1GB, 0)
-                if ($gpu.Name -match "RTX|GeForce") {
-                    $gpuPower += [math]::Max(50.0, $vramGB * 10.0)  # NVIDIA GPUs
-                } elseif ($gpu.Name -match "Radeon|RX") {
-                    $gpuPower += [math]::Max(40.0, $vramGB * 8.0)   # AMD GPUs
-                } else {
-                    $gpuPower += 30.0  # Generic dedicated GPU
-                }
-            }
-        }
-
-        # Calculate current power based on CPU usage
-        $cpuPower = $estimatedTDP * ($cpuUsage / 100.0)
-        $cpuPower = [math]::Max($cpuPower, $estimatedTDP * 0.3)  # Minimum 30% of TDP even when idle
-
-        # Total system power
-        $totalPower = $cpuPower + $ramPower + $gpuPower
-
-        # Add a small base system power for motherboard, drives, etc.
-        $totalPower += 25.0
-
-        [math]::Round($totalPower, 2)
-    } catch {
-        $null
-    }
-    "#;
-
-    if let Ok(output) = Command::new("powershell")
-        .args(["-Command", system_info_script])
-        .output()
-    {
-        if output.status.success() {
-            if let Ok(output_str) = String::from_utf8(output.stdout) {
-                let power_str = output_str.trim();
-                if let Ok(power) = power_str.parse::<f32>() {
-                    if power > 20.0 && power < 1000.0 { // Reasonable power range for full system
-                        return Some(power);
-                    }
-                }
-            }
-        }
-    }
-
-    None
-}
-
-#[cfg(target_os = "linux")]
-fn get_linux_power() -> Option<(f32, PowerMethod)> {
-    use std::fs;
-
-    // Try RAPL (Running Average Power Limit) interface on Intel systems
-    // This provides power consumption for CPU package and DRAM
-
-    let rapl_paths = [
-        "/sys/class/powercap/intel-rapl:0/energy_uj", // CPU package
-        "/sys/class/powercap/intel-rapl/energy_uj",   // Alternative path
-    ];
-
-    static mut LAST_ENERGY: Option<(u64, Instant)> = None;
-    static mut LAST_POWER: f32 = 0.0;
-
-    for path in &rapl_paths {
-        if let Ok(energy_str) = fs::read_to_string(path) {
-            if let Ok(energy_uj) = energy_str.trim().parse::<u64>() {
-                let now = Instant::now();
-
-                unsafe {
-                    if let Some((last_energy, last_time)) = LAST_ENERGY {
-                        let time_diff = now.duration_since(last_time).as_secs_f64();
-                        if time_diff > 0.0 {
-                            let energy_diff = if energy_uj >= last_energy {
-                                energy_uj - last_energy
-                            } else {
-                                // Counter wrapped around
-                                (u64::MAX - last_energy) + energy_uj
-                            };
-
-                            let power_watts = (energy_diff as f64 / 1_000_000.0) / time_diff; // Convert µJ to J, then to W
-
-                            if power_watts > 0.0 && power_watts < 1000.0 { // Reasonable power range
-                                LAST_POWER = power_watts as f32;
-                                LAST_ENERGY = Some((energy_uj, now));
-                                return Some((power_watts as f32, PowerMethod::Systemstat));
-                            }
-                        }
-                    } else {
-                        // First reading, store and wait for next
-                        LAST_ENERGY = Some((energy_uj, now));
-                    }
-                }
-            }
-        }
-    }
-
-    None
-}
-
-=======
->>>>>>> 3701a93a
 #[tauri::command]
 async fn get_power_consumption() -> Option<f32> {
     tokio::task::spawn_blocking(move || {
@@ -5856,142 +5342,6 @@
     }
 }
 
-// ============================================================================
-// HTTP Server Commands - Serve files via HTTP protocol
-// ============================================================================
-
-/// Start HTTP server for serving encrypted chunks and file manifests
-///
-/// The server will listen on the specified port and serve files that have been
-/// registered via `register_manifest_for_http()`.
-///
-/// Returns the actual bound address (useful if port 0 was used for auto-assignment)
-#[tauri::command]
-async fn start_http_server(
-    state: State<'_, AppState>,
-    port: u16,
-) -> Result<String, String> {
-    // Check if server is already running
-    {
-        let addr_lock = state.http_server_addr.lock().await;
-        if addr_lock.is_some() {
-            return Err("HTTP server is already running".to_string());
-        }
-    }
-
-    let bind_addr: std::net::SocketAddr = ([0, 0, 0, 0], port).into();
-
-    tracing::info!("Starting HTTP server on {}", bind_addr);
-
-    // Start the server
-    let server_state = state.http_server_state.clone();
-    let bound_addr = http_server::start_server(server_state, bind_addr)
-        .await
-        .map_err(|e| format!("Failed to start HTTP server: {}", e))?;
-
-    // Store the bound address
-    {
-        let mut addr_lock = state.http_server_addr.lock().await;
-        *addr_lock = Some(bound_addr);
-    }
-
-    Ok(format!("http://{}", bound_addr))
-}
-
-/// Stop HTTP server
-#[tauri::command]
-async fn stop_http_server(state: State<'_, AppState>) -> Result<(), String> {
-    let mut addr_lock = state.http_server_addr.lock().await;
-
-    if addr_lock.is_none() {
-        return Err("HTTP server is not running".to_string());
-    }
-
-    tracing::info!("Stopping HTTP server");
-
-    // TODO: Implement graceful shutdown
-    // For now, just clear the address (server task will continue running)
-    *addr_lock = None;
-
-    Ok(())
-}
-
-/// Get HTTP server status
-#[tauri::command]
-async fn get_http_server_status(
-    state: State<'_, AppState>,
-) -> Result<serde_json::Value, String> {
-    let addr_lock = state.http_server_addr.lock().await;
-
-    match &*addr_lock {
-        Some(addr) => Ok(serde_json::json!({
-            "running": true,
-            "address": format!("http://{}", addr)
-        })),
-        None => Ok(serde_json::json!({
-            "running": false,
-            "address": null
-        })),
-    }
-}
-
-/// Download a file via HTTP protocol using Range requests
-///
-/// This uses HTTP Range headers (RFC 7233) to download file chunks in parallel,
-/// without requiring pre-chunking or manifest endpoints.
-///
-/// Flow:
-/// 1. Fetch file metadata from HTTP server
-/// 2. Calculate byte ranges (256KB chunks)
-/// 3. Download chunks in parallel using Range headers
-/// 4. Reassemble chunks into final file
-///
-/// Files are downloaded as-is (encrypted if they were encrypted).
-/// Decryption happens at a higher level when needed.
-///
-/// Emits `http_download_progress` events with progress updates.
-#[tauri::command]
-async fn download_file_http(
-    app: tauri::AppHandle,
-    seeder_url: String,
-    merkle_root: String,
-    output_path: String,
-) -> Result<(), String> {
-    tracing::info!(
-        "Starting HTTP Range-based download: {} from {}",
-        merkle_root,
-        seeder_url
-    );
-
-    // Create progress channel
-    let (progress_tx, mut progress_rx) = tokio::sync::mpsc::channel(100);
-
-    // Spawn progress event emitter
-    let app_handle = app.clone();
-    tokio::spawn(async move {
-        while let Some(progress) = progress_rx.recv().await {
-            let _ = app_handle.emit("http_download_progress", &progress);
-        }
-    });
-
-    // Create HTTP download client (Range-based, no chunk storage needed)
-    let client = http_download::HttpDownloadClient::new();
-
-    // Start download using Range requests
-    client
-        .download_file(
-            &seeder_url,
-            &merkle_root,
-            std::path::Path::new(&output_path),
-            Some(progress_tx),
-        )
-        .await?;
-
-    tracing::info!("HTTP download completed: {}", output_path);
-
-    Ok(())
-}
-
 #[cfg(not(test))]
 fn main() {
     // Don't initialize tracing subscriber here - we'll do it in setup() after loading settings
@@ -6196,12 +5546,9 @@
             get_transaction_queue_status,
             get_cpu_temperature,
             get_power_consumption,
-<<<<<<< HEAD
-=======
             download,
             seed,
             create_and_seed_torrent,
->>>>>>> 3701a93a
             is_geth_running,
             check_geth_binary,
             get_geth_status,
@@ -6296,8 +5643,6 @@
             get_resource_contribution,
             get_contribution_history,
             reset_analytics,
-<<<<<<< HEAD
-=======
             reset_network_services,
             // ed2k server commands
             add_ed2k_source,
@@ -6307,7 +5652,6 @@
             search_ed2k_file,
             get_ed2k_download_status,
             parse_ed2k_link,
->>>>>>> 3701a93a
             // HTTP server commands
             start_http_server,
             stop_http_server,
@@ -6346,17 +5690,14 @@
             check_directory_exists,
             get_multiaddresses,
             clear_seed_list,
-<<<<<<< HEAD
-            clear_seed_list,
-            get_full_network_stats
-=======
             get_full_network_stats,
             // Download restart commands
             start_download_restart,
             pause_download_restart,
             resume_download_restart,
             get_download_status_restart
->>>>>>> 3701a93a
+            clear_seed_list,
+            get_full_network_stats
         ])
         .plugin(tauri_plugin_process::init())
         .plugin(tauri_plugin_os::init())
@@ -6603,8 +5944,6 @@
                 });
             }
 
-<<<<<<< HEAD
-=======
             // Initialize download restart service
             {
                 let app_handle = app.handle().clone();
@@ -6621,7 +5960,6 @@
                 });
             }
 
->>>>>>> 3701a93a
             Ok(())
         })
         .build(tauri::generate_context!())
@@ -6793,167 +6131,8 @@
 }
 
 #[tauri::command]
-<<<<<<< HEAD
-async fn upload_and_publish_file(
-    app: tauri::AppHandle,
-    state: State<'_, AppState>,
-    file_path: String,
-    file_name: Option<String>,
-    recipient_public_key: Option<String>,
-    price: Option<f64>,
-    ftp_source: Option<String>,
-) -> Result<UploadResult, String> {
-    info!("📦 BACKEND: Starting upload_and_publish_file for price {:?}", price);
-    // 1. Process file with ChunkManager (encrypt, chunk, build Merkle tree)
-    let manifest = encrypt_file_for_recipient(
-        app.clone(),
-        state.clone(),
-        file_path.clone(),
-        recipient_public_key.clone(),
-    )
-    .await?;
-
-    // 2. Get file name and size
-    let file_name = file_name.unwrap_or_else(|| {
-        std::path::Path::new(&file_path)
-            .file_name()
-            .and_then(|n| n.to_str())
-            .unwrap_or("unknown")
-            .to_string()
-    });
-
-    let file_size: u64 = manifest.chunks.iter().map(|c| c.size as u64).sum();
-
-    // 3. Get peer ID from DHT
-    let peer_id = {
-        let dht_guard = state.dht.lock().await;
-        if let Some(dht) = dht_guard.as_ref() {
-            dht.get_peer_id().await
-        } else {
-            "unknown".to_string()
-        }
-    };
-
-    // 4. Publish to DHT with versioning support
-    let dht = {
-        let dht_guard = state.dht.lock().await; // Use the Merkle root as the file hash
-        dht_guard.as_ref().cloned()
-    };
-
-    let version = if let Some(dht) = dht {
-        let created_at = std::time::SystemTime::now()
-            .duration_since(std::time::UNIX_EPOCH)
-            .unwrap()
-            .as_secs();
-
-        // Use prepare_versioned_metadata to handle version incrementing and parent_hash
-        let mime_type = detect_mime_type_from_filename(&file_name)
-            .unwrap_or_else(|| "application/octet-stream".to_string());
-        let mut metadata = dht
-            .prepare_versioned_metadata(
-                manifest.merkle_root.clone(), // This is the Merkle root
-                file_name.clone(),
-                file_size,
-                vec![], // Empty - chunks already stored
-                created_at,
-                Some(mime_type),
-                None,                            // encrypted_key_bundle
-                true,                            // is_encrypted
-                Some("AES-256-GCM".to_string()), // Encryption method
-                None,                            // key_fingerprint (deprecated)
-                price,                            // price
-                None,                            // uploader_address
-            )
-            .await?;
-
-        // Add HTTP source if HTTP server is running
-        let http_addr = state.http_server_addr.lock().await;
-        if let Some(addr) = *http_addr {
-            // Get actual local IP instead of 0.0.0.0
-            let port = addr.port();
-            let local_ip = crate::headless::get_local_ip().unwrap_or_else(|| "127.0.0.1".to_string());
-            let http_url = format!("http://{}:{}", local_ip, port);
-
-            metadata.http_sources = Some(vec![download_source::HttpSourceInfo {
-                url: http_url.clone(),
-                auth_header: None,
-                verify_ssl: false,
-                headers: None,
-                timeout_secs: Some(30),
-            }]);
-            tracing::info!("Added HTTP source to metadata: {} (local IP: {})", http_url, local_ip);
-        }
-
-        let mut metadata = metadata;
-        if let Some(ftp_url) = ftp_source {
-            metadata.ftp_sources = Some(vec![FtpSourceInfo {
-                url: ftp_url,
-                username: None,
-                password: None,
-                supports_resume: false, // or true if known
-                file_size: 0,           // placeholder, could update later
-                is_available: true,
-                last_checked: Some(
-                    std::time::SystemTime::now()
-                        .duration_since(std::time::UNIX_EPOCH)
-                        .unwrap()
-                        .as_secs(),
-                ),
-            }]);
-        }
-            
-        println!("📦 BACKEND: Created versioned metadata");
-
-        let version = metadata.version.unwrap_or(1);
-
-        // Store file data locally for seeding (CRITICAL FIX)
-        let ft = {
-            let ft_guard = state.file_transfer.lock().await;
-            ft_guard.as_ref().cloned()
-        };
-        if let Some(ft) = ft {
-            // Read the original file data to store locally
-            let file_data = tokio::fs::read(&file_path)
-                .await
-                .map_err(|e| format!("Failed to read file for local storage: {}", e))?;
-
-            ft.store_file_data(manifest.merkle_root.clone(), file_name.clone(), file_data)
-                .await; // Store with Merkle root as key
-        }
-
-        dht.publish_file(metadata, None).await?;
-        version
-    } else {
-        1 // Default to v1 if DHT not running
-    };
-
-
-    // 6. Register file with HTTP server for Range-based serving
-    state
-        .http_server_state
-        .register_file(http_server::HttpFileMetadata {
-            hash: manifest.merkle_root.clone(),
-            name: file_name.clone(),
-            size: file_size,
-            encrypted: true,
-        })
-        .await;
-
-    tracing::info!("Registered file for HTTP serving: {} ({})", file_name, manifest.merkle_root);
-
-    // 7. Return metadata to frontend
-    Ok(UploadResult {
-        merkle_root: manifest.merkle_root,
-        file_name,
-        file_size,
-        is_encrypted: true,
-        peer_id,
-        version,
-    })
-=======
 async fn has_active_account(state: State<'_, AppState>) -> Result<bool, String> {
     Ok(state.active_account.lock().await.is_some())
->>>>>>> 3701a93a
 }
 
 #[tauri::command]
