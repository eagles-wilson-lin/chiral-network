--- conflicted
+++ resolved
@@ -69,18 +69,14 @@
     get_network_hashrate,
     get_node_info,
     get_peer_count,
-<<<<<<< HEAD
     get_peer_info,
+    get_peers,
     get_recent_mined_blocks,
     get_transaction_by_hash,
     get_txpool_status,
     get_txpool_content,
     debug_network_tx,
-=======
-    get_peers,
-    get_recent_mined_blocks,
     reconnect_to_bootstrap_if_needed,
->>>>>>> 99f89816
     start_mining,
     stop_mining,
     EthAccount,
