--- conflicted
+++ resolved
@@ -7,13 +7,9 @@
     vec![
         "/ip4/134.199.240.145/tcp/4001/p2p/12D3KooWFYTuQ2FY8tXRtFKfpXkTSipTF55mZkLntwtN1nHu83qE"
             .to_string(),
-<<<<<<< HEAD
-        "/dns4/914000.xyz/tcp/4001/p2p/12D3KooWCK6pHctRTaLcDmknDroubx3jbeyQBeeYKm1MPbftMMxy"
-=======
         "/ip4/136.116.190.115/tcp/4001/p2p/12D3KooWETLNJUVLbkAbenbSPPdwN9ZLkBU3TLfyAeEUW2dsVptr"
             .to_string(),
         "/ip4/130.245.173.105/tcp/4001/p2p/12D3KooWGFRvjXFBoU9y6xdteqP1kzctAXrYPoaDGmTGRHybZ6rp"
->>>>>>> 3701a93a
             .to_string(),
     ]
 }
