use crate::dht::DhtService;
use crate::AppState;
use tauri::Emitter;
use tauri::State;
// use tracing::info;
use libp2p::PeerId;
use std::str::FromStr;
use std::sync::Arc;
use tracing::{info, warn};

#[derive(Clone, serde::Serialize)]
pub struct ProxyNode {
    pub id: String,
    pub address: String,
    pub status: String,
    pub latency: u32,
    pub error: Option<String>,
}

fn normalize_to_multiaddr(input: &str) -> Result<String, String> {
    if input.trim().starts_with("/") {
        return Ok(input.to_string());
    }
    // Very simple mapper; improve as needed
    if let Some(stripped) = input.strip_prefix("ws://") {
        // ws://host:port -> /dns4/host/tcp/port/ws
        let (host, port) = stripped.split_once(':').ok_or("invalid ws addr")?;
        Ok(format!("/dns4/{host}/tcp/{port}/ws"))
    } else if let Some(stripped) = input.strip_prefix("tcp://") {
        // tcp://host:port -> /dns4/host/tcp/port
        let (host, port) = stripped.split_once(':').ok_or("invalid tcp addr")?;
        Ok(format!("/dns4/{host}/tcp/{port}"))
    } else if input.contains(':') {
        // host:port or 127.0.0.1:4001
        let (host, port) = input.split_once(':').ok_or("invalid host:port")?;
        if host.chars().all(|c| c.is_ascii_digit() || c == '.') {
            Ok(format!("/ip4/{host}/tcp/{port}"))
        } else {
            Ok(format!("/dns4/{host}/tcp/{port}"))
        }
    } else {
        Err(format!("unsupported address format: {}", input))
    }
}

#[tauri::command]
pub(crate) async fn proxy_connect(
    app: tauri::AppHandle,
    state: tauri::State<'_, AppState>,
    url: String,
    _token: String,
) -> Result<(), String> {
    info!("Connecting to proxy: {}", url);

    // 1) optimistic UI
    {
        let mut proxies = state.proxies.lock().await;
        if let Some(p) = proxies.iter_mut().find(|p| p.address == url) {
            p.status = "connecting".into();
            p.error = None;
            p.latency = 999;
            let _ = app.emit("proxy_status_update", p.clone());
        } else {
            // The ID should be the normalized multiaddr, but we don't have it yet.
            // We'll use the URL as a temporary ID and the event pump will fix it.
            let node = ProxyNode {
                id: url.clone(),
                address: url.clone(),
                status: "connecting".into(),
                latency: 999,
                error: None,
            };
            proxies.push(node.clone());
            let _ = app.emit("proxy_status_update", node);
        }
    }

    // 2) dial via DHT
    if let Some(dht) = state.dht.lock().await.as_ref() {
        let multi = normalize_to_multiaddr(&url)?;
        dht.connect_peer(multi).await?;
        Ok(())
    } else {
        Err("DHT not initialized".into())
    }
}

#[tauri::command]
pub(crate) async fn proxy_disconnect(
    app: tauri::AppHandle,
    state: tauri::State<'_, AppState>,
    url: String,
) -> Result<(), String> {
    info!("Disconnecting from proxy: {}", url);
<<<<<<< HEAD
    // // For proto v1: mark offline locally (no full teardown API yet)
    // let mut proxies = state.proxies.lock().await;
    // if let Some(p) = proxies.iter_mut().find(|p| p.address == url || p.id == url) {
    //     p.status = "offline".into();
    //     let _ = app.emit("proxy_status_update", p.clone());
    // }
    // // Note: This doesn't actually disconnect the peer in libp2p in this version.
    // Ok(())

    // Update local cache optimistically and capture the peer ID if known
=======

>>>>>>> 541f528b
    let maybe_peer_id = {
        let mut proxies = state.proxies.lock().await;
        proxies
            .iter_mut()
            .find(|p| p.address == url || p.id == url)
            .map(|p| {
                p.status = "offline".into();
                let _ = app.emit("proxy_status_update", p.clone());
                p.id.clone()
            })
    };

    if let Some(peer_id_str) = maybe_peer_id {
        if let Ok(peer_id) = PeerId::from_str(&peer_id_str) {
            if let Some(dht) = state.dht.lock().await.as_ref() {
                return dht.disconnect_peer(peer_id).await;
            }
        }
    }

    Err("Could not disconnect peer".into())
}

#[tauri::command]
pub(crate) async fn proxy_remove(
    app: tauri::AppHandle,
    state: tauri::State<'_, AppState>,
    url: String,
) -> Result<(), String> {
    info!("Removing proxy: {}", url);

    let maybe_peer_id = {
        let mut proxies = state.proxies.lock().await;
        let maybe_idx = proxies.iter().position(|p| p.address == url || p.id == url);
        if let Some(idx) = maybe_idx {
            let p = proxies.remove(idx);
            Some(p.id)
        } else {
            None
        }
    };

<<<<<<< HEAD
    dht.disconnect_peer(peer_id).await
=======
    if let Some(peer_id_str) = maybe_peer_id {
        if let Ok(peer_id) = PeerId::from_str(&peer_id_str) {
            if let Some(dht) = state.dht.lock().await.as_ref() {
                let _ = dht.disconnect_peer(peer_id).await;
            }
        }
    }

    let _ = app.emit("proxy_reset", ());
    Ok(())
>>>>>>> 541f528b
}


#[tauri::command]
pub(crate) async fn list_proxies(state: State<'_, AppState>) -> Result<Vec<ProxyNode>, String> {
    let proxies = state.proxies.lock().await;
    Ok(proxies.clone())
}

#[tauri::command]
pub(crate) async fn proxy_echo(
    state: State<'_, AppState>,
    peer_id: String,
    payload: Vec<u8>,
) -> Result<Vec<u8>, String> {
    let dht_guard = state.dht.lock().await;
    let dht: &DhtService = dht_guard
        .as_ref()
        .ok_or_else(|| "DHT not running".to_string())?;
    dht.echo(peer_id, payload).await
}<|MERGE_RESOLUTION|>--- conflicted
+++ resolved
@@ -92,20 +92,6 @@
     url: String,
 ) -> Result<(), String> {
     info!("Disconnecting from proxy: {}", url);
-<<<<<<< HEAD
-    // // For proto v1: mark offline locally (no full teardown API yet)
-    // let mut proxies = state.proxies.lock().await;
-    // if let Some(p) = proxies.iter_mut().find(|p| p.address == url || p.id == url) {
-    //     p.status = "offline".into();
-    //     let _ = app.emit("proxy_status_update", p.clone());
-    // }
-    // // Note: This doesn't actually disconnect the peer in libp2p in this version.
-    // Ok(())
-
-    // Update local cache optimistically and capture the peer ID if known
-=======
-
->>>>>>> 541f528b
     let maybe_peer_id = {
         let mut proxies = state.proxies.lock().await;
         proxies
@@ -148,9 +134,6 @@
         }
     };
 
-<<<<<<< HEAD
-    dht.disconnect_peer(peer_id).await
-=======
     if let Some(peer_id_str) = maybe_peer_id {
         if let Ok(peer_id) = PeerId::from_str(&peer_id_str) {
             if let Some(dht) = state.dht.lock().await.as_ref() {
@@ -161,7 +144,6 @@
 
     let _ = app.emit("proxy_reset", ());
     Ok(())
->>>>>>> 541f528b
 }
 
 
