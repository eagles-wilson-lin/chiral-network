--- conflicted
+++ resolved
@@ -899,15 +899,9 @@
             magnet_link
         );
 
-<<<<<<< HEAD
-        // We rely on librqbit's internal session state to manage the torrent;
-        // as long as the seeding call succeeded and produced a magnet link,
-        // we consider the integration test successful.
-=======
         // Check that the torrent is now managed by the session
         let torrent_count = handler.rqbit_session.with_torrents(|torrents| torrents.count());
         assert_eq!(torrent_count, 1, "Torrent was not added to the session");
->>>>>>> 3aabca1b
     }
 
     #[test]
