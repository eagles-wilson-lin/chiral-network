--- conflicted
+++ resolved
@@ -5,11 +5,7 @@
 };
 use async_trait::async_trait;
 use librqbit::{AddTorrent, ManagedTorrent, Session, SessionOptions, create_torrent, CreateTorrentOptions, AddTorrentOptions};
-<<<<<<< HEAD
-use std::collections::HashMap;
-=======
 use std::collections::{BTreeMap, HashMap};
->>>>>>> 99f89816
 use std::path::{Path, PathBuf};
 use std::sync::Arc;
 use tauri::{AppHandle, Emitter};
@@ -581,12 +577,8 @@
             download_directory, listen_port_range, state_file_path
         );
 
-<<<<<<< HEAD
-        let state_files = ["session.json", "dht.json", "dht.db", "session.db"];
-=======
         // Clean up any stale DHT or session state files that might be locked
         let state_files = ["session.json", "dht.json", "dht.db", "session.db", "dht.dat"];
->>>>>>> 99f89816
         for file in &state_files {
             let state_path = download_directory.join(file);
             if state_path.exists() {
@@ -600,12 +592,6 @@
 
         let mut opts = SessionOptions::default();
 
-<<<<<<< HEAD
-        if let Some(range) = listen_port_range {
-            opts.listen_port_range = Some(range);
-        }
-
-=======
         // Set port range if provided
         if let Some(range) = listen_port_range.clone() {
             opts.listen_port_range = Some(range);
@@ -613,7 +599,6 @@
 
         // Enable persistence for session and DHT state
         // This allows torrents to resume after app restart
->>>>>>> 99f89816
         opts.persistence = Some(librqbit::SessionPersistenceConfig::Json {
             folder: Some(download_directory.clone()),
         });
@@ -849,14 +834,6 @@
         info!("Starting BitTorrent download for: {}", identifier);
 
         let add_torrent = if identifier.starts_with("magnet:") {
-<<<<<<< HEAD
-            Self::validate_magnet_link(identifier)?;
-            info_hash = Some(Self::extract_info_hash(identifier).ok_or(BitTorrentError::InvalidMagnetLink { url: identifier.to_string() })?);
-            AddTorrent::from_url(identifier)
-        } else {
-            Self::validate_torrent_file(identifier)?;
-            info_hash = None;
-=======
             Self::validate_magnet_link(identifier).map_err(|e| {
                 error!("Magnet link validation failed: {}", e);
                 e
@@ -867,7 +844,6 @@
                 error!("Torrent file validation failed: {}", e);
                 e
             })?;
->>>>>>> 99f89816
             AddTorrent::from_local_filename(identifier).map_err(|e| {
                 BitTorrentError::TorrentFileError {
                     message: format!("Cannot read torrent file {}: {}", identifier, e),
@@ -877,7 +853,6 @@
 
         let add_opts = AddTorrentOptions::default();
 
-<<<<<<< HEAD
         if let Some(hash) = info_hash {
             info!("Searching for Chiral peers for info_hash: {}", hash);
             match self.dht_service.search_peers_by_infohash(hash).await {
@@ -912,9 +887,6 @@
             }
         }
 
-=======
-        // Add the torrent to the session first
->>>>>>> 99f89816
         let add_torrent_response = self
             .rqbit_session
             .add_torrent(add_torrent, Some(add_opts))
@@ -928,7 +900,6 @@
             .into_handle()
             .ok_or(BitTorrentError::HandleUnavailable)?;
 
-<<<<<<< HEAD
         // Get info hash and save to state
         let torrent_info_hash = hex::encode(handle.info_hash().0);
         
@@ -956,7 +927,6 @@
                 size: None,
             }
         };
-=======
         // Now get the info_hash from the handle (works for both magnets and .torrent files)
         let torrent_info_hash = handle.info_hash();
         let hash_hex = hex::encode(torrent_info_hash.0);
@@ -1000,7 +970,6 @@
 
         Ok(handle)
     }
->>>>>>> 99f89816
 
         self.save_torrent_to_state(&torrent_info_hash, persistent_torrent).await?;
 
