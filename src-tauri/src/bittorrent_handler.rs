--- conflicted
+++ resolved
@@ -613,7 +613,6 @@
         self.start_download_with_options(identifier, opts).await
     }
 
-<<<<<<< HEAD
     /// Start a download from torrent file bytes.
     /// This method accepts the raw bytes of a .torrent file and starts downloading.
     pub async fn start_download_from_bytes(
@@ -669,7 +668,7 @@
         }
 
         Ok(handle)
-=======
+  }
     /// Re-evaluates the download queue, pausing or resuming torrents based on priority
     /// and the MAX_ACTIVE_DOWNLOADS limit.
     async fn re_evaluate_queue(&self) -> Result<(), BitTorrentError> {
@@ -708,7 +707,6 @@
             }
         }
         Ok(())
->>>>>>> 1f96fdfa
     }
 
     async fn start_download_with_options(
