--- conflicted
+++ resolved
@@ -4417,11 +4417,7 @@
                                 ) {
                                     // Verify this is the file we were searching for
                                     if file_hash == pending_search.file_hash {
-<<<<<<< HEAD
                                         let mut metadata = construct_file_metadata_from_json_simple(
-=======
-                                        let metadata = construct_file_metadata_from_json_simple(
->>>>>>> 303ee23d
                                             &metadata_json,
                                             file_hash,
                                             file_name,
@@ -4429,7 +4425,6 @@
                                             created_at,
                                         );
 
-<<<<<<< HEAD
                                         // Include providers if they were found
                                         if let Some(providers) = &pending_search.found_providers {
                                             metadata.seeders = providers.clone();
@@ -4438,9 +4433,6 @@
                                             info!("✅ Found searched file: {} ({})", file_name, file_hash);
                                         }
 
-=======
-                                        info!("✅ Found searched file: {} ({})", file_name, file_hash);
->>>>>>> 303ee23d
                                         // Send event to frontend for search results
                                         let _ = event_tx.send(DhtEvent::FileDiscovered(metadata.clone())).await;
                                         let _ = pending_search.sender.send(Ok(Some(metadata)));
@@ -5010,7 +5002,6 @@
                                         "Found providers for search query, checking cache for metadata"
                                     );
 
-<<<<<<< HEAD
                                     // First check main file metadata cache (includes locally published files)
                                     let metadata_cache = file_metadata_cache.lock().await;
                                     if let Some(mut metadata) = metadata_cache.get(&file_hash).cloned() {
@@ -5028,26 +5019,6 @@
                                         drop(metadata_cache); // Release lock
                                         // Check seeder heartbeat cache for metadata
                                         let cache = seeder_heartbeats_cache.lock().await;
-=======
-                                // First check main file metadata cache (includes locally published files)
-                                let metadata_cache = file_metadata_cache.lock().await;
-                                if let Some(mut metadata) = metadata_cache.get(&file_hash).cloned()
-                                {
-                                    drop(metadata_cache); // Release lock before await
-                                                          // Update seeders list with found providers
-                                    metadata.seeders = provider_strings;
-
-                                    notify_pending_searches(
-                                        &pending_searches,
-                                        &file_hash,
-                                        SearchResponse::Found(metadata),
-                                    )
-                                    .await;
-                                } else {
-                                    drop(metadata_cache); // Release lock
-                                                          // Check seeder heartbeat cache for metadata
-                                    let cache = seeder_heartbeats_cache.lock().await;
->>>>>>> 303ee23d
                                     if let Some(entry) = cache.get(&file_hash) {
                                         // We have cached metadata, emit it with the found providers
                                         if let Ok(mut metadata_json) =
