use futures_util::StreamExt;
<<<<<<< HEAD
use libp2p::identify::Event as IdentifyEvent;
use libp2p::kad::Behaviour as Kademlia;
use libp2p::kad::Event as KademliaEvent;
use libp2p::kad::{Config as KademliaConfig, GetRecordOk, PutRecordOk, QueryResult};
use libp2p::mdns::{tokio::Behaviour as Mdns, Event as MdnsEvent};
use libp2p::ping;
use libp2p::{autonat, dcutr};
=======
use futures::io::{AsyncRead, AsyncWrite, AsyncReadExt, AsyncWriteExt};

use std::collections::{HashMap, HashSet};
use std::sync::Arc;
use std::time::{Duration, SystemTime, UNIX_EPOCH};

use tokio::sync::{mpsc, oneshot, Mutex};
use tracing::{debug, error, info, warn};
use serde::{Deserialize, Serialize};
>>>>>>> 7fa23d09
use libp2p::{
    identify::{self, Event as IdentifyEvent},
    identity,
    kad::{
        self, store::MemoryStore, Behaviour as Kademlia, Config as KademliaConfig, Event as KademliaEvent,
        Mode, Record, GetRecordOk, PutRecordOk, QueryResult
    },
    mdns::{tokio::Behaviour as Mdns, Event as MdnsEvent},
    ping::{self, Behaviour as Ping, Event as PingEvent},
    request_response as rr,
    swarm::{NetworkBehaviour, SwarmEvent},
    Multiaddr, PeerId, StreamProtocol, Swarm, SwarmBuilder,
};

#[derive(Debug, Clone, Serialize, Deserialize)]
pub struct FileMetadata {
    /// The Merkle root of the file's chunks, which serves as its unique identifier.
    pub file_hash: String, // This is the Merkle Root
    pub file_name: String,
    pub file_size: u64,
    pub seeders: Vec<String>,
    pub created_at: u64,
    pub mime_type: Option<String>,
}

#[derive(NetworkBehaviour)]
struct DhtBehaviour {
    kademlia: Kademlia<MemoryStore>,
    identify: identify::Behaviour,
    mdns: Mdns,
    ping: ping::Behaviour,
<<<<<<< HEAD
    autonat: autonat::Behaviour,
    dcutr: dcutr::Behaviour,
=======
    proxy_rr: rr::Behaviour<ProxyCodec>,
>>>>>>> 7fa23d09
}

#[derive(Debug)]
pub enum DhtCommand {
    PublishFile(FileMetadata),
    SearchFile(String),
    ConnectPeer(String),
    GetPeerCount(oneshot::Sender<usize>),
    Echo { peer: PeerId, payload: Vec<u8>, tx: oneshot::Sender<Result<Vec<u8>, String>> },
    Shutdown(oneshot::Sender<()>),
}

#[derive(Debug, Clone, Serialize)]
pub enum DhtEvent {
    PeerDiscovered(String),
    PeerConnected(String), // Replaced by ProxyStatus
    PeerDisconnected(String), // Replaced by ProxyStatus
    FileDiscovered(FileMetadata),
    FileNotFound(String),
    Error(String),
    ProxyStatus {
        id: String,
        address: String,
        status: String,
        latency_ms: Option<u64>,
        error: Option<String>,
    },
    PeerRtt { peer: String, rtt_ms: u64 },
}

#[derive(Debug, Clone, Default)]
struct DhtMetrics {
    last_bootstrap: Option<SystemTime>,
    last_success: Option<SystemTime>,
    last_error_at: Option<SystemTime>,
    last_error: Option<String>,
    bootstrap_failures: u64,
    listen_addrs: Vec<String>,
    nat_status: Option<String>,
}

#[derive(Debug, Clone, Serialize)]
#[serde(rename_all = "camelCase")]
pub struct DhtMetricsSnapshot {
    pub peer_count: usize,
    pub last_bootstrap: Option<u64>,
    pub last_peer_event: Option<u64>,
    pub last_error: Option<String>,
    pub last_error_at: Option<u64>,
    pub bootstrap_failures: u64,
    pub listen_addrs: Vec<String>,
    pub nat_status: Option<String>,
}

// ------Proxy Protocol Implementation------
#[derive(Clone, Debug, Default)]
struct ProxyCodec;

#[derive(Debug, Clone)]
struct EchoRequest(pub Vec<u8>);
#[derive(Debug, Clone)]
struct EchoResponse(pub Vec<u8>);

// 4byte LE length prefix
async fn read_framed<T: AsyncRead + Unpin + Send>(io: &mut T) -> std::io::Result<Vec<u8>> {
    let mut len_buf = [0u8; 4];
    io.read_exact(&mut len_buf).await?;
    let len = u32::from_le_bytes(len_buf) as usize;
    let mut data = vec![0u8; len];
    io.read_exact(&mut data).await?;
    Ok(data)
}
async fn write_framed<T: AsyncWrite + Unpin + Send>(io: &mut T, data: Vec<u8>) -> std::io::Result<()> {
    io.write_all(&(data.len() as u32).to_le_bytes()).await?;
    io.write_all(&data).await?;
    io.flush().await
}

#[async_trait::async_trait]
impl rr::Codec for ProxyCodec {
    type Protocol = String;
    type Request  = EchoRequest;
    type Response = EchoResponse;

    async fn read_request<T>(&mut self, _: &Self::Protocol, io: &mut T) -> std::io::Result<Self::Request>
    where T: AsyncRead + Unpin + Send {
        Ok(EchoRequest(read_framed(io).await?))
    }
    async fn read_response<T>(&mut self, _: &Self::Protocol, io: &mut T) -> std::io::Result<Self::Response>
    where T: AsyncRead + Unpin + Send {
        Ok(EchoResponse(read_framed(io).await?))
    }
    async fn write_request<T>(&mut self, _: &Self::Protocol, io: &mut T, EchoRequest(data): EchoRequest) -> std::io::Result<()>
    where T: AsyncWrite + Unpin + Send {
        write_framed(io, data).await
    }
    async fn write_response<T>(&mut self, _: &Self::Protocol, io: &mut T, EchoResponse(data): EchoResponse) -> std::io::Result<()>
    where T: AsyncWrite + Unpin + Send {
        write_framed(io, data).await
    }
}
// ------End Proxy Protocol Implementation------

impl DhtMetricsSnapshot {
    fn from(metrics: DhtMetrics, peer_count: usize) -> Self {
        fn to_secs(ts: SystemTime) -> Option<u64> {
            ts.duration_since(UNIX_EPOCH).ok().map(|d| d.as_secs())
        }

        DhtMetricsSnapshot {
            peer_count,
            last_bootstrap: metrics.last_bootstrap.and_then(to_secs),
            last_peer_event: metrics.last_success.and_then(to_secs),
            last_error: metrics.last_error,
            last_error_at: metrics.last_error_at.and_then(to_secs),
            bootstrap_failures: metrics.bootstrap_failures,
            listen_addrs: metrics.listen_addrs,
            nat_status: metrics.nat_status,
        }
    }
}

impl DhtMetrics {
    fn record_listen_addr(&mut self, addr: &Multiaddr) {
        let addr_str = addr.to_string();
        if !self.listen_addrs.iter().any(|existing| existing == &addr_str) {
            self.listen_addrs.push(addr_str);
        }
    }
}

async fn run_dht_node(
    mut swarm: Swarm<DhtBehaviour>,
    peer_id: PeerId,
    mut cmd_rx: mpsc::Receiver<DhtCommand>,
    event_tx: mpsc::Sender<DhtEvent>,
    connected_peers: Arc<Mutex<HashSet<PeerId>>>,
    metrics: Arc<Mutex<DhtMetrics>>,
    pending_echo: Arc<Mutex<HashMap<rr::OutboundRequestId, oneshot::Sender<Result<Vec<u8>, String>>>>>,
) {
    // Periodic bootstrap interval
    let mut bootstrap_interval = tokio::time::interval(Duration::from_secs(30));
    let mut shutdown_ack: Option<oneshot::Sender<()>> = None;

    'outer: loop {
        tokio::select! {
            _ = bootstrap_interval.tick() => {
                // Periodically bootstrap to maintain connections
                let _ = swarm.behaviour_mut().kademlia.bootstrap();
                if let Ok(mut m) = metrics.try_lock() {
                    m.last_bootstrap = Some(SystemTime::now());
                }
                debug!("Performing periodic Kademlia bootstrap");
            }

            cmd = cmd_rx.recv() => {
                match cmd {
                    Some(DhtCommand::Shutdown(ack)) => {
                        info!("Received shutdown signal for DHT node");
                        shutdown_ack = Some(ack);
                        break 'outer;
                    }
                    Some(DhtCommand::PublishFile(metadata)) => {
                        let key = kad::RecordKey::new(&metadata.file_hash.as_bytes());
                        match serde_json::to_vec(&metadata) {
                            Ok(value) => {
                                let record = Record {
                                    key,
                                    value,
                                    publisher: Some(peer_id),
                                    expires: None,
                                };

                                match swarm.behaviour_mut().kademlia.put_record(record, kad::Quorum::One) {
                                    Ok(_) => {
                                        info!("Published file metadata: {}", metadata.file_hash);
                                    }
                                    Err(e) => {
                                        error!("Failed to publish file metadata {}: {}", metadata.file_hash, e);
                                        let _ = event_tx.send(DhtEvent::Error(format!("Failed to publish: {}", e))).await;
                                    }
                                }
                            }
                            Err(e) => {
                                error!("Failed to serialize file metadata {}: {}", metadata.file_hash, e);
                                let _ = event_tx.send(DhtEvent::Error(format!("Failed to serialize metadata: {}", e))).await;
                            }
                        }
                    }
                    Some(DhtCommand::SearchFile(file_hash)) => {
                        let key = kad::RecordKey::new(&file_hash.as_bytes());
                        let _query_id = swarm.behaviour_mut().kademlia.get_record(key);
                        info!("Searching for file: {}", file_hash);
                    }
                    Some(DhtCommand::ConnectPeer(addr)) => {
                        info!("Attempting to connect to: {}", addr);
                        if let Ok(multiaddr) = addr.parse::<Multiaddr>() {
                            match swarm.dial(multiaddr.clone()) {
                                Ok(_) => {
                                    info!("✓ Initiated connection to: {}", addr);
                                    info!("  Multiaddr: {}", multiaddr);
                                    info!("  Waiting for ConnectionEstablished event...");
                                }
                                Err(e) => {
                                    error!("✗ Failed to dial {}: {}", addr, e);
                                    let _ = event_tx.send(DhtEvent::Error(format!("Failed to connect: {}", e))).await;
                                }
                            }
                        } else {
                            error!("✗ Invalid multiaddr format: {}", addr);
                            let _ = event_tx.send(DhtEvent::Error(format!("Invalid address: {}", addr))).await;
                        }
                    }
                    Some(DhtCommand::GetPeerCount(tx)) => {
                        let count = connected_peers.lock().await.len();
                        let _ = tx.send(count);
                    }
                    Some(DhtCommand::Echo { peer, payload, tx }) => {
                        let id = swarm.behaviour_mut().proxy_rr.send_request(&peer, EchoRequest(payload));
                        pending_echo.lock().await.insert(id, tx);
                    }
                    None => {
                        info!("DHT command channel closed; shutting down node task");
                        break 'outer;
                    }
                }
            }

            event = swarm.next() => if let Some(event) = event {
                match event {
                    SwarmEvent::Behaviour(DhtBehaviourEvent::Kademlia(kad_event)) => {
                        handle_kademlia_event(kad_event, &event_tx).await;
                    }
            SwarmEvent::Behaviour(DhtBehaviourEvent::Identify(identify_event)) => {
                        handle_identify_event(identify_event, &mut swarm, &event_tx).await;
                    }
            SwarmEvent::Behaviour(DhtBehaviourEvent::Ping(_)) => {}
            SwarmEvent::Behaviour(DhtBehaviourEvent::Autonat(ev)) => {
                if let Ok(mut m) = metrics.try_lock() {
                    m.nat_status = Some(format!("{:?}", ev));
                }
            }
            SwarmEvent::Behaviour(DhtBehaviourEvent::Dcutr(_)) => {}
                    SwarmEvent::Behaviour(DhtBehaviourEvent::Mdns(mdns_event)) => {
                        handle_mdns_event(mdns_event, &mut swarm, &event_tx).await;
                    }
                    SwarmEvent::Behaviour(DhtBehaviourEvent::Ping(ev)) => {
                        match ev {
                            libp2p::ping::Event { peer, result: Ok(rtt), .. } => {
                                let _ = event_tx
                                    .send(DhtEvent::PeerRtt {
                                        peer: peer.to_string(),
                                        rtt_ms: rtt.as_millis() as u64,
                                    })
                                    .await;
                            }
                            libp2p::ping::Event { peer, result: Err(libp2p::ping::Failure::Timeout), .. } => {
                                let _ = event_tx
                                    .send(DhtEvent::Error(format!("Ping timeout {}", peer)))
                                    .await;
                            }
                            libp2p::ping::Event { peer, result: Err(e), .. } => {
                                warn!("ping error with {}: {}", peer, e);
                                // If needed, also send to UI
                                // let _ = event_tx.send(DhtEvent::Error(format!("Ping error {}: {}", peer, e))).await;
                            }
                        }
                    }
                    SwarmEvent::ConnectionEstablished { peer_id, endpoint, .. } => {
                        info!("✅ CONNECTION ESTABLISHED with peer: {}", peer_id);
                        info!("   Endpoint: {:?}", endpoint);

                        // Add peer to Kademlia routing table
                        swarm.behaviour_mut().kademlia.add_address(&peer_id, endpoint.get_remote_address().clone());

                        let remote_addr_str = endpoint.get_remote_address().to_string();
                        let _ = event_tx.send(DhtEvent::ProxyStatus {
                            id: peer_id.to_string(),
                            address: remote_addr_str,
                            status: "online".to_string(),
                            latency_ms: None,
                            error: None,
                        }).await;

                        let peers_count = {
                            let mut peers = connected_peers.lock().await;
                            peers.insert(peer_id);
                            peers.len()
                        };
                        if let Ok(mut m) = metrics.try_lock() {
                            m.last_success = Some(SystemTime::now());
                        }
                        info!("   Total connected peers: {}", peers_count);
                    }
                    SwarmEvent::ConnectionClosed { peer_id, cause, .. } => {
                        warn!("❌ DISCONNECTED from peer: {}", peer_id);
                        warn!("   Cause: {:?}", cause);

                        let _ = event_tx.send(DhtEvent::ProxyStatus {
                            id: peer_id.to_string(),
                            address: "".to_string(), // Address might not be known here
                            status: "offline".to_string(),
                            latency_ms: None,
                            error: cause.as_ref().map(|c| c.to_string()),
                        }).await;

                        let peers_count = {
                            let mut peers = connected_peers.lock().await;
                            peers.remove(&peer_id);
                            peers.len()
                        };
                        info!("   Remaining connected peers: {}", peers_count);
                    }
                    SwarmEvent::NewListenAddr { address, .. } => {
                        info!("📡 Now listening on: {}", address);
                        if let Ok(mut m) = metrics.try_lock() {
                            m.record_listen_addr(&address);
                        }
                    }
                    SwarmEvent::OutgoingConnectionError { peer_id, error, .. } => {
                        if let Ok(mut m) = metrics.try_lock() {
                            m.last_error = Some(error.to_string());
                            m.last_error_at = Some(SystemTime::now());
                            m.bootstrap_failures = m.bootstrap_failures.saturating_add(1);
                        }
                        if let Some(peer_id) = peer_id {
                            error!("❌ Outgoing connection error to {}: {}", peer_id, error);
                            // Check if this is a bootstrap connection error
                            if error.to_string().contains("rsa") {
                                error!("   ℹ Hint: This node uses RSA keys. Enable 'rsa' feature if needed.");
                            } else if error.to_string().contains("Timeout") {
                                warn!("   ℹ Hint: Bootstrap nodes may be unreachable or overloaded.");
                            } else if error.to_string().contains("Connection refused") {
                                warn!("   ℹ Hint: Bootstrap nodes are not accepting connections.");
                            } else if error.to_string().contains("Transport") {
                                warn!("   ℹ Hint: Transport protocol negotiation failed.");
                            }
                        } else {
                            error!("❌ Outgoing connection error to unknown peer: {}", error);
                        }
                        let _ = event_tx.send(DhtEvent::Error(format!("Connection failed: {}", error))).await;
                    }
                    SwarmEvent::Behaviour(DhtBehaviourEvent::ProxyRr(ev)) => {
                        use libp2p::request_response::{Event as RREvent, Message, InboundFailure, OutboundFailure};

                        match ev {
                            RREvent::Message { peer: _, message } => match message {
                                // Echo server
                                Message::Request { request, channel, .. } => {
                                    let EchoRequest(data) = request;
                                    if let Err(err) = swarm
                                        .behaviour_mut()
                                        .proxy_rr
                                        .send_response(channel, EchoResponse(data))
                                    {
                                        error!("send_response failed: {err:?}");
                                    }
                                }
                                // Client response
                                Message::Response { request_id, response } => {
                                    if let Some(tx) = pending_echo.lock().await.remove(&request_id) {
                                        let EchoResponse(data) = response;
                                        let _ = tx.send(Ok(data));
                                    }
                                }
                            },

                            RREvent::OutboundFailure { request_id, error, .. } => {
                                if let Some(tx) = pending_echo.lock().await.remove(&request_id) {
                                    let _ = tx.send(Err(format!("outbound failure: {error:?}")));
                                }
                            }

                            RREvent::InboundFailure { error, .. } => {
                                warn!("inbound failure: {error:?}");
                            }

                            RREvent::ResponseSent { .. } => {}
                        }
                    }
                    SwarmEvent::IncomingConnectionError { error, .. } => {
                        if let Ok(mut m) = metrics.try_lock() {
                            m.last_error = Some(error.to_string());
                            m.last_error_at = Some(SystemTime::now());
                            m.bootstrap_failures = m.bootstrap_failures.saturating_add(1);
                        }
                        error!("❌ Incoming connection error: {}", error);
                    }
                    _ => {}
                }
            } else {
                info!("DHT swarm stream ended; shutting down node task");
                break 'outer;
            }
        }
    }

    connected_peers.lock().await.clear();
    info!("DHT node task exiting");
    if let Some(ack) = shutdown_ack {
        let _ = ack.send(());
    }
}

async fn handle_kademlia_event(event: KademliaEvent, event_tx: &mpsc::Sender<DhtEvent>) {
    match event {
        KademliaEvent::RoutingUpdated { peer, .. } => {
            debug!("Routing table updated with peer: {}", peer);
        }
        KademliaEvent::UnroutablePeer { peer } => {
            warn!("Peer {} is unroutable", peer);
        }
        KademliaEvent::RoutablePeer { peer, .. } => {
            debug!("Peer {} became routable", peer);
        }
        KademliaEvent::OutboundQueryProgressed { result, .. } => {
            match result {
                QueryResult::GetRecord(Ok(ok)) => match ok {
                    GetRecordOk::FoundRecord(peer_record) => {
                        // Try to parse file metadata from record value
                        if let Ok(metadata) =
                            serde_json::from_slice::<FileMetadata>(&peer_record.record.value)
                        {
                            let _ = event_tx.send(DhtEvent::FileDiscovered(metadata)).await;
                        } else {
                            debug!("Received non-file metadata record");
                        }
                    }
                    GetRecordOk::FinishedWithNoAdditionalRecord { .. } => {
                        // No additional records; do nothing here
                    }
                },
                QueryResult::GetRecord(Err(err)) => {
                    warn!("GetRecord error: {:?}", err);
                    // If the error includes the key, emit FileNotFound
                    if let kad::GetRecordError::NotFound { key, .. } = err {
                        let file_hash = String::from_utf8_lossy(key.as_ref()).to_string();
                        let _ = event_tx.send(DhtEvent::FileNotFound(file_hash)).await;
                    }
                }
                QueryResult::PutRecord(Ok(PutRecordOk { key })) => {
                    debug!("PutRecord succeeded for key: {:?}", key);
                }
                QueryResult::PutRecord(Err(err)) => {
                    warn!("PutRecord error: {:?}", err);
                    let _ = event_tx
                        .send(DhtEvent::Error(format!("PutRecord failed: {:?}", err)))
                        .await;
                }
                _ => {}
            }
        }
        _ => {}
    }
}

async fn handle_identify_event(
    event: IdentifyEvent,
    swarm: &mut Swarm<DhtBehaviour>,
    _event_tx: &mpsc::Sender<DhtEvent>,
) {
    match event {
        IdentifyEvent::Received { peer_id, info, .. } => {
            info!("Identified peer {}: {:?}", peer_id, info.protocol_version);
            // Add identified peer to Kademlia routing table
            for addr in info.listen_addrs {
                swarm.behaviour_mut().kademlia.add_address(&peer_id, addr);
            }
        }
        IdentifyEvent::Sent { peer_id, .. } => {
            debug!("Sent identify info to {}", peer_id);
        }
        _ => {}
    }
}

async fn handle_mdns_event(
    event: MdnsEvent,
    swarm: &mut Swarm<DhtBehaviour>,
    event_tx: &mpsc::Sender<DhtEvent>,
) {
    match event {
        MdnsEvent::Discovered(list) => {
            for (peer_id, multiaddr) in list {
                debug!("mDNS discovered peer {} at {}", peer_id, multiaddr);
                swarm
                    .behaviour_mut()
                    .kademlia
                    .add_address(&peer_id, multiaddr);
                let _ = event_tx
                    .send(DhtEvent::PeerDiscovered(peer_id.to_string()))
                    .await;
            }
        }
        MdnsEvent::Expired(list) => {
            for (peer_id, multiaddr) in list {
                debug!("mDNS expired peer {} at {}", peer_id, multiaddr);
                swarm
                    .behaviour_mut()
                    .kademlia
                    .remove_address(&peer_id, &multiaddr);
            }
        }
    }
}

async fn handle_ping_event(event: PingEvent) {
    match event {
        ping::Event { result, .. } => {
            debug!("Ping result: {:?}", result);
        }
    }
}

impl DhtService {
    pub async fn echo(&self, peer_id: String, payload: Vec<u8>) -> Result<Vec<u8>, String> {
        let peer: PeerId = peer_id.parse().map_err(|e| format!("invalid peer id: {e}"))?;
        let (tx, rx) = oneshot::channel();
        self.cmd_tx
            .send(DhtCommand::Echo { peer, payload, tx })
            .await
            .map_err(|e| format!("send echo cmd: {e}"))?;
        rx.await.map_err(|e| format!("echo await: {e}"))?
    }
}

// Public API for the DHT
pub struct DhtService {
    cmd_tx: mpsc::Sender<DhtCommand>,
    event_rx: Arc<Mutex<mpsc::Receiver<DhtEvent>>>,
    peer_id: String,
    connected_peers: Arc<Mutex<HashSet<PeerId>>>,
    metrics: Arc<Mutex<DhtMetrics>>,
    pending_echo: Arc<Mutex<HashMap<rr::OutboundRequestId, oneshot::Sender<Result<Vec<u8>, String>>>>>,
}

impl DhtService {
    pub async fn new(
        port: u16,
        bootstrap_nodes: Vec<String>,
        secret: Option<String>,
    ) -> Result<Self, Box<dyn std::error::Error>> {
        // Generate a new keypair for this node
        // Generate a keypair either from the secret or randomly
        let local_key = match secret {
            Some(secret_str) => {
                let secret_bytes = secret_str.as_bytes();
                let mut seed = [0u8; 32];
                for (i, &b) in secret_bytes.iter().take(32).enumerate() {
                    seed[i] = b;
                }
                identity::Keypair::ed25519_from_bytes(seed)?
            }
            None => identity::Keypair::generate_ed25519(),
        };
        let local_peer_id = PeerId::from(local_key.public());
        let peer_id_str = local_peer_id.to_string();

        info!("Local peer id: {}", local_peer_id);

        // Create a Kademlia behaviour with tuned configuration
        let store = MemoryStore::new(local_peer_id);
        let mut kad_cfg = KademliaConfig::new(StreamProtocol::new("/chiral/kad/1.0.0"));
        // Align with docs: shorter queries, higher replication
        kad_cfg.set_query_timeout(Duration::from_secs(10));
        // Replication factor of 20 (as per spec table)
        if let Some(nz) = std::num::NonZeroUsize::new(20) {
            kad_cfg.set_replication_factor(nz);
        }
        let mut kademlia = Kademlia::with_config(local_peer_id, store, kad_cfg);

        // Set Kademlia to server mode to accept incoming connections
        kademlia.set_mode(Some(Mode::Server));

        // Create identify behaviour
        let identify = identify::Behaviour::new(identify::Config::new(
            "/chiral/1.0.0".to_string(),
            local_key.public(),
        ));

        // mDNS for local peer discovery
        let mdns = Mdns::new(Default::default(), local_peer_id)?;

<<<<<<< HEAD
        // Build additional behaviours for NAT traversal
        let ping_behaviour = ping::Behaviour::new(ping::Config::new().with_interval(Duration::from_secs(15)));
        let autonat_behaviour = autonat::Behaviour::new(
            local_peer_id,
            autonat::Config::default(),
        );
        // DCUtR enables direct connection upgrades (benefits from relays when available)
        let dcutr_behaviour = dcutr::Behaviour::new(local_peer_id);
=======
        // Request-Response behaviour
        let rr_cfg = rr::Config::default();
        let protocols = std::iter::once(("/chiral/proxy/1.0.0".to_string(), rr::ProtocolSupport::Full));
        let proxy_rr = rr::Behaviour::new(protocols, rr_cfg);
>>>>>>> 7fa23d09

        let behaviour = DhtBehaviour {
            kademlia,
            identify,
            mdns,
<<<<<<< HEAD
            ping: ping_behaviour,
            autonat: autonat_behaviour,
            dcutr: dcutr_behaviour,
=======
            ping: Ping::new(ping::Config::new()),
            proxy_rr,
>>>>>>> 7fa23d09
        };

        // Create the swarm
        let mut swarm = SwarmBuilder::with_existing_identity(local_key)
            .with_tokio()
            .with_tcp(
                Default::default(),
                libp2p::noise::Config::new,
                libp2p::yamux::Config::default,
            )?
            .with_behaviour(|_| behaviour)?
            .with_swarm_config(
                |c| c.with_idle_connection_timeout(Duration::from_secs(300)), // 5 minutes
            )
            .build();

        // Listen on TCP and also enable relay and QUIC if needed in future
        let listen_addr: Multiaddr = format!("/ip4/0.0.0.0/tcp/{}", port).parse()?;
        swarm.listen_on(listen_addr.clone())?;
        info!("DHT listening on port: {}", port);

        // Connect to bootstrap nodes
        info!("Bootstrap nodes to connect: {:?}", bootstrap_nodes);
        let mut successful_connections = 0;
        let total_bootstrap_nodes = bootstrap_nodes.len();
        for bootstrap_addr in &bootstrap_nodes {
            info!("Attempting to connect to bootstrap: {}", bootstrap_addr);
            if let Ok(addr) = bootstrap_addr.parse::<Multiaddr>() {
                match swarm.dial(addr.clone()) {
                    Ok(_) => {
                        info!("✓ Initiated connection to bootstrap: {}", bootstrap_addr);
                        successful_connections += 1;
                        // Add bootstrap nodes to Kademlia routing table if it has a peer ID
                        if let Some(peer_id) = addr.iter().find_map(|p| {
                            if let libp2p::multiaddr::Protocol::P2p(peer) = p {
                                Some(peer)
                            } else {
                                None
                            }
                        }) {
                            swarm
                                .behaviour_mut()
                                .kademlia
                                .add_address(&peer_id, addr.clone());
                        }
                    }
                    Err(e) => warn!("✗ Failed to dial bootstrap {}: {}", bootstrap_addr, e),
                }
            } else {
                warn!("✗ Invalid bootstrap address format: {}", bootstrap_addr);
            }
        }

        // Trigger initial bootstrap if we have any bootstrap nodes (even if connection failed)
        if !bootstrap_nodes.is_empty() {
            let _ = swarm.behaviour_mut().kademlia.bootstrap();
            info!(
                "Triggered initial Kademlia bootstrap (attempted {}/{} connections)",
                successful_connections, total_bootstrap_nodes
            );
            if successful_connections == 0 {
                warn!(
                    "⚠ No bootstrap connections succeeded - node will operate in standalone mode"
                );
                warn!("  Other nodes can still connect to this node directly");
            }
        } else {
            info!("No bootstrap nodes provided - starting in standalone mode");
        }

        let (cmd_tx, cmd_rx) = mpsc::channel(100);
        let (event_tx, event_rx) = mpsc::channel(100);
        let connected_peers = Arc::new(Mutex::new(HashSet::new()));
        let metrics = Arc::new(Mutex::new(DhtMetrics::default()));
        let pending_echo = Arc::new(Mutex::new(HashMap::new()));

        // Spawn the DHT node task
        tokio::spawn(run_dht_node(
            swarm,
            local_peer_id,
            cmd_rx,
            event_tx,
            connected_peers.clone(),
            metrics.clone(),
            pending_echo.clone(),
        ));

        Ok(DhtService {
            cmd_tx,
            event_rx: Arc::new(Mutex::new(event_rx)),
            peer_id: peer_id_str,
            connected_peers,
            metrics,
            pending_echo,
        })
    }

    pub async fn run(&self) {
        // The node is already running in a spawned task
        info!("DHT node is running");
    }

    pub async fn publish_file(&self, metadata: FileMetadata) -> Result<(), String> {
        self.cmd_tx
            .send(DhtCommand::PublishFile(metadata))
            .await
            .map_err(|e| e.to_string())
    }

    pub async fn search_file(&self, file_hash: String) -> Result<(), String> {
        self.cmd_tx
            .send(DhtCommand::SearchFile(file_hash))
            .await
            .map_err(|e| e.to_string())
    }

    pub async fn get_file(&self, file_hash: String) -> Result<(), String> {
        self.search_file(file_hash).await
    }

    pub async fn connect_peer(&self, addr: String) -> Result<(), String> {
        self.cmd_tx
            .send(DhtCommand::ConnectPeer(addr))
            .await
            .map_err(|e| e.to_string())
    }

    pub async fn get_peer_id(&self) -> String {
        self.peer_id.clone()
    }

    pub async fn get_peer_count(&self) -> usize {
        let (tx, rx) = oneshot::channel();
        if self.cmd_tx.send(DhtCommand::GetPeerCount(tx)).await.is_ok() {
            rx.await.unwrap_or(0)
        } else {
            0
        }
    }

    pub async fn metrics_snapshot(&self) -> DhtMetricsSnapshot {
        let metrics = self.metrics.lock().await.clone();
        let peer_count = self.connected_peers.lock().await.len();
        DhtMetricsSnapshot::from(metrics, peer_count)
    }

    pub async fn shutdown(&self) -> Result<(), String> {
        let (tx, rx) = oneshot::channel();
        if self.cmd_tx.send(DhtCommand::Shutdown(tx)).await.is_err() {
            return Ok(());
        }

        rx.await.map_err(|e| e.to_string())?;

        Ok(())
    }

    // Drain up to `max` pending events without blocking
    pub async fn drain_events(&self, max: usize) -> Vec<DhtEvent> {
        use tokio::sync::mpsc::error::TryRecvError;
        let mut rx = self.event_rx.lock().await;
        let mut events = Vec::new();
        while events.len() < max {
            match rx.try_recv() {
                Ok(ev) => events.push(ev),
                Err(TryRecvError::Empty) => break,
                Err(TryRecvError::Disconnected) => break,
            }
        }
        events
    }
}

#[cfg(test)]
mod tests {
    use super::*;

    #[tokio::test(flavor = "multi_thread", worker_threads = 2)]
    async fn shutdown_command_stops_dht_service() {
        let service = match DhtService::new(0, Vec::new(), None).await {
            Ok(service) => service,
            Err(err) => {
                let message = err.to_string();
                let lowered = message.to_ascii_lowercase();
                if lowered.contains("permission denied") || lowered.contains("not permitted") {
                    eprintln!(
                        "skipping shutdown_command_stops_dht_service: {message} (likely sandboxed)"
                    );
                    return;
                }
                panic!("start service: {message}");
            }
        };
        service.run().await;

        service.shutdown().await.expect("shutdown");

        // Subsequent calls should gracefully no-op
        assert_eq!(service.get_peer_count().await, 0);

        let snapshot = service.metrics_snapshot().await;
        assert_eq!(snapshot.peer_count, 0);
    }

    #[test]
    fn metrics_snapshot_carries_listen_addrs() {
        let mut metrics = DhtMetrics::default();
        metrics
            .record_listen_addr(&"/ip4/127.0.0.1/tcp/4001".parse::<Multiaddr>().unwrap());
        metrics
            .record_listen_addr(&"/ip4/0.0.0.0/tcp/4001".parse::<Multiaddr>().unwrap());
        // Duplicate should be ignored
        metrics
            .record_listen_addr(&"/ip4/127.0.0.1/tcp/4001".parse::<Multiaddr>().unwrap());

        let snapshot = DhtMetricsSnapshot::from(metrics, 5);
        assert_eq!(snapshot.peer_count, 5);
        assert_eq!(snapshot.listen_addrs.len(), 2);
        assert!(snapshot
            .listen_addrs
            .contains(&"/ip4/127.0.0.1/tcp/4001".to_string()));
        assert!(snapshot
            .listen_addrs
            .contains(&"/ip4/0.0.0.0/tcp/4001".to_string()));
    }
}<|MERGE_RESOLUTION|>--- conflicted
+++ resolved
@@ -1,13 +1,4 @@
 use futures_util::StreamExt;
-<<<<<<< HEAD
-use libp2p::identify::Event as IdentifyEvent;
-use libp2p::kad::Behaviour as Kademlia;
-use libp2p::kad::Event as KademliaEvent;
-use libp2p::kad::{Config as KademliaConfig, GetRecordOk, PutRecordOk, QueryResult};
-use libp2p::mdns::{tokio::Behaviour as Mdns, Event as MdnsEvent};
-use libp2p::ping;
-use libp2p::{autonat, dcutr};
-=======
 use futures::io::{AsyncRead, AsyncWrite, AsyncReadExt, AsyncWriteExt};
 
 use std::collections::{HashMap, HashSet};
@@ -17,7 +8,8 @@
 use tokio::sync::{mpsc, oneshot, Mutex};
 use tracing::{debug, error, info, warn};
 use serde::{Deserialize, Serialize};
->>>>>>> 7fa23d09
+use libp2p::ping;
+use libp2p::{autonat, dcutr};
 use libp2p::{
     identify::{self, Event as IdentifyEvent},
     identity,
@@ -49,12 +41,10 @@
     identify: identify::Behaviour,
     mdns: Mdns,
     ping: ping::Behaviour,
-<<<<<<< HEAD
     autonat: autonat::Behaviour,
     dcutr: dcutr::Behaviour,
-=======
+    ping: ping::Behaviour,
     proxy_rr: rr::Behaviour<ProxyCodec>,
->>>>>>> 7fa23d09
 }
 
 #[derive(Debug)]
@@ -638,7 +628,6 @@
         // mDNS for local peer discovery
         let mdns = Mdns::new(Default::default(), local_peer_id)?;
 
-<<<<<<< HEAD
         // Build additional behaviours for NAT traversal
         let ping_behaviour = ping::Behaviour::new(ping::Config::new().with_interval(Duration::from_secs(15)));
         let autonat_behaviour = autonat::Behaviour::new(
@@ -647,25 +636,21 @@
         );
         // DCUtR enables direct connection upgrades (benefits from relays when available)
         let dcutr_behaviour = dcutr::Behaviour::new(local_peer_id);
-=======
+
         // Request-Response behaviour
         let rr_cfg = rr::Config::default();
         let protocols = std::iter::once(("/chiral/proxy/1.0.0".to_string(), rr::ProtocolSupport::Full));
         let proxy_rr = rr::Behaviour::new(protocols, rr_cfg);
->>>>>>> 7fa23d09
 
         let behaviour = DhtBehaviour {
             kademlia,
             identify,
             mdns,
-<<<<<<< HEAD
             ping: ping_behaviour,
             autonat: autonat_behaviour,
             dcutr: dcutr_behaviour,
-=======
             ping: Ping::new(ping::Config::new()),
             proxy_rr,
->>>>>>> 7fa23d09
         };
 
         // Create the swarm
