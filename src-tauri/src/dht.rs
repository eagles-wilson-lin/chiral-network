pub mod models;
// pub mod protocol;
pub use self::models::{
    DhtMetrics, DhtMetricsSnapshot, Ed2kDownloadStatus, Ed2kError, Ed2kSourceInfo, FileHeartbeatCacheEntry,
    FileMetadata, FtpSourceInfo, MagnetData, NatConfidence, NatHistoryItem, NatReachabilityState,
    ReachabilityRecord, SeederHeartbeat,
};
use rand::seq::SliceRandom;

// use self::protocol::*;
use crate::config::CHAIN_ID;
use crate::download_source::HttpSourceInfo;
use crate::encryption::EncryptedAesKeyBundle;
use serde_bytes;
use x25519_dalek::PublicKey;

/// Merges two FileMetadata instances for the same file uploaded via different protocols.
/// This preserves all protocol-specific information while keeping the most recent common fields.
fn merge_file_metadata(
    existing: crate::dht::models::FileMetadata,
    new: crate::dht::models::FileMetadata,
) -> crate::dht::models::FileMetadata {
    // Keep the most recent metadata as base, but merge protocol-specific fields
    let mut merged = new.clone();

    // Merge seeders (combine unique addresses)
    let mut all_seeders = existing.seeders.clone();
    all_seeders.extend(new.seeders.clone());
    all_seeders.sort();
    all_seeders.dedup();
    merged.seeders = all_seeders;

    // Merge FTP sources (if any)
    if let (Some(existing_ftp), Some(new_ftp)) = (&existing.ftp_sources, &new.ftp_sources) {
        let mut merged_ftp = existing_ftp.clone();
        merged_ftp.extend(new_ftp.clone());
        // Remove duplicates based on URL
        merged_ftp.sort_by(|a, b| a.url.cmp(&b.url));
        merged_ftp.dedup_by(|a, b| a.url == b.url);
        merged.ftp_sources = Some(merged_ftp);
    } else if existing.ftp_sources.is_some() {
        merged.ftp_sources = existing.ftp_sources.clone();
    }
    // If new has FTP sources, they're already in merged (since we cloned new)

    // Merge ED2K sources (if any)
    if let (Some(existing_ed2k), Some(new_ed2k)) = (&existing.ed2k_sources, &new.ed2k_sources) {
        let mut merged_ed2k = existing_ed2k.clone();
        merged_ed2k.extend(new_ed2k.clone());
        // Remove duplicates based on server_url and file_hash
        merged_ed2k.sort_by(|a, b| match a.server_url.cmp(&b.server_url) {
            std::cmp::Ordering::Equal => a.file_hash.cmp(&b.file_hash),
            other => other,
        });
        merged_ed2k.dedup_by(|a, b| a.server_url == b.server_url && a.file_hash == b.file_hash);
        merged.ed2k_sources = Some(merged_ed2k);
    } else if existing.ed2k_sources.is_some() {
        merged.ed2k_sources = existing.ed2k_sources.clone();
    }

    // Merge HTTP sources (if any)
    if let (Some(existing_http), Some(new_http)) = (&existing.http_sources, &new.http_sources) {
        let mut merged_http = existing_http.clone();
        merged_http.extend(new_http.clone());
        // Remove duplicates based on URL
        merged_http.sort_by(|a, b| a.url.cmp(&b.url));
        merged_http.dedup_by(|a, b| a.url == b.url);
        merged.http_sources = Some(merged_http);
    } else if existing.http_sources.is_some() {
        merged.http_sources = existing.http_sources.clone();
    }

    // Merge CIDs (IPFS content identifiers)
    if let (Some(existing_cids), Some(new_cids)) = (&existing.cids, &new.cids) {
        let mut merged_cids = existing_cids.clone();
        merged_cids.extend(new_cids.clone());
        merged_cids.sort();
        merged_cids.dedup();
        merged.cids = Some(merged_cids);
    } else if existing.cids.is_some() {
        merged.cids = existing.cids.clone();
    }

    // Keep BitTorrent-specific fields from whichever has them (prefer new)
    if existing.info_hash.is_some() && new.info_hash.is_none() {
        merged.info_hash = existing.info_hash.clone();
    }
    if existing.trackers.is_some() && new.trackers.is_none() {
        merged.trackers = existing.trackers.clone();
    }

    // For other fields, we keep the new values (most recent upload)
    // This includes: file_name, file_size, created_at, price, uploader_address, etc.

    merged
}

// ------ Key Request Protocol Implementation ------
#[derive(Debug, Clone, PartialEq, Eq)]
pub struct KeyRequestProtocol;

impl AsRef<str> for KeyRequestProtocol {
    fn as_ref(&self) -> &str {
        "/chiral/key-request/1.0.0"
    }
}

#[derive(Clone, Debug, Default)]
pub struct KeyRequestCodec;

#[derive(Debug, Clone, serde::Serialize, serde::Deserialize)]
pub struct KeyRequest {
    pub merkle_root: String,
    #[serde(with = "serde_bytes")]
    pub recipient_public_key: Vec<u8>,
}

#[derive(Debug, Clone, serde::Serialize, serde::Deserialize)]
pub struct KeyResponse {
    pub encrypted_bundle: Option<EncryptedAesKeyBundle>,
    pub error: Option<String>,
}

#[async_trait::async_trait]
impl rr::Codec for KeyRequestCodec {
    type Protocol = KeyRequestProtocol;
    type Request = KeyRequest;
    type Response = KeyResponse;

    async fn read_request<T>(
        &mut self,
        _: &Self::Protocol,
        io: &mut T,
    ) -> std::io::Result<Self::Request>
    where
        T: FAsyncRead + Unpin + Send,
    {
        let data = read_framed(io).await?;
        serde_json::from_slice(&data)
            .map_err(|e| std::io::Error::new(std::io::ErrorKind::InvalidData, e))
    }

    async fn read_response<T>(
        &mut self,
        _: &Self::Protocol,
        io: &mut T,
    ) -> std::io::Result<Self::Response>
    where
        T: FAsyncRead + Unpin + Send,
    {
        let data = read_framed(io).await?;
        serde_json::from_slice(&data)
            .map_err(|e| std::io::Error::new(std::io::ErrorKind::InvalidData, e))
    }

    async fn write_request<T>(
        &mut self,
        _: &Self::Protocol,
        io: &mut T,
        request: Self::Request,
    ) -> std::io::Result<()>
    where
        T: FAsyncWrite + Unpin + Send,
    {
        let data = serde_json::to_vec(&request)
            .map_err(|e| std::io::Error::new(std::io::ErrorKind::InvalidData, e))?;
        write_framed(io, data).await
    }

    async fn write_response<T>(
        &mut self,
        _: &Self::Protocol,
        io: &mut T,
        response: Self::Response,
    ) -> std::io::Result<()>
    where
        T: FAsyncWrite + Unpin + Send,
    {
        let data = serde_json::to_vec(&response)
            .map_err(|e| std::io::Error::new(std::io::ErrorKind::InvalidData, e))?;
        write_framed(io, data).await
    }
}
use async_std::fs;
use async_std::path::Path;
use async_trait::async_trait;
use blockstore::{
    block::{Block, CidError},
    RedbBlockstore,
};
use ethers::prelude::*;
use tokio::task::JoinHandle;

pub use cid::Cid;
use futures::future::{BoxFuture, FutureExt};
use futures::io::{AsyncRead as FAsyncRead, AsyncWrite as FAsyncWrite};
use futures::{AsyncReadExt as _, AsyncWriteExt as _};
use futures_util::StreamExt;
pub use multihash_codetable::{Code, MultihashDigest};
use relay::client::Event as RelayClientEvent;
use rs_merkle::{Hasher, MerkleTree};
use serde::Serialize;
use sha2::{Digest, Sha256};
use std::net::{IpAddr, Ipv4Addr, SocketAddr};
use std::sync::atomic::{AtomicU64, Ordering};
use std::sync::Arc;
use std::time::{Duration, Instant, SystemTime, UNIX_EPOCH};
use std::{
    collections::{HashMap, HashSet},
    path::PathBuf,
    str::FromStr,
};
use tokio::sync::{mpsc, oneshot, Mutex};
use tokio_util::compat::TokioAsyncReadCompatExt;
use tracing::{debug, error, info, trace, warn};

use crate::manager::Sha256Hasher;
use crate::peer_selection::{PeerMetrics, PeerSelectionService, SelectionStrategy};
use crate::webrtc_service::{get_webrtc_service, FileChunk};
use std::io::{self};
use tokio_socks::tcp::Socks5Stream;

use std::pin::Pin;
use std::task::{Context, Poll};

// Import the missing types
use crate::file_transfer::FileTransferService;
use crate::manager::ChunkManager;
use std::error::Error;

// Trait alias to abstract over async I/O types used by proxy transport
pub trait AsyncIo: FAsyncRead + FAsyncWrite + Unpin + Send {}
impl<T: FAsyncRead + FAsyncWrite + Unpin + Send> AsyncIo for T {}
use anyhow::Result;

// Rate limiting for connection error logs (log at most once every 30 seconds)
static LAST_CONNECTION_ERROR_LOG: AtomicU64 = AtomicU64::new(0);

use libp2p::{
    autonat::v2,
    core::{
        muxing::StreamMuxerBox,
        // FIXED E0432: ListenerEvent is removed, only import what is available.
        transport::{Boxed, DialOpts, ListenerId, Transport, TransportError, TransportEvent},
    },
    dcutr,
    identify::{self, Event as IdentifyEvent},
    identity,
    kad::{
        self, store::MemoryStore, Behaviour as Kademlia, Config as KademliaConfig,
        Event as KademliaEvent, GetRecordOk, Mode, PutRecordOk, QueryResult, Record,
    },
    mdns::{tokio::Behaviour as Mdns, Event as MdnsEvent},
    multiaddr::Protocol,
    noise,
    ping::{self, Behaviour as Ping, Event as PingEvent},
    relay, request_response as rr,
    swarm::{behaviour::toggle, NetworkBehaviour, SwarmEvent},
    tcp, upnp, yamux, Multiaddr, PeerId, StreamProtocol, Swarm, SwarmBuilder,
};
use rand::rngs::OsRng;
const EXPECTED_PROTOCOL_VERSION: &str = "/chiral/1.0.0";
const MAX_MULTIHASH_LENGHT: usize = 64;
/// Prefix for DHT records that map a torrent info_hash to a Chiral Merkle root.
const INFO_HASH_PREFIX: &str = "info_hash_idx::";
pub const RAW_CODEC: u64 = 0x55;
/// Heartbeat interval (how often we refresh our provider entry).
const FILE_HEARTBEAT_INTERVAL: Duration = Duration::from_secs(15); // More frequent updates
/// File seeder TTL – if no heartbeat lands within this window, drop the entry.
const FILE_HEARTBEAT_TTL: Duration = Duration::from_secs(90); // Longer TTL with grace period
pub struct PendingKeywordIndex;

/// Extracts a set of unique, searchable keywords from a filename.
fn extract_keywords(file_name: &str) -> Vec<String> {
    // 1. Sanitize: remove the file extension and convert to lowercase.
    let name_without_ext = std::path::Path::new(file_name)
        .file_stem()
        .unwrap_or_default()
        .to_str()
        .unwrap_or_default()
        .to_lowercase();

    // 2. Split the name into words based on common non-alphanumeric delimiters.
    let keywords: std::collections::HashSet<String> = name_without_ext
        .split(|c: char| !c.is_alphanumeric())
        // 3. Filter out empty strings and common short words (e.g., "a", "of").
        .filter(|s| !s.is_empty() && s.len() > 2)
        .map(String::from)
        .collect(); // Using a HashSet automatically handles duplicates.

    // 4. Return the unique keywords as a Vec.
    keywords.into_iter().collect()
}

fn unix_timestamp() -> u64 {
    SystemTime::now()
        .duration_since(UNIX_EPOCH)
        .unwrap_or_else(|_| Duration::from_secs(0))
        .as_secs()
}

fn merge_heartbeats(
    mut a: Vec<SeederHeartbeat>,
    mut b: Vec<SeederHeartbeat>,
) -> Vec<SeederHeartbeat> {
    let mut merged = Vec::new();
    let mut seen_peers = std::collections::HashSet::new();
    let now = unix_timestamp();

    // Create sets to track which peers appear in both vectors
    let a_peers: HashSet<String> = a.iter().map(|hb| hb.peer_id.clone()).collect();
    let b_peers: HashSet<String> = b.iter().map(|hb| hb.peer_id.clone()).collect();
    let common_peers: HashSet<_> = a_peers.intersection(&b_peers).cloned().collect();

    // Filter and collect entries in one pass instead of using retain
    let filtered_a: Vec<_> = a
        .into_iter()
        .filter(|hb| {
            common_peers.contains(&hb.peer_id) || hb.expires_at > now.saturating_sub(30)
            // 30s grace period
        })
        .collect();

    let filtered_b: Vec<_> = b
        .into_iter()
        .filter(|hb| {
            common_peers.contains(&hb.peer_id) || hb.expires_at > now.saturating_sub(30)
            // 30s grace period
        })
        .collect();

    // Now work with the filtered vectors
    a = filtered_a;
    b = filtered_b;

    // Sort both vectors by peer_id for deterministic merging
    a.sort_by(|x, y| x.peer_id.cmp(&y.peer_id));
    b.sort_by(|x, y| x.peer_id.cmp(&y.peer_id));

    let mut a_iter = a.into_iter();
    let mut b_iter = b.into_iter();

    let mut next_a = a_iter.next();
    let mut next_b = b_iter.next();

    while let (Some(a_entry), Some(b_entry)) = (&next_a, &next_b) {
        match a_entry.peer_id.cmp(&b_entry.peer_id) {
            std::cmp::Ordering::Equal => {
                // For equal peer IDs, create a merged entry that:
                // 1. Takes the most recent heartbeat timestamp
                // 2. Uses the latest expiry time
                // 3. Extends the expiry if it's an active seeder (recent heartbeat)
                let latest_heartbeat =
                    std::cmp::max(a_entry.last_heartbeat, b_entry.last_heartbeat);
                let latest_expiry = std::cmp::max(a_entry.expires_at, b_entry.expires_at);

                // If this is an active seeder (recent heartbeat), extend its expiry
                let new_expiry =
                    if now.saturating_sub(latest_heartbeat) < FILE_HEARTBEAT_INTERVAL.as_secs() {
                        now.saturating_add(FILE_HEARTBEAT_TTL.as_secs())
                    } else {
                        latest_expiry
                    };

                let entry = SeederHeartbeat {
                    peer_id: a_entry.peer_id.clone(),
                    expires_at: new_expiry,
                    last_heartbeat: latest_heartbeat,
                };

                if !seen_peers.contains(&entry.peer_id) {
                    seen_peers.insert(entry.peer_id.clone());
                    merged.push(entry);
                }

                next_a = a_iter.next();
                next_b = b_iter.next();
            }
            std::cmp::Ordering::Less => {
                if !seen_peers.contains(&a_entry.peer_id) {
                    seen_peers.insert(a_entry.peer_id.clone());
                    merged.push(a_entry.clone());
                }
                next_a = a_iter.next();
            }
            std::cmp::Ordering::Greater => {
                if !seen_peers.contains(&b_entry.peer_id) {
                    seen_peers.insert(b_entry.peer_id.clone());
                    merged.push(b_entry.clone());
                }
                next_b = b_iter.next();
            }
        }
    }

    // Add remaining entries from a
    while let Some(entry) = next_a {
        if !seen_peers.contains(&entry.peer_id) {
            seen_peers.insert(entry.peer_id.clone());
            merged.push(entry);
        }
        next_a = a_iter.next();
    }

    // Add remaining entries from b
    while let Some(entry) = next_b {
        if !seen_peers.contains(&entry.peer_id) {
            seen_peers.insert(entry.peer_id.clone());
            merged.push(entry);
        }
        next_b = b_iter.next();
    }

    merged
}

fn prune_heartbeats(mut entries: Vec<SeederHeartbeat>, now: u64) -> Vec<SeederHeartbeat> {
    // Add a more generous grace period to prevent premature pruning
    // Use 30 seconds which is between the heartbeat interval (15s) and TTL (90s)
    let prune_threshold = now.saturating_sub(30); // 30 second grace period
    entries.retain(|hb| hb.expires_at > prune_threshold);
    entries.sort_by(|a, b| a.peer_id.cmp(&b.peer_id));
    entries
}

fn upsert_heartbeat(entries: &mut Vec<SeederHeartbeat>, peer_id: &str, now: u64) {
    let expires_at = now.saturating_add(FILE_HEARTBEAT_TTL.as_secs());

    // First remove any expired entries
    entries.retain(|hb| hb.expires_at > now);

    // Then update or add the new heartbeat
    if let Some(entry) = entries.iter_mut().find(|hb| hb.peer_id == peer_id) {
        entry.expires_at = expires_at;
        entry.last_heartbeat = now;
    } else {
        entries.push(SeederHeartbeat {
            peer_id: peer_id.to_string(),
            expires_at,
            last_heartbeat: now,
        });
    }

    // Sort by peer_id for consistent ordering
    entries.sort_by(|a, b| a.peer_id.cmp(&b.peer_id));
}

fn heartbeats_to_peer_list(entries: &[SeederHeartbeat]) -> Vec<String> {
    entries.iter().map(|hb| hb.peer_id.clone()).collect()
}
/// thread-safe, mutable block store

#[derive(NetworkBehaviour)]
struct DhtBehaviour {
    kademlia: Kademlia<MemoryStore>,
    identify: identify::Behaviour,
    mdns: toggle::Toggle<Mdns>,
    bitswap: beetswap::Behaviour<MAX_MULTIHASH_LENGHT, RedbBlockstore>,
    ping: ping::Behaviour,
    proxy_rr: rr::Behaviour<ProxyCodec>,
    webrtc_signaling_rr: rr::Behaviour<WebRTCSignalingCodec>,
    key_request: rr::Behaviour<KeyRequestCodec>,
    autonat_client: toggle::Toggle<v2::client::Behaviour>,
    autonat_server: toggle::Toggle<v2::server::Behaviour>,
    relay_client: relay::client::Behaviour,
    relay_server: toggle::Toggle<relay::Behaviour>,
    dcutr: toggle::Toggle<dcutr::Behaviour>,
    upnp: toggle::Toggle<upnp::tokio::Behaviour>,
}
#[derive(Debug)]
pub enum DhtCommand {
    PublishFile {
        metadata: FileMetadata,
        response_tx: oneshot::Sender<FileMetadata>,
    },
    SearchByInfohash {
        info_hash: String,
        sender: oneshot::Sender<Option<FileMetadata>>,
    },
    SearchPeersByInfohash {
        info_hash: String,
        sender: oneshot::Sender<Result<Vec<String>, String>>,
    },
    SearchFile {
        file_hash: String,
        sender: oneshot::Sender<Result<Option<FileMetadata>, String>>,
    },
    DownloadFile(FileMetadata, String),
    PromoteDownload(FileMetadata),
    ConnectPeer(String),
    ConnectToPeerById(PeerId),
    DisconnectPeer(PeerId),
    SetPrivacyProxies {
        addresses: Vec<String>,
    },
    GetPeerCount(oneshot::Sender<usize>),
    Echo {
        peer: PeerId,
        payload: Vec<u8>,
        tx: oneshot::Sender<Result<Vec<u8>, String>>,
    },
    Shutdown(oneshot::Sender<()>),
    StopPublish(String),
    HeartbeatFile {
        file_hash: String,
    },
    GetProviders {
        file_hash: String,
        sender: oneshot::Sender<Result<Vec<String>, String>>,
    },
    SendWebRTCOffer {
        peer: PeerId,
        offer_request: WebRTCOfferRequest,
        sender: oneshot::Sender<Result<WebRTCAnswerResponse, String>>,
    },
    StoreBlock {
        cid: Cid,
        data: Vec<u8>,
    },
    StoreBlocks {
        blocks: Vec<(Cid, Vec<u8>)>,
        root_cid: Cid,
        metadata: FileMetadata,
    },
    RequestFileAccess {
        seeder: PeerId,
        merkle_root: String,
        recipient_public_key: PublicKey,
        sender: oneshot::Sender<Result<EncryptedAesKeyBundle, String>>,
    },
    AnnounceTorrent {
        info_hash: String,
    },
    PutDhtValue {
        key: String,
        value: Vec<u8>,
        sender: oneshot::Sender<Result<(), String>>,
    },
    GetDhtValue {
        key: String,
        sender: oneshot::Sender<Result<Option<Vec<u8>>, String>>,
    },
    /// Re-bootstrap the DHT to discover new peers
    ReBootstrap {
        sender: oneshot::Sender<Result<usize, String>>,
    },
    /// Check DHT health and optionally trigger recovery
    HealthCheck {
        min_peers: usize,
        auto_recover: bool,
        sender: oneshot::Sender<DhtHealthStatus>,
    },
}

/// Health status of the DHT network
#[derive(Debug, Clone, Serialize)]
pub struct DhtHealthStatus {
    pub healthy: bool,
    pub peer_count: usize,
    pub min_required: usize,
    pub bootstrap_failures: u64,
    pub last_bootstrap_secs_ago: Option<u64>,
    pub recommendation: Option<String>,
    pub recovery_triggered: bool,
}
#[derive(Debug, Clone, Serialize)]
pub enum DhtEvent {
    // PeerDiscovered(String),
    // PeerConnected(String),
    // PeerDisconnected(String),
    PeerDiscovered {
        peer_id: String,
        addresses: Vec<String>,
    },
    PeerConnected {
        peer_id: String,
        address: Option<String>,
    },
    PeerDisconnected {
        peer_id: String,
    },
    FileDiscovered(FileMetadata),
    FileNotFound(String),
    DownloadedFile(FileMetadata),
    FileDownloaded {
        file_hash: String,
    },
    Error(String),
    Info(String),
    Warning(String),
    PublishedFile(FileMetadata),
    ProxyStatus {
        id: String,
        address: String,
        status: String,
        latency_ms: Option<u64>,
        error: Option<String>,
    },
    PeerRtt {
        peer: String,
        rtt_ms: u64,
    },
    EchoReceived {
        from: String,
        utf8: Option<String>,
        bytes: usize,
    },
    NatStatus {
        state: NatReachabilityState,
        confidence: NatConfidence,
        last_error: Option<String>,
        summary: Option<String>,
    },
    BitswapDataReceived {
        query_id: String,
        data: Vec<u8>,
    },
    BitswapError {
        query_id: String,
        error: String,
    },
    ReputationEvent {
        peer_id: String,
        event_type: String,
        impact: f64,
        data: serde_json::Value,
    },
    BitswapChunkDownloaded {
        file_hash: String,
        chunk_index: u32,
        total_chunks: u32,
        chunk_size: usize,
    },
    PaymentNotificationReceived {
        from_peer: String,
        payload: serde_json::Value,
    },
}

struct RelayState {
    blacklist: HashSet<PeerId>,
}

// ------------ Proxy Manager Structs and Enums ------------
#[derive(Debug, Clone, Copy, PartialEq, Eq)]
pub enum PrivacyMode {
    Off,
    Prefer,
    Strict,
}

impl PrivacyMode {
    pub fn from_str(mode: &str) -> Self {
        match mode.to_lowercase().as_str() {
            "strict" => PrivacyMode::Strict,
            "off" => PrivacyMode::Off,
            "prefer" => PrivacyMode::Prefer,
            _ => PrivacyMode::Prefer,
        }
    }
}

struct ProxyManager {
    targets: std::collections::HashSet<PeerId>,
    capable: std::collections::HashSet<PeerId>,
    online: std::collections::HashSet<PeerId>,
    relay_pending: std::collections::HashSet<PeerId>,
    relay_ready: std::collections::HashSet<PeerId>,
    // Privacy routing state
    privacy_routing_enabled: bool,
    trusted_proxy_nodes: std::collections::HashSet<PeerId>,
    privacy_mode: PrivacyMode,
    manual_trusted: std::collections::HashSet<PeerId>,
}

impl ProxyManager {
    fn set_target(&mut self, id: PeerId) {
        self.targets.insert(id);
    }
    fn clear_target(&mut self, id: &PeerId) {
        self.targets.remove(id);
    }
    fn set_capable(&mut self, id: PeerId) {
        self.capable.insert(id);
    }
    fn set_online(&mut self, id: PeerId) {
        self.online.insert(id);
    }
    fn set_offline(&mut self, id: &PeerId) {
        self.online.remove(id);
    }
    fn remove_all(&mut self, id: &PeerId) {
        self.targets.remove(id);
        self.capable.remove(id);
        self.online.remove(id);
        self.relay_pending.remove(id);
        self.relay_ready.remove(id);
        self.trusted_proxy_nodes.remove(id);
        self.manual_trusted.remove(id);
    }
    fn is_proxy(&self, id: &PeerId) -> bool {
        self.targets.contains(id) || self.capable.contains(id)
    }
    fn mark_relay_pending(&mut self, id: PeerId) -> bool {
        if self.relay_ready.contains(&id) {
            return false;
        }
        self.relay_pending.insert(id)
    }
    fn mark_relay_ready(&mut self, id: PeerId) -> bool {
        self.relay_pending.remove(&id);
        self.relay_ready.insert(id)
    }
    fn has_relay_request(&self, id: &PeerId) -> bool {
        self.relay_pending.contains(id) || self.relay_ready.contains(id)
    }

    // Privacy routing methods
    fn enable_privacy_routing(&mut self, mode: PrivacyMode) {
        self.privacy_routing_enabled = mode != PrivacyMode::Off;
        self.privacy_mode = mode;
        info!(
            "Privacy routing enabled in proxy manager (mode: {:?})",
            mode
        );
    }

    fn disable_privacy_routing(&mut self) {
        self.privacy_routing_enabled = false;
        self.privacy_mode = PrivacyMode::Off;
        info!("Privacy routing disabled in proxy manager");
    }

    fn is_privacy_routing_enabled(&self) -> bool {
        self.privacy_routing_enabled
    }

    fn privacy_mode(&self) -> PrivacyMode {
        self.privacy_mode
    }

    fn add_trusted_proxy_node(&mut self, peer_id: PeerId) {
        self.trusted_proxy_nodes.insert(peer_id);
    }

    fn remove_trusted_proxy_node(&mut self, peer_id: &PeerId) {
        self.trusted_proxy_nodes.remove(peer_id);
        self.manual_trusted.remove(peer_id);
    }

    fn is_trusted_proxy_node(&self, peer_id: &PeerId) -> bool {
        self.trusted_proxy_nodes.contains(peer_id)
    }

    fn get_trusted_proxy_nodes(&self) -> &std::collections::HashSet<PeerId> {
        &self.trusted_proxy_nodes
    }

    fn set_manual_trusted(&mut self, peers: &[PeerId]) {
        for peer in self.manual_trusted.drain() {
            self.trusted_proxy_nodes.remove(&peer);
        }

        for peer in peers {
            self.manual_trusted.insert(peer.clone());
            self.trusted_proxy_nodes.insert(peer.clone());
        }
    }

    fn select_proxy_for_routing(&self, target_peer: &PeerId) -> Option<PeerId> {
        if !self.privacy_routing_enabled {
            return None;
        }

        // Select a trusted proxy node that's online and not the target itself
        self.trusted_proxy_nodes
            .iter()
            .find(|&&proxy_id| {
                proxy_id != *target_peer
                    && self.online.contains(&proxy_id)
                    && self.capable.contains(&proxy_id)
            })
            .cloned()
    }
}

impl Default for ProxyManager {
    fn default() -> Self {
        Self {
            targets: std::collections::HashSet::new(),
            capable: std::collections::HashSet::new(),
            online: std::collections::HashSet::new(),
            relay_pending: std::collections::HashSet::new(),
            relay_ready: std::collections::HashSet::new(),
            privacy_routing_enabled: false,
            trusted_proxy_nodes: std::collections::HashSet::new(),
            privacy_mode: PrivacyMode::Off,
            manual_trusted: std::collections::HashSet::new(),
        }
    }
}

struct PendingEcho {
    peer: PeerId,
    tx: oneshot::Sender<Result<Vec<u8>, String>>,
}

// Runtime type for ProxyManager
type ProxyMgr = Arc<Mutex<ProxyManager>>;

// ----------------------------------------------------------

#[derive(Debug, Clone)]
enum SearchResponse {
    Found(FileMetadata),
    NotFound,
}

#[derive(Debug)]
struct PendingSearch {
    id: u64,
    sender: oneshot::Sender<SearchResponse>,
}

#[derive(Debug)]
struct PendingInfohashSearch {
    id: u64,
    sender: oneshot::Sender<Option<FileMetadata>>,
}

#[derive(Debug)]
struct PendingProviderQuery {
    id: u64,
    sender: oneshot::Sender<Result<Vec<String>, String>>,
}

// Helper function to construct FileMetadata from JSON (simplified version for search results)
fn construct_file_metadata_from_json_simple(
    metadata_json: &serde_json::Value,
    file_hash: &str,
    file_name: &str,
    file_size: u64,
    created_at: u64,
) -> FileMetadata {
    FileMetadata {
        merkle_root: file_hash.to_string(),
        file_name: file_name.to_string(),
        file_size,
        file_data: Vec::new(), // Will be populated during download
        seeders: Vec::new(), // Will be populated from heartbeat cache during download
        created_at,
        mime_type: metadata_json
            .get("mime_type")
            .and_then(|v| v.as_str())
            .map(|s| s.to_string()),
        is_encrypted: metadata_json
            .get("is_encrypted")
            .and_then(|v| v.as_bool())
            .unwrap_or(false),
        encryption_method: metadata_json
            .get("encryption_method")
            .and_then(|v| v.as_str())
            .map(|s| s.to_string()),
        key_fingerprint: metadata_json
            .get("key_fingerprint")
            .and_then(|v| v.as_str())
            .map(|s| s.to_string()),
        parent_hash: metadata_json
            .get("parent_hash")
            .and_then(|v| v.as_str())
            .map(|s| s.to_string()),
        cids: metadata_json.get("cids").and_then(|v| {
            serde_json::from_value::<Option<Vec<Cid>>>(v.clone())
                .unwrap_or(None)
        }),
        encrypted_key_bundle: metadata_json
            .get("encryptedKeyBundle")
            .and_then(|v| {
                // The field name is camelCase in the JSON
                serde_json::from_value::<
                    Option<crate::encryption::EncryptedAesKeyBundle>,
                >(v.clone())
                .unwrap_or(None)
            }),
        info_hash: metadata_json
            .get("info_hash")
            .and_then(|v| v.as_str())
            .map(|s| s.to_string()),
        trackers: metadata_json.get("trackers").and_then(|v| {
            serde_json::from_value::<Option<Vec<String>>>(v.clone())
                .unwrap_or(None)
        }),
        is_root: metadata_json
            .get("is_root")
            .and_then(|v| v.as_bool())
            .unwrap_or(true),
        price: metadata_json
            .get("price")
            .and_then(|v| v.as_f64())
            .unwrap_or(0.0),
        http_sources: metadata_json.get("http_sources").and_then(|v| {
            serde_json::from_value::<Option<Vec<HttpSourceInfo>>>(
                v.clone(),
            )
            .unwrap_or(None)
        }),
        ed2k_sources: metadata_json.get("ed2k_sources").and_then(|v| {
            serde_json::from_value::<Option<Vec<Ed2kSourceInfo>>>(
                v.clone(),
            )
            .unwrap_or(None)
        }),
        uploader_address: metadata_json
            .get("uploader_address")
            .and_then(|v| v.as_str())
            .map(|s| s.to_string()),
        ftp_sources: metadata_json.get("ftp_sources").and_then(|v| {
            serde_json::from_value::<Option<Vec<FtpSourceInfo>>>(
                v.clone(),
            )
            .unwrap_or(None)
        }),
        download_path: None,
    }
}

// Add this struct after PendingProviderQuery around line 650:
#[derive(Debug)]
struct PendingSearchQuery {
    file_hash: String,
    record_query_id: Option<kad::QueryId>,
    providers_query_id: Option<kad::QueryId>,
    sender: oneshot::Sender<Result<Option<FileMetadata>, String>>,
    start_time: std::time::Instant,
    found_record: Option<FileMetadata>,
    found_providers: Option<Vec<String>>,
}

impl PendingSearchQuery {
    fn new(
        file_hash: String,
        sender: oneshot::Sender<Result<Option<FileMetadata>, String>>,
    ) -> Self {
        Self {
            file_hash,
            record_query_id: None,
            providers_query_id: None,
            sender,
            start_time: std::time::Instant::now(),
            found_record: None,
            found_providers: None,
        }
    }
    
    fn is_complete(&self) -> bool {
        self.found_record.is_some() // Only complete when we have the actual metadata
    }
    
    fn finalize(self) -> Result<Option<FileMetadata>, String> {
        if let Some(metadata) = self.found_record {
            Ok(Some(metadata))
        } else if let Some(_providers) = self.found_providers {
            // If we found providers but no metadata record, we could potentially
            // query the providers for metadata, but for now return None
            Ok(None)
        } else {
            Ok(None)
        }
    }
}
// ------Proxy Protocol Implementation------
#[derive(Clone, Debug, Default)]
struct ProxyCodec;

#[derive(Clone, Debug, Default)]
struct WebRTCSignalingCodec;

#[derive(Debug, Clone)]
struct EchoRequest(pub Vec<u8>);
#[derive(Debug, Clone)]
struct EchoResponse(pub Vec<u8>);

// WebRTC Signaling Protocol
#[derive(Debug, Clone, serde::Serialize, serde::Deserialize)]
pub struct WebRTCOfferRequest {
    pub offer_sdp: String,
    pub file_hash: String,
    pub requester_peer_id: String,
}

#[derive(Debug, Clone, serde::Serialize, serde::Deserialize)]
pub struct WebRTCAnswerResponse {
    pub answer_sdp: String,
}

// 4byte LE length prefix
async fn read_framed<T: FAsyncRead + Unpin + Send>(io: &mut T) -> std::io::Result<Vec<u8>> {
    let mut len_buf = [0u8; 4];
    io.read_exact(&mut len_buf).await?;
    let len = u32::from_le_bytes(len_buf) as usize;
    let mut data = vec![0u8; len];
    io.read_exact(&mut data).await?;
    Ok(data)
}
async fn write_framed<T: FAsyncWrite + Unpin + Send>(
    io: &mut T,
    data: Vec<u8>,
) -> std::io::Result<()> {
    io.write_all(&(data.len() as u32).to_le_bytes()).await?;
    io.write_all(&data).await?;
    io.flush().await
}

#[async_trait::async_trait]
impl rr::Codec for ProxyCodec {
    type Protocol = String;
    type Request = EchoRequest;
    type Response = EchoResponse;

    async fn read_request<T>(
        &mut self,
        _: &Self::Protocol,
        io: &mut T,
    ) -> std::io::Result<Self::Request>
    where
        // CORRECTED: FAsyncRead is now correctly defined via the new imports
        T: FAsyncRead + Unpin + Send,
    {
        Ok(EchoRequest(read_framed(io).await?))
    }
    async fn read_response<T>(
        &mut self,
        _: &Self::Protocol,
        io: &mut T,
    ) -> std::io::Result<Self::Response>
    where
        // CORRECTED: FAsyncRead is now correctly defined via the new imports
        T: FAsyncRead + Unpin + Send,
    {
        Ok(EchoResponse(read_framed(io).await?))
    }
    async fn write_request<T>(
        &mut self,
        _: &Self::Protocol,
        io: &mut T,
        EchoRequest(data): EchoRequest,
    ) -> std::io::Result<()>
    where
        // CORRECTED: FAsyncWrite is now correctly defined via the new imports
        T: FAsyncWrite + Unpin + Send,
    {
        write_framed(io, data).await
    }
    async fn write_response<T>(
        &mut self,
        _: &Self::Protocol,
        io: &mut T,
        EchoResponse(data): EchoResponse,
    ) -> std::io::Result<()>
    where
        // CORRECTED: FAsyncWrite is now correctly defined via the new imports
        T: FAsyncWrite + Unpin + Send,
    {
        write_framed(io, data).await
    }
}

// ------WebRTC Signaling Protocol Implementation------
#[async_trait::async_trait]
impl rr::Codec for WebRTCSignalingCodec {
    type Protocol = String;
    type Request = WebRTCOfferRequest;
    type Response = WebRTCAnswerResponse;

    async fn read_request<T>(
        &mut self,
        _: &Self::Protocol,
        io: &mut T,
    ) -> std::io::Result<Self::Request>
    where
        T: FAsyncRead + Unpin + Send,
    {
        let data = read_framed(io).await?;
        let request: WebRTCOfferRequest = serde_json::from_slice(&data)
            .map_err(|e| std::io::Error::new(std::io::ErrorKind::InvalidData, e))?;
        Ok(request)
    }
    async fn read_response<T>(
        &mut self,
        _: &Self::Protocol,
        io: &mut T,
    ) -> std::io::Result<Self::Response>
    where
        T: FAsyncRead + Unpin + Send,
    {
        let data = read_framed(io).await?;
        let response: WebRTCAnswerResponse = serde_json::from_slice(&data)
            .map_err(|e| std::io::Error::new(std::io::ErrorKind::InvalidData, e))?;
        Ok(response)
    }
    async fn write_request<T>(
        &mut self,
        _: &Self::Protocol,
        io: &mut T,
        request: WebRTCOfferRequest,
    ) -> std::io::Result<()>
    where
        T: FAsyncWrite + Unpin + Send,
    {
        let data = serde_json::to_vec(&request)
            .map_err(|e| std::io::Error::new(std::io::ErrorKind::InvalidData, e))?;
        write_framed(io, data).await
    }
    async fn write_response<T>(
        &mut self,
        _: &Self::Protocol,
        io: &mut T,
        response: WebRTCAnswerResponse,
    ) -> std::io::Result<()>
    where
        T: FAsyncWrite + Unpin + Send,
    {
        let data = serde_json::to_vec(&response)
            .map_err(|e| std::io::Error::new(std::io::ErrorKind::InvalidData, e))?;
        write_framed(io, data).await
    }
}

/// Merge two DHT metadata JSON objects, combining protocol-specific fields
fn merge_dht_metadata(existing: &serde_json::Value, new: &serde_json::Value) -> serde_json::Value {
    let mut merged = existing.clone();

    if let (Some(existing_obj), Some(new_obj)) = (existing.as_object(), new.as_object()) {
        let merged_obj = merged.as_object_mut().unwrap();

        // Merge protocol-specific arrays/vectors
        merge_array_field(merged_obj, new_obj, "cids");
        merge_array_field(merged_obj, new_obj, "seeders");
        merge_array_field(merged_obj, new_obj, "http_sources");
        merge_array_field(merged_obj, new_obj, "ftp_sources");
        merge_array_field(merged_obj, new_obj, "ed2k_sources");
        merge_array_field(merged_obj, new_obj, "trackers");

        // For single-value fields, prefer the new value if it exists
        for (key, value) in new_obj {
            if !matches!(
                key.as_str(),
                "cids" | "seeders" | "http_sources" | "ftp_sources" | "ed2k_sources" | "trackers"
            ) {
                merged_obj.insert(key.clone(), value.clone());
            }
        }
    }

    merged
}

/// Helper function to merge array fields in DHT metadata
fn merge_array_field(
    merged: &mut serde_json::Map<String, serde_json::Value>,
    new: &serde_json::Map<String, serde_json::Value>,
    field_name: &str,
) {
    if let (Some(existing_array), Some(new_array)) = (
        merged.get(field_name).and_then(|v| v.as_array()),
        new.get(field_name).and_then(|v| v.as_array()),
    ) {
        let mut combined = existing_array.clone();
        for item in new_array {
            if !combined.contains(item) {
                combined.push(item.clone());
            }
        }
        merged.insert(field_name.to_string(), serde_json::Value::Array(combined));
    } else if let Some(new_array) = new.get(field_name).and_then(|v| v.as_array()) {
        // Only new has this field, use it
        merged.insert(
            field_name.to_string(),
            serde_json::Value::Array(new_array.clone()),
        );
    }
    // If only existing has it, keep existing
}

#[derive(Clone)]
struct Socks5Transport {
    proxy: SocketAddr,
}

#[async_trait]
impl Transport for Socks5Transport {
    type Output = Box<dyn AsyncIo>;
    type Error = io::Error;
    type ListenerUpgrade = futures::future::Pending<Result<Self::Output, Self::Error>>;
    // FIXED E0412: Use imported BoxFuture
    type Dial = BoxFuture<'static, Result<Self::Output, Self::Error>>;

    // FIXED E0050, E0046: Corrected implementation
    fn listen_on(
        &mut self,
        _id: ListenerId,
        _addr: libp2p::Multiaddr,
    ) -> Result<(), TransportError<Self::Error>> {
        Err(TransportError::Other(io::Error::new(
            io::ErrorKind::Other,
            "SOCKS5 transport does not support listening",
        )))
    }

    fn remove_listener(&mut self, _id: ListenerId) -> bool {
        false
    }

    fn poll(
        self: Pin<&mut Self>,
        _cx: &mut Context<'_>,
    ) -> Poll<TransportEvent<Self::ListenerUpgrade, Self::Error>> {
        Poll::Pending
    }

    fn dial(
        &mut self,
        addr: libp2p::Multiaddr,
        _opts: DialOpts,
    ) -> Result<Self::Dial, TransportError<Self::Error>> {
        let proxy = self.proxy;

        // Convert Multiaddr to string for SOCKS5 connection
        let target = match addr_to_socket_addr(&addr) {
            Some(socket_addr) => socket_addr.to_string(),
            None => {
                return Err(TransportError::Other(io::Error::new(
                    io::ErrorKind::InvalidInput,
                    "Invalid address for SOCKS5",
                )))
            }
        };

        Ok(async move {
            let stream = Socks5Stream::connect(proxy, target)
                .await
                .map_err(|e| io::Error::new(io::ErrorKind::Other, e.to_string()))?;

            // CORRECT: Convert tokio stream to futures stream via .compat().
            let compat = stream.compat();
            // The compat stream correctly implements FAsyncRead/FAsyncWrite required by AsyncIo.
            Ok(Box::new(compat) as Box<dyn AsyncIo>)
        }
        .boxed())
    }
}

enum RelayTransportOutput {
    Relay(relay::client::Connection),
    Direct(Box<dyn AsyncIo>),
}

impl FAsyncRead for RelayTransportOutput {
    fn poll_read(
        self: Pin<&mut Self>,
        cx: &mut Context<'_>,
        buf: &mut [u8],
    ) -> Poll<Result<usize, std::io::Error>> {
        // SAFETY: We never move the inner value after pinning, so projecting via
        // `get_unchecked_mut` and re-pinning each variant is sound.
        unsafe {
            match self.get_unchecked_mut() {
                RelayTransportOutput::Relay(conn) => Pin::new_unchecked(conn).poll_read(cx, buf),
                RelayTransportOutput::Direct(stream) => {
                    Pin::new_unchecked(stream.as_mut()).poll_read(cx, buf)
                }
            }
        }
    }
}

impl FAsyncWrite for RelayTransportOutput {
    fn poll_write(
        self: Pin<&mut Self>,
        cx: &mut Context<'_>,
        buf: &[u8],
    ) -> Poll<Result<usize, std::io::Error>> {
        unsafe {
            match self.get_unchecked_mut() {
                RelayTransportOutput::Relay(conn) => Pin::new_unchecked(conn).poll_write(cx, buf),
                RelayTransportOutput::Direct(stream) => {
                    Pin::new_unchecked(stream.as_mut()).poll_write(cx, buf)
                }
            }
        }
    }

    fn poll_flush(self: Pin<&mut Self>, cx: &mut Context<'_>) -> Poll<Result<(), std::io::Error>> {
        // SAFETY: See comment in `poll_read`; variants remain pinned in place.
        unsafe {
            match self.get_unchecked_mut() {
                RelayTransportOutput::Relay(conn) => Pin::new_unchecked(conn).poll_flush(cx),
                RelayTransportOutput::Direct(stream) => {
                    Pin::new_unchecked(stream.as_mut()).poll_flush(cx)
                }
            }
        }
    }

    fn poll_close(self: Pin<&mut Self>, cx: &mut Context<'_>) -> Poll<Result<(), std::io::Error>> {
        // SAFETY: See comment in `poll_read`; variants remain pinned in place.
        unsafe {
            match self.get_unchecked_mut() {
                RelayTransportOutput::Relay(conn) => Pin::new_unchecked(conn).poll_close(cx),
                RelayTransportOutput::Direct(stream) => {
                    Pin::new_unchecked(stream.as_mut()).poll_close(cx)
                }
            }
        }
    }
}

impl DhtMetricsSnapshot {
    fn from(metrics: DhtMetrics, peer_count: usize) -> Self {
        fn to_secs(ts: SystemTime) -> Option<u64> {
            ts.duration_since(UNIX_EPOCH).ok().map(|d| d.as_secs())
        }

        let DhtMetrics {
            last_bootstrap,
            last_success,
            last_error_at,
            last_error,
            bootstrap_failures,
            listen_addrs,
            reachability_state,
            reachability_confidence,
            last_reachability_change,
            last_probe_at,
            last_reachability_error,
            observed_addrs,
            reachability_history,
            autonat_enabled,
            // AutoRelay metrics
            autorelay_enabled,
            last_autorelay_enabled_at,
            last_autorelay_disabled_at,
            active_relay_peer_id,
            relay_reservation_status,
            last_reservation_success,
            last_reservation_failure,
            reservation_renewals,
            reservation_evictions,
            // DCUtR metrics
            dcutr_enabled,
            dcutr_hole_punch_attempts,
            dcutr_hole_punch_successes,
            dcutr_hole_punch_failures,
            last_dcutr_success,
            last_dcutr_failure,
            ..
        } = metrics;

        // Derive relay listen addresses (those that include p2p-circuit)
        let relay_listen_addrs: Vec<String> = listen_addrs
            .iter()
            .filter(|a| a.contains("p2p-circuit"))
            .cloned()
            .collect();

        let history: Vec<NatHistoryItem> = reachability_history
            .into_iter()
            .map(|record| NatHistoryItem {
                state: record.state,
                confidence: record.confidence,
                timestamp: record
                    .timestamp
                    .duration_since(UNIX_EPOCH)
                    .ok()
                    .map(|d| d.as_secs())
                    .unwrap_or_default(),
                summary: record.summary,
            })
            .collect();

        DhtMetricsSnapshot {
            peer_count,
            last_bootstrap: last_bootstrap.and_then(to_secs),
            last_peer_event: last_success.and_then(to_secs),
            last_error,
            last_error_at: last_error_at.and_then(to_secs),
            bootstrap_failures,
            listen_addrs,
            relay_listen_addrs,
            reachability: reachability_state,
            reachability_confidence,
            last_reachability_change: last_reachability_change.and_then(to_secs),
            last_probe_at: last_probe_at.and_then(to_secs),
            last_reachability_error,
            observed_addrs,
            reachability_history: history,
            autonat_enabled,
            // AutoRelay metrics
            autorelay_enabled,
            last_autorelay_enabled_at: last_autorelay_enabled_at.and_then(to_secs),
            last_autorelay_disabled_at: last_autorelay_disabled_at.and_then(to_secs),
            active_relay_peer_id,
            relay_reservation_status,
            last_reservation_success: last_reservation_success.and_then(to_secs),
            last_reservation_failure: last_reservation_failure.and_then(to_secs),
            reservation_renewals,
            reservation_evictions,
            // DCUtR metrics
            dcutr_enabled,
            dcutr_hole_punch_attempts,
            dcutr_hole_punch_successes,
            dcutr_hole_punch_failures,
            last_dcutr_success: last_dcutr_success.and_then(to_secs),
            last_dcutr_failure: last_dcutr_failure.and_then(to_secs),
        }
    }
}

impl DhtMetrics {
    fn record_listen_addr(&mut self, addr: &Multiaddr) {
        let addr_str = addr.to_string();
        if !self
            .listen_addrs
            .iter()
            .any(|existing| existing == &addr_str)
        {
            self.listen_addrs.push(addr_str);
        }
    }

    fn record_observed_addr(&mut self, addr: &Multiaddr) {
        let addr_str = addr.to_string();
        if self
            .observed_addrs
            .iter()
            .any(|existing| existing == &addr_str)
        {
            return;
        }
        self.observed_addrs.push(addr_str);
        if self.observed_addrs.len() > 8 {
            self.observed_addrs.remove(0);
        }
    }

    fn remove_observed_addr(&mut self, addr: &Multiaddr) {
        let addr_str = addr.to_string();
        self.observed_addrs.retain(|existing| existing != &addr_str);
    }

    fn confidence_from_streak(&self, streak: u32) -> NatConfidence {
        match streak {
            0 | 1 => NatConfidence::Low,
            2 | 3 => NatConfidence::Medium,
            _ => NatConfidence::High,
        }
    }

    fn push_history(&mut self, record: ReachabilityRecord) {
        self.reachability_history.push_front(record);
        if self.reachability_history.len() > 10 {
            self.reachability_history.pop_back();
        }
    }

    fn update_reachability(&mut self, state: NatReachabilityState, summary: Option<String>) {
        let now = SystemTime::now();
        self.last_probe_at = Some(now);

        match state {
            NatReachabilityState::Public => {
                self.success_streak = self.success_streak.saturating_add(1);
                self.failure_streak = 0;
                self.last_reachability_error = None;
                self.reachability_confidence = self.confidence_from_streak(self.success_streak);
            }
            NatReachabilityState::Private => {
                self.failure_streak = self.failure_streak.saturating_add(1);
                self.success_streak = 0;
                if let Some(ref s) = summary {
                    self.last_reachability_error = Some(s.clone());
                }
                self.reachability_confidence = self.confidence_from_streak(self.failure_streak);
            }
            NatReachabilityState::Unknown => {
                self.success_streak = 0;
                self.failure_streak = 0;
                self.reachability_confidence = NatConfidence::Low;
                self.last_reachability_error = summary.clone();
            }
        }

        let state_changed = self.reachability_state != state;
        self.reachability_state = state;

        if state_changed {
            self.last_reachability_change = Some(now);
        }

        if state_changed || summary.is_some() {
            self.push_history(ReachabilityRecord {
                state,
                confidence: self.reachability_confidence,
                timestamp: now,
                summary,
            });
        }
    }

    fn note_probe_failure(&mut self, error: String) {
        self.last_reachability_error = Some(error);
    }
}

async fn notify_pending_searches(
    pending: &Arc<Mutex<HashMap<String, Vec<PendingSearch>>>>,
    key: &str,
    response: SearchResponse,
) {
    let waiters = {
        let mut pending = pending.lock().await;
        pending.remove(key)
    };

    if let Some(waiters) = waiters {
        for waiter in waiters {
            let _ = waiter.sender.send(response.clone());
        }
    }
}

async fn run_dht_node(
    mut swarm: Swarm<DhtBehaviour>,
    peer_id: PeerId,
    mut cmd_rx: mpsc::Receiver<DhtCommand>,
    event_tx: mpsc::Sender<DhtEvent>,
    connected_peers: Arc<Mutex<HashSet<PeerId>>>,
    metrics: Arc<Mutex<DhtMetrics>>,
    pending_echo: Arc<Mutex<HashMap<rr::OutboundRequestId, PendingEcho>>>,
    pending_searches: Arc<Mutex<HashMap<String, Vec<PendingSearch>>>>,
    proxy_mgr: ProxyMgr,
    pending_infohash_searches: Arc<Mutex<HashMap<kad::QueryId, PendingInfohashSearch>>>,
    peer_selection: Arc<Mutex<PeerSelectionService>>,
    received_chunks: Arc<Mutex<HashMap<String, HashMap<u32, FileChunk>>>>,
    file_transfer_service: Option<Arc<FileTransferService>>,
    chunk_manager: Option<Arc<ChunkManager>>,
    pending_webrtc_offers: Arc<
        Mutex<
            HashMap<rr::OutboundRequestId, oneshot::Sender<Result<WebRTCAnswerResponse, String>>>,
        >,
    >,
    pending_provider_queries: Arc<Mutex<HashMap<String, PendingProviderQuery>>>,
    root_query_mapping: Arc<Mutex<HashMap<beetswap::QueryId, FileMetadata>>>,
    active_downloads: Arc<Mutex<HashMap<String, Arc<Mutex<ActiveDownload>>>>>,
    get_providers_queries: Arc<Mutex<HashMap<kad::QueryId, (String, std::time::Instant)>>>,
    seeder_heartbeats_cache: Arc<Mutex<HashMap<String, FileHeartbeatCacheEntry>>>,
    pending_heartbeat_updates: Arc<Mutex<HashSet<String>>>,
    file_metadata_cache: Arc<Mutex<HashMap<String, FileMetadata>>>,
    pending_dht_queries: Arc<
        Mutex<HashMap<kad::QueryId, oneshot::Sender<Result<Option<Vec<u8>>, String>>>>,
    >,
    pending_key_requests: Arc<
        Mutex<
            HashMap<rr::OutboundRequestId, oneshot::Sender<Result<EncryptedAesKeyBundle, String>>>,
        >,
    >,
    pending_search_queries: Arc<Mutex<HashMap<kad::QueryId, PendingSearchQuery>>>, // <-- Added parameter
    is_bootstrap: bool,
    enable_autorelay: bool,
    relay_candidates: HashSet<String>,
    chunk_size: usize,
    bootstrap_peer_ids: HashSet<PeerId>,
) {
    // Track peers that support relay (discovered via identify protocol)
    let relay_capable_peers: Arc<Mutex<HashMap<PeerId, Vec<Multiaddr>>>> =
        Arc::new(Mutex::new(HashMap::new()));
    let mut dht_maintenance_interval = tokio::time::interval(Duration::from_secs(30 * 60));
    dht_maintenance_interval.tick().await;
    // fast heartbeat-driven updater: run at FILE_HEARTBEAT_INTERVAL to keep provider records fresh
    let mut heartbeat_maintenance_interval = tokio::time::interval(FILE_HEARTBEAT_INTERVAL);
    heartbeat_maintenance_interval.tick().await;
    // Periodic bootstrap interval

    /// Creates a proper circuit relay address for connecting through a relay peer
    /// Returns a properly formatted Multiaddr for circuit relay connections
    fn create_circuit_relay_address(
        relay_peer_id: &PeerId,
        target_peer_id: &PeerId,
    ) -> Result<Multiaddr, String> {
        // For Circuit Relay v2, the address format is typically:
        // /p2p/{relay_peer_id}/p2p-circuit
        // The target peer is specified in the relay reservation/request

        let relay_addr = Multiaddr::empty()
            .with(Protocol::P2p(*relay_peer_id))
            .with(Protocol::P2pCircuit);

        // Validate the constructed address
        if relay_addr.to_string().contains(&relay_peer_id.to_string()) {
            info!("Created circuit relay address: {}", relay_addr);
            Ok(relay_addr)
        } else {
            Err(format!(
                "Failed to create valid circuit relay address for relay {}",
                relay_peer_id
            ))
        }
    }

    /// Enhanced circuit relay address creation with multiple fallback strategies
    fn create_circuit_relay_address_robust(
        relay_peer_id: &PeerId,
        target_peer_id: &PeerId,
    ) -> Multiaddr {
        // Strategy 1: Standard Circuit Relay v2 address
        match create_circuit_relay_address(relay_peer_id, target_peer_id) {
            Ok(addr) => return addr,
            Err(e) => {
                warn!("Standard relay address creation failed: {}", e);
            }
        }

        // Strategy 2: Try with relay port specification (if available)
        // Some relay implementations may require explicit port specification
        let relay_with_port = Multiaddr::empty()
            .with(Protocol::P2p(*relay_peer_id))
            .with(Protocol::Tcp(4001)) // Default libp2p port
            .with(Protocol::P2pCircuit);

        if relay_with_port
            .to_string()
            .contains(&relay_peer_id.to_string())
        {
            info!(
                "Created circuit relay address with port: {}",
                relay_with_port
            );
            return relay_with_port;
        }

        // Strategy 3: Fallback to basic circuit address
        warn!("Using basic fallback circuit relay address construction");
        Multiaddr::empty()
            .with(Protocol::P2p(*relay_peer_id))
            .with(Protocol::P2pCircuit)
    }

    let mut shutdown_ack: Option<oneshot::Sender<()>> = None;
    let mut ping_failures: HashMap<PeerId, u8> = HashMap::new();
    let mut relay_blacklist: HashSet<PeerId> = HashSet::new();
    let mut relay_cooldown: HashMap<PeerId, Instant> = HashMap::new();
    let mut last_tried_relay: Option<PeerId> = None;

    let queries: HashMap<beetswap::QueryId, u32> = HashMap::new();
    let downloaded_chunks: HashMap<usize, Vec<u8>> = HashMap::new();
    let current_metadata: Option<FileMetadata> = None;

    #[derive(Debug, Clone, Copy)]
    enum RelayErrClass {
        Permanent,
        Transient,
    }

    fn classify_err_str(s: &str) -> RelayErrClass {
        if s.contains("Reservation(Unsupported)") || s.contains("Denied") {
            RelayErrClass::Permanent
        } else {
            RelayErrClass::Transient
        }
    }

    fn parse_peer_id_from_ma(ma: &Multiaddr) -> Option<PeerId> {
        use libp2p::multiaddr::Protocol;
        let mut out = None;
        for p in ma.iter() {
            if let Protocol::P2p(mh) = p {
                if let Ok(pid) = PeerId::from_multihash(mh.into()) {
                    out = Some(pid);
                }
            }
        }
        out
    }

    'outer: loop {
        tokio::select! {
                    // periodic maintenance tick - prune expired seeder heartbeats and update DHT
                    // Fast heartbeat tick — refresh DHT records for files this node is actively seeding
                    _ = heartbeat_maintenance_interval.tick(), if !is_bootstrap => {
                        let now = unix_timestamp();
                        let my_id = peer_id.to_string();
                        let mut updated_records: Vec<(String, Vec<u8>)> = Vec::new();

                        {
                            let mut cache = seeder_heartbeats_cache.lock().await;
                            for (file_hash, entry) in cache.iter_mut() {
                                // Prune expired entries first
                                entry.heartbeats = prune_heartbeats(entry.heartbeats.clone(), now);

                                // Only refresh records if this node is listed as a seeder
                                if entry.heartbeats.iter().any(|hb| hb.peer_id == my_id) {
                                    // ensure our own heartbeat is up-to-date in cache
                                    for hb in entry.heartbeats.iter_mut() {
                                        if hb.peer_id == my_id {
                                            hb.last_heartbeat = now;
                                            hb.expires_at = now.saturating_add(FILE_HEARTBEAT_TTL.as_secs());
                                        }
                                    }

                                    // update metadata fields
                                    let seeder_strings = heartbeats_to_peer_list(&entry.heartbeats);
                                    entry.metadata["seeders"] = serde_json::Value::Array(
                                        seeder_strings
                                            .iter()
                                            .cloned()
                                            .map(serde_json::Value::String)
                                            .collect(),
                                    );
                                    entry.metadata["seederHeartbeats"] =
                                        serde_json::to_value(&entry.heartbeats)
                                            .unwrap_or_else(|_| serde_json::Value::Array(vec![]));

                                    if let Ok(bytes) = serde_json::to_vec(&entry.metadata) {
                                        updated_records.push((file_hash.clone(), bytes));
                                    }
                                }
                            }
                        } // release cache lock

                        // Perform DHT updates for seeder heartbeats (non-blocking best-effort)
                                // Push updated records to Kademlia for each updated file
                                for (file_hash, bytes) in updated_records {
                                    let key = kad::RecordKey::new(&file_hash.as_bytes());
                                    let record = Record {
                                        key: key.clone(),
                                        value: bytes.clone(),
                                        publisher: Some(peer_id.clone()),
                                        expires: None,
                                    };
                                    if let Err(e) =
                                        swarm.behaviour_mut().kademlia.put_record(record, kad::Quorum::One)
                                    {
                                        warn!("Failed to refresh DHT record after disconnect for {}: {}", file_hash, e);
                                    } else {
                                        debug!("Refreshed DHT record for {} after peer {} disconnected", file_hash, peer_id);
                                    }

                                    // notify UI with updated metadata so frontend refreshes immediately
                                    if let Ok(json_val) = serde_json::from_slice::<serde_json::Value>(&bytes) {
                                        if let (Some(merkle_root), Some(file_name), Some(file_size), Some(created_at)) = (
                                            json_val.get("merkle_root").and_then(|v| v.as_str()),
                                            json_val.get("file_name").and_then(|v| v.as_str()),
                                            json_val.get("file_size").and_then(|v| v.as_u64()),
                                            json_val.get("created_at").and_then(|v| v.as_u64()),
                                        ) {
                                            let seeders = json_val
                                                .get("seeders")
                                                .and_then(|v| v.as_array())
                                                .map(|arr| arr.iter().filter_map(|x| x.as_str().map(|s| s.to_string())).collect())
                                                .unwrap_or_default();

                                            let metadata = FileMetadata {
                                                merkle_root: merkle_root.to_string(),
                                                file_name: file_name.to_string(),
                                                file_size,
                                                file_data: Vec::new(),
                                                seeders,
                                                created_at,
                                                mime_type: json_val.get("mime_type").and_then(|v| v.as_str()).map(|s| s.to_string()),
                                                is_encrypted: json_val.get("is_encrypted").and_then(|v| v.as_bool()).unwrap_or(false),
                                                encryption_method: json_val.get("encryption_method").and_then(|v| v.as_str()).map(|s| s.to_string()),
                                                key_fingerprint: json_val.get("key_fingerprint").and_then(|v| v.as_str()).map(|s| s.to_string()),

                                                parent_hash: json_val.get("parent_hash").and_then(|v| v.as_str()).map(|s| s.to_string()),
                                                cids: json_val.get("cids").and_then(|v| serde_json::from_value::<Option<Vec<Cid>>>(v.clone()).ok()).unwrap_or(None),
                                                encrypted_key_bundle: json_val.get("encryptedKeyBundle").and_then(|v| serde_json::from_value::<Option<crate::encryption::EncryptedAesKeyBundle>>(v.clone()).ok()).unwrap_or(None),
                                                info_hash: json_val.get("info_hash").and_then(|v| v.as_str()).map(|s| s.to_string()),
                                                trackers: json_val.get("trackers").and_then(|v| serde_json::from_value::<Option<Vec<String>>>(v.clone()).ok()).unwrap_or(None),
                                                is_root: json_val.get("is_root").and_then(|v| v.as_bool()).unwrap_or(true),
                                                price: json_val.get("price").and_then(|v| v.as_f64()).unwrap_or(0.0),
                                                uploader_address: json_val.get("uploader_address").and_then(|v| v.as_str()).map(|s| s.to_string()),
                                                http_sources: json_val.get("http_sources").and_then(|v| {serde_json::from_value::<Option<Vec<HttpSourceInfo>>>(v.clone()).unwrap_or(None)}),
                                                ed2k_sources: json_val.get("ed2k_sources").and_then(|v| {serde_json::from_value::<Option<Vec<Ed2kSourceInfo>>>(v.clone()).unwrap_or(None)}),
                                                ..Default::default()
                                            };
                                            // Don't send FileDiscovered events for general discoveries to avoid interfering with searches
                                            // let _ = event_tx.send(DhtEvent::FileDiscovered(metadata)).await;
                                        }
                                    }
                                }
                    }

                    cmd = cmd_rx.recv() => {
                        match cmd {
                            Some(DhtCommand::Shutdown(ack)) => {
                                info!("Received shutdown signal for DHT node");
                                shutdown_ack = Some(ack);
                                break 'outer;
                            }
                            Some(DhtCommand::PublishFile { mut metadata, response_tx }) => {
                                // If file_data is NOT empty (non-encrypted files or inline data),
                                // create blocks, generate a Merkle root, and a root CID.
                                if !metadata.file_data.is_empty() {
                                    let blocks = split_into_blocks(&metadata.file_data, chunk_size);
                                    let mut block_cids = Vec::new();
                                    let mut original_chunk_hashes: Vec<[u8; 32]> = Vec::new();

                                    for (idx, block) in blocks.iter().enumerate() {
                                        let cid = match block.cid() {
                                            Ok(c) => c,
                                            Err(e) => {
                                                error!("failed to get cid for block: {}", e);
                                                let _ = event_tx.send(DhtEvent::Error(format!("failed to get cid for block: {}", e))).await;
                                                return;
                                            }
                                        };
                                        // Also hash the original data for the Merkle root
                                        original_chunk_hashes.push(Sha256Hasher::hash(block.data()));

                                        match swarm.behaviour_mut().bitswap.insert_block::<MAX_MULTIHASH_LENGHT>(cid.clone(), block.data().to_vec()){
                                            Ok(_) => {
                                            },
                                            Err(e) => {
                                                error!("failed to store block {}: {}", cid, e);
                                                let _ = event_tx.send(DhtEvent::Error(format!("failed to store block {}: {}", cid, e))).await;
                                                return;
                                            }
                                        };
                                        block_cids.push(cid);
                                    }

                                    // Build the Merkle tree from original chunk hashes
                                    let merkle_tree = MerkleTree::<Sha256Hasher>::from_leaves(&original_chunk_hashes);
                                    let merkle_root = match merkle_tree.root().ok_or("Failed to compute Merkle root") {
                                        Ok(root) => root,
                                        Err(e) => {
                                            eprintln!("Merkle root computation failed: {}", e);
                                            return;
                                        }
                                    };

                                    // Create root block containing just the CIDs
                                    let root_block_data = match serde_json::to_vec(&block_cids) {
                                        Ok(data) => data,
                                        Err(e) => {
                                            eprintln!("Failed to serialize CIDs: {}", e);
                                            return;
                                        }
                                    };

                                    // Store root block in Bitswap
                                    let root_cid = Cid::new_v1(RAW_CODEC, Code::Sha2_256.digest(&root_block_data));
                                    match swarm.behaviour_mut().bitswap.insert_block::<MAX_MULTIHASH_LENGHT>(root_cid.clone(), root_block_data.clone()) {
                                        Ok(_) => {
                                        },
                                        Err(e) => {
                                            error!("failed to store root block: {}", e);
                                            let _ = event_tx.send(DhtEvent::Error(format!("failed to store root block: {}", e))).await;
                                            return;
                                        }
                                    }

                                    // The file_hash is the Merkle Root. The root_cid is for retrieval.
                                    // ONLY overwrite merkle_root if it's empty (preserves custom keys for verdicts/etc)
                                    let computed_merkle_root = hex::encode(merkle_root);
                                    let file_data_len = metadata.file_data.len();
                                    if metadata.merkle_root.is_empty() {
                                        metadata.merkle_root = computed_merkle_root.clone();
                                    }
                                    metadata.cids = Some(vec![root_cid]); // Store root CID for bitswap retrieval

                                    // Only clear file_data for large files (>10KB) to save DHT space
                                    // Keep small files (like reputation verdicts) in cache for fast retrieval
                                    const MAX_INLINE_SIZE: usize = 10 * 1024; // 10KB
                                    if file_data_len > MAX_INLINE_SIZE {
                                        metadata.file_data.clear(); // Don't store large files in DHT record
                                    }
                                } else {
                                    // File data is empty - chunks and root block are already in Bitswap
                                    // (from streaming upload or pre-processed encrypted file)
                                    // Use the provided file_hash (which should already be a CID)
                                }

                                let now = unix_timestamp();
                                let peer_id_str = peer_id.to_string();
                                let existing_heartbeats = {
                                    let cache = seeder_heartbeats_cache.lock().await;
                                    cache
                                        .get(&metadata.merkle_root)
                                        .map(|entry| entry.heartbeats.clone())
                                        .unwrap_or_default()
                                };
                                let mut heartbeat_entries = existing_heartbeats;
                                upsert_heartbeat(&mut heartbeat_entries, &peer_id_str, now);
                                let active_heartbeats = prune_heartbeats(heartbeat_entries, now);
                                metadata.seeders = heartbeats_to_peer_list(&active_heartbeats);

                                // Store minimal metadata in DHT
                                let dht_metadata = serde_json::json!({
                                    "file_hash":metadata.merkle_root,
                                    "merkle_root": metadata.merkle_root,
                                    "file_name": metadata.file_name,
                                    "file_size": metadata.file_size,
                                    "created_at": metadata.created_at,
                                    "mime_type": metadata.mime_type,
                                    "is_encrypted": metadata.is_encrypted,
                                    "encryption_method": metadata.encryption_method,
                                    "key_fingerprint": metadata.key_fingerprint,

                                    "parent_hash": metadata.parent_hash,
                                    "cids": metadata.cids, // The root CID for Bitswap
                                    "encrypted_key_bundle": metadata.encrypted_key_bundle,
                                    "info_hash": metadata.info_hash,
                                    "trackers": metadata.trackers,
                                    "seeders": metadata.seeders,
                                    "seederHeartbeats": active_heartbeats,
                                    "price": metadata.price,
                                    "uploader_address": metadata.uploader_address,
                                    "http_sources": metadata.http_sources,
                                    "ed2k_sources": metadata.ed2k_sources,
                                });

                                let record_key = kad::RecordKey::new(&metadata.merkle_root.as_bytes());

                                // Check for existing metadata and merge if found
                                let merged_dht_metadata = {
                                    // Try to get existing record from heartbeat cache first
                                    if let Some(existing_entry) = seeder_heartbeats_cache.lock().await.get(&metadata.merkle_root) {
                                        // Merge with existing DHT metadata from heartbeat cache
                                        merge_dht_metadata(&existing_entry.metadata, &dht_metadata)
                                    } else {
                                        // No existing record, use the new metadata as-is
                                        dht_metadata.clone()
                                    }
                                };

                                // Update the heartbeat cache with merged metadata
                                {
                                    let mut cache = seeder_heartbeats_cache.lock().await;
                                    cache.insert(
                                        metadata.merkle_root.clone(),
                                        FileHeartbeatCacheEntry {
                                            heartbeats: active_heartbeats.clone(),
                                            metadata: merged_dht_metadata.clone(),
                                        },
                                    );
                                }

                                // Note: We skip the get_record heartbeat update here during initial publish
                                // to avoid race conditions. The record doesn't exist yet, so fetching it
                                // immediately would always fail with NotFound. Heartbeat updates will
                                // happen on subsequent seeder refresh cycles.

                                let dht_record_data = match serde_json::to_vec(&merged_dht_metadata) {
                                    Ok(data) => data,
                                    Err(e) => {
                                        eprintln!("Failed to serialize DHT metadata: {}", e);
                                        return;
                                    }
                                };

                                let record = Record {
                                            key: record_key.clone(),
                                            value: dht_record_data,
                                            publisher: Some(peer_id),
                                            expires: None,
                                        };

                                // Determine appropriate quorum based on number of connected peers
                                // Use majority quorum (N) instead of All to avoid publish failures
                                // when some peers are slow/unreachable
                                let connected_peers_count = connected_peers.lock().await.len();
                                let replication_factor = 3; // Must match kad_cfg.set_replication_factor

                                let quorum = if connected_peers_count >= 10*replication_factor {
                                    // Use N(3) for better reliability - requires majority, not all
                                    // This tolerates slow/offline peers while ensuring redundancy
                                    if let Some(n) = std::num::NonZeroUsize::new(replication_factor) {
                                        kad::Quorum::N(n)
                                    } else {
                                        kad::Quorum::One
                                    }
                                } else {
                                    kad::Quorum::One
                                };

                                match swarm.behaviour_mut().kademlia.put_record(record, quorum) {
                                    Ok(query_id) => {
                                    }
                                    Err(e) => {
                                        error!("failed to start providing file {}: {}", metadata.merkle_root, e);
                                        let _ = event_tx.send(DhtEvent::Error(format!("failed to start providing: {}", e))).await;
                                    }
                                }

                                // Register this peer as a provider for the file
                                let provider_key = kad::RecordKey::new(&metadata.merkle_root.as_bytes());
                                match swarm.behaviour_mut().kademlia.start_providing(provider_key) {
                                    Ok(query_id) => {
                                    }
                                    Err(e) => {
                                        error!("failed to register as provider for file {}: {}", metadata.merkle_root, e);
                                        let _ = event_tx.send(DhtEvent::Error(format!("failed to register as provider: {}", e))).await;
                                    }
                                }
                                // Cache the published file locally so it can be found in searches
                                // This ensures nodes can discover their own published files
                                // Merge with existing metadata if it exists (for multi-protocol support)
                                {
                                    let mut cache = file_metadata_cache.lock().await;
                                    let merged_metadata = if let Some(existing) = cache.get(&metadata.merkle_root) {
                                        merge_file_metadata(existing.clone(), metadata.clone())
                                    } else {
                                        metadata.clone()
                                    };
                                    cache.insert(metadata.merkle_root.clone(), merged_metadata);
                                }

                                // notify frontend
                                let _ = event_tx.send(DhtEvent::PublishedFile(metadata.clone())).await;
                                // store in file_uploaded_cache

                                // If there's an info_hash, create the secondary index record
                                if let Some(info_hash) = &metadata.info_hash {
                                    let index_key = format!("{}{}", INFO_HASH_PREFIX, info_hash);
                                    let index_record = Record::new(index_key.as_bytes().to_vec(), metadata.merkle_root.as_bytes().to_vec());
                                    swarm.behaviour_mut().kademlia.put_record(index_record, kad::Quorum::One).ok();
                                    info!("Published info_hash index for {}", info_hash);
                                }
                                let _ = response_tx.send(metadata.clone());
                            }
                            Some(DhtCommand::StoreBlocks { blocks, root_cid, mut metadata }) => {
                                // 1. Store all encrypted data blocks in bitswap
                                for (cid, data) in blocks {
                                    if let Err(e) = swarm.behaviour_mut().bitswap.insert_block::<MAX_MULTIHASH_LENGHT>(cid.clone(), data) {
                                        error!("Failed to store encrypted block {} in bitswap: {}", cid, e);
                                        let _ = event_tx.send(DhtEvent::Error(format!("Failed to store block {}: {}", cid, e))).await;
                                        continue 'outer; // Abort this publish operation
                                    }
                                }

                                // 2. Update metadata with the root CID
                                metadata.cids = Some(vec![root_cid]);

                                let now = unix_timestamp();
                                let peer_id_str = peer_id.to_string();
                                let existing_heartbeats = {
                                    let cache = seeder_heartbeats_cache.lock().await;
                                    cache
                                        .get(&metadata.merkle_root)
                                        .map(|entry| entry.heartbeats.clone())
                                        .unwrap_or_default()
                                };
                                let mut heartbeat_entries = existing_heartbeats;
                                upsert_heartbeat(&mut heartbeat_entries, &peer_id_str, now);
                                let active_heartbeats = prune_heartbeats(heartbeat_entries, now);
                                metadata.seeders = heartbeats_to_peer_list(&active_heartbeats);

                                // 3. Create and publish the DHT record pointing to the file
                                let dht_metadata = serde_json::json!({
                                    "merkle_root": metadata.merkle_root,
                                    "file_name": metadata.file_name,
                                    "file_size": metadata.file_size,
                                    "created_at": metadata.created_at,
                                    "mime_type": metadata.mime_type,
                                    "is_encrypted": metadata.is_encrypted,
                                    "encryption_method": metadata.encryption_method,
                                    "cids": metadata.cids,
                                    "encrypted_key_bundle": metadata.encrypted_key_bundle,

                                    "info_hash": metadata.info_hash,
                                    "trackers": metadata.trackers,
                                    "parent_hash": metadata.parent_hash,
                                    "seeders": metadata.seeders,
                                    "seederHeartbeats": active_heartbeats,
                                });

                                // Check for existing metadata and merge if found
                                let merged_dht_metadata = {
                                    // Try to get existing record from heartbeat cache first
                                    if let Some(existing_entry) = seeder_heartbeats_cache.lock().await.get(&metadata.merkle_root) {
                                        // Merge with existing DHT metadata from heartbeat cache
                                        merge_dht_metadata(&existing_entry.metadata, &dht_metadata)
                                    } else {
                                        // No existing record, use the new metadata as-is
                                        dht_metadata.clone()
                                    }
                                };

                                // Update the heartbeat cache with merged metadata
                                {
                                    let mut cache = seeder_heartbeats_cache.lock().await;
                                    cache.insert(
                                        metadata.merkle_root.clone(),
                                        FileHeartbeatCacheEntry {
                                            heartbeats: active_heartbeats.clone(),
                                            metadata: merged_dht_metadata.clone(),
                                        },
                                    );
                                }

                                let record_key = kad::RecordKey::new(&metadata.merkle_root.as_bytes());
                                {
                                    let mut pending = pending_heartbeat_updates.lock().await;
                                    pending.insert(metadata.merkle_root.clone());
                                }
                                swarm
                                    .behaviour_mut()
                                    .kademlia
                                    .get_record(record_key.clone());

                                let record_value = match serde_json::to_vec(&merged_dht_metadata).map_err(|e| e.to_string()) {
                                    Ok(val) => val,
                                    Err(e) => {
                                        warn!("Failed to serialize DHT metadata: {}", e);
                                        continue;
                                    }
                                };
                                let record = Record {
                                    key: record_key.clone(),
                                    value: record_value,
                                    publisher: Some(peer_id),
                                    expires: None,
                                };

                                if let Err(e) = swarm.behaviour_mut().kademlia.put_record(record, kad::Quorum::One) {
                                    error!("Failed to put record for encrypted file {}: {}", metadata.merkle_root, e);
                                }

                                // 4. Announce self as provider
                                let provider_key = kad::RecordKey::new(&metadata.merkle_root.as_bytes());
                                if let Err(e) = swarm.behaviour_mut().kademlia.start_providing(provider_key) {
                                    error!("Failed to start providing encrypted file {}: {}", metadata.merkle_root, e);
                                }

                                // Cache the published encrypted file locally
                                // Merge with existing metadata if it exists (for multi-protocol support)
                                {
                                    let mut cache = file_metadata_cache.lock().await;
                                    let merged_metadata = if let Some(existing) = cache.get(&metadata.merkle_root) {
                                        merge_file_metadata(existing.clone(), metadata.clone())
                                    } else {
                                        metadata.clone()
                                    };
                                    cache.insert(metadata.merkle_root.clone(), merged_metadata);
                                }
                                info!("Cached published encrypted file {} locally", metadata.merkle_root);

                                info!("Successfully published and started providing encrypted file: {}", metadata.merkle_root);
                                let _ = event_tx.send(DhtEvent::PublishedFile(metadata)).await;
                            }
                            Some(DhtCommand::DownloadFile(mut file_metadata, download_path)) =>{
                                // Dual-lookup check: If the merkle_root is an info_hash, resolve it first.
                                if file_metadata.merkle_root.starts_with("info_hash:") {
                                    let info_hash = file_metadata.merkle_root.clone();
                                    info!("Download initiated with info_hash, resolving to merkle_root: {}", info_hash);
                                    match synchronous_search_by_infohash(&mut swarm, &info_hash).await {
                                        Ok(Some(resolved_metadata)) => {
                                            info!("Resolved info_hash to merkle_root: {}", resolved_metadata.merkle_root);
                                            file_metadata = resolved_metadata; // Replace with the full metadata
                                        }
                                        Ok(None) => {
                                            let _ = event_tx.send(DhtEvent::Error(format!("Could not find file for info_hash: {}", info_hash))).await;
                                            continue;
                                        }
                                        Err(e) => {
                                            let _ = event_tx.send(DhtEvent::Error(format!("Error resolving info_hash {}: {}", info_hash, e))).await;
                                            continue;
                                        }
                                    }
                                }

                                let root_cid_result = file_metadata.cids.as_ref()
                                    .and_then(|cids| cids.first())
                                    .ok_or_else(|| {
                                        let msg = format!("No root CID found for file with Merkle root: {}", file_metadata.merkle_root);
                                        error!("{}", msg);
                                        msg
                                    });

                                let root_cid = match root_cid_result {
                                    Ok(cid) => cid.clone(),
                                    Err(e) => { let _ = event_tx.send(DhtEvent::Error(e)).await; continue; }
                                };
                                let Some(first_seeder) = file_metadata.seeders.get(0) else {
                                    let _ = event_tx.send(DhtEvent::Error("No seeders found".to_string())).await;
                                    return;
                                };

                                let peer_id = match PeerId::from_str(first_seeder) {
                                    Ok(id) => id.clone(),
                                    Err(e) => {
                                        let _ = event_tx.send(DhtEvent::Error(e.to_string())).await;
                                        return;
                                    }
                                };

                                // Request the root block which contains the CIDs
                                let root_query_id = swarm.behaviour_mut().bitswap.get_from(&root_cid, peer_id);

                                file_metadata.download_path = Some(download_path);
                                // Store the root query ID to handle when we get the root block
                                info!("INSERTING INTO ROOT QUERY MAPPING");
                                root_query_mapping.lock().await.insert(root_query_id, file_metadata);
                            }
                    Some(DhtCommand::PromoteDownload(mut metadata)) => {
                        info!(
                            "Promoting downloaded file {} to seeder",
                            metadata.merkle_root
                        );
                        let now = unix_timestamp();
                        let peer_id_str = peer_id.to_string();

                        let existing_heartbeats = {
                            let cache = seeder_heartbeats_cache.lock().await;
                            cache
                                .get(&metadata.merkle_root)
                                .map(|entry| entry.heartbeats.clone())
                                .unwrap_or_default()
                        };

                        let mut heartbeat_entries = existing_heartbeats;
                        upsert_heartbeat(&mut heartbeat_entries, &peer_id_str, now);
                        let active_heartbeats = prune_heartbeats(heartbeat_entries, now);
                        metadata.seeders = heartbeats_to_peer_list(&active_heartbeats);

                        let dht_metadata = serde_json::json!({
                            "file_hash": metadata.merkle_root,
                            "merkle_root": metadata.merkle_root,
                            "file_name": metadata.file_name,
                            "file_size": metadata.file_size,
                            "created_at": metadata.created_at,
                            "mime_type": metadata.mime_type,
                            "is_encrypted": metadata.is_encrypted,
                            "encryption_method": metadata.encryption_method,
                            "key_fingerprint": metadata.key_fingerprint,
                            "parent_hash": metadata.parent_hash,
                            "cids": metadata.cids,
                            "encrypted_key_bundle": metadata.encrypted_key_bundle,
                            "info_hash": metadata.info_hash,
                            "trackers": metadata.trackers,
                            "seeders": metadata.seeders,
                            "seederHeartbeats": active_heartbeats,
                            "price": metadata.price,
                            "uploader_address": metadata.uploader_address,
                        });

                        {
                            let mut cache = seeder_heartbeats_cache.lock().await;
                            cache.insert(
                                metadata.merkle_root.clone(),
                                FileHeartbeatCacheEntry {
                                    heartbeats: active_heartbeats.clone(),
                                    metadata: dht_metadata.clone(),
                                },
                            );
                        }

                        let record_key = kad::RecordKey::new(&metadata.merkle_root.as_bytes());
                        {
                            let mut pending = pending_heartbeat_updates.lock().await;
                            pending.insert(metadata.merkle_root.clone());
                        }
                        swarm
                            .behaviour_mut()
                            .kademlia
                            .get_record(record_key.clone());

                        let dht_record_data = match serde_json::to_vec(&dht_metadata) {
                            Ok(data) => data,
                            Err(e) => {
                                error!(
                                    "Failed to serialize metadata while promoting download: {}",
                                    e
                                );
                                continue;
                            }
                        };

                        let record = Record {
                            key: record_key.clone(),
                            value: dht_record_data,
                            publisher: Some(peer_id),
                            expires: None,
                        };

                        let connected_peers_count = connected_peers.lock().await.len();
                        let min_replication_peers = 3;
                        let quorum = if connected_peers_count >= min_replication_peers {
                            kad::Quorum::All
                        } else {
                            kad::Quorum::One
                        };

                        match swarm.behaviour_mut().kademlia.put_record(record, quorum) {
                            Ok(query_id) => {
                                info!(
                                    "Registered as seeder for {} (query id: {:?}, quorum: {:?})",
                                    metadata.merkle_root, query_id, quorum
                                );
                            }
                            Err(e) => {
                                error!(
                                    "Failed to register downloaded file {}: {}",
                                    metadata.merkle_root, e
                                );
                                continue;
                            }
                        }

                        let provider_key =
                            kad::RecordKey::new(&metadata.merkle_root.as_bytes());
                        if let Err(e) =
                            swarm.behaviour_mut().kademlia.start_providing(provider_key)
                        {
                            error!(
                                "Failed to advertise as provider for {}: {}",
                                metadata.merkle_root, e
                            );
                        }

                        if let Err(e) =
                            event_tx.send(DhtEvent::PublishedFile(metadata.clone())).await
                        {
                            error!(
                                "Failed to emit PublishedFile event for download promotion: {}",
                                e
                            );
                        }
                    }
                            Some(DhtCommand::StopPublish(file_hash)) => {
                                let key = kad::RecordKey::new(&file_hash);
                                let removed = swarm.behaviour_mut().kademlia.remove_record(&key);
                                debug!(
                                    "StopPublish: removed record for {} (removed={:?})",
                                    file_hash, removed
                                );

                                // Ask Kademlia to stop providing this file (so provider records are removed)
                                swarm
                                    .behaviour_mut()
                                    .kademlia
                                    .stop_providing(&key);

                                // Also proactively publish an updated DHT record with no seeders so remote nodes
                                // that fetch the JSON record see that there are no seeders immediately.
                                // Build minimal "empty" metadata
                                let empty_meta = serde_json::json!({
                                    "merkle_root": file_hash,
                                    "file_name": serde_json::Value::Null,
                                    "file_size": 0u64,
                                    "created_at": unix_timestamp(),
                                    "seeders": Vec::<String>::new(),
                                    "seederHeartbeats": Vec::<SeederHeartbeat>::new()
                                });
                                if let Ok(bytes) = serde_json::to_vec(&empty_meta) {
                                    let record = Record {
                                        key: kad::RecordKey::new(&file_hash.as_bytes()),
                                        value: bytes,
                                        publisher: Some(peer_id.clone()),
                                        expires: None,
                                    };
                                    if let Err(e) =
                                        swarm.behaviour_mut().kademlia.put_record(record, kad::Quorum::One)
                                    {
                                        warn!("Failed to publish empty record for {}: {}", file_hash, e);
                                    } else {
                                        debug!("Published empty seeder record for {}", file_hash);
                                    }
                                }

                                seeder_heartbeats_cache.lock().await.remove(&file_hash);
                                pending_heartbeat_updates
                                    .lock()
                                    .await
                                    .remove(&file_hash);
                                debug!("Cleared cached heartbeat state for {}", file_hash);
                            }
                            Some(DhtCommand::HeartbeatFile { file_hash }) => {
                                let now = unix_timestamp();
                                let peer_id_str = peer_id.to_string();
                                let mut serialized_record: Option<Vec<u8>> = None;

                                {
                                    let mut cache = seeder_heartbeats_cache.lock().await;
                                    if let Some(entry) = cache.get_mut(&file_hash) {
                                        upsert_heartbeat(&mut entry.heartbeats, &peer_id_str, now);
                                        entry.heartbeats = prune_heartbeats(entry.heartbeats.clone(), now);

                                        let seeder_strings = heartbeats_to_peer_list(&entry.heartbeats);
                                        entry.metadata["seeders"] = serde_json::Value::Array(
                                            seeder_strings
                                                .iter()
                                                .cloned()
                                                .map(serde_json::Value::String)
                                                .collect(),
                                        );
                                        entry.metadata["seederHeartbeats"] =
                                            serde_json::to_value(&entry.heartbeats)
                                                .unwrap_or_else(|_| serde_json::Value::Array(vec![]));

                                        match serde_json::to_vec(&entry.metadata) {
                                            Ok(bytes) => serialized_record = Some(bytes),
                                            Err(e) => {
                                                error!(
                                                    "Failed to serialize heartbeat metadata for {}: {}",
                                                    file_hash, e
                                                );
                                            }
                                        }
                                    }
                                }

                                if let Some(record_bytes) = serialized_record {
                                    pending_heartbeat_updates
                                        .lock()
                                        .await
                                        .remove(&file_hash);

                                    let key = kad::RecordKey::new(&file_hash.as_bytes());
                                    let record = Record {
                                        key,
                                        value: record_bytes,
                                        publisher: Some(peer_id),
                                        expires: None,
                                    };

                                    // Determine appropriate quorum based on number of connected peers
                                let connected_peers_count = connected_peers.lock().await.len();
                                let replication_factor = 3; // Must match kad_cfg.set_replication_factor

                                let quorum = if connected_peers_count >= 10*replication_factor {
                                    // Use N(3) for better reliability in heartbeat updates
                                    if let Some(n) = std::num::NonZeroUsize::new(replication_factor) {
                                        debug!("Using Quorum::N({}) for heartbeat update of {} ({} peers available)",
                                            replication_factor, file_hash, connected_peers_count);
                                        kad::Quorum::N(n)
                                    } else {
                                        kad::Quorum::One
                                    }
                                } else {
                                    debug!("Using Quorum::One for heartbeat update of {} (only {} peers available)",
                                        file_hash, connected_peers_count);
                                    kad::Quorum::One
                                };

                                match swarm
                                    .behaviour_mut()
                                    .kademlia
                                    .put_record(record, quorum)
                                {
                                    Ok(query_id) => {
                                        debug!(
                                            "Refreshed heartbeat for {} with quorum {:?} (query id: {:?})",
                                            file_hash, quorum, query_id
                                        );
                                    }
                                    Err(e) => {
                                        error!(
                                            "Failed to update heartbeat record for {}: {}",
                                            file_hash, e
                                        );
                                    }
                                    }

                                    let provider_key = kad::RecordKey::new(&file_hash.as_bytes());
                                    if let Err(e) =
                                        swarm.behaviour_mut().kademlia.start_providing(provider_key)
                                    {
                                        debug!(
                                            "Failed to refresh provider record for {}: {}",
                                            file_hash, e
                                        );
                                    }
                                } else {
                                    pending_heartbeat_updates
                                        .lock()
                                        .await
                                        .insert(file_hash.clone());

                                    debug!(
                                        "No cached metadata for {}; fetching record before heartbeat",
                                        file_hash
                                    );
                                    let key = kad::RecordKey::new(&file_hash.as_bytes());
                                    let _ = swarm.behaviour_mut().kademlia.get_record(key);
                                }
                            }
                            Some(DhtCommand::SearchFile { file_hash, sender }) => {
                               info!("🔍 Received search command for file: {}", file_hash);
                            // Query both the metadata record AND the provider records
                            // This ensures we find the file even if only provider announcements exist
                            let key = kad::RecordKey::new(&file_hash.as_bytes());

                            // Create a pending search query to track both lookups
                            let mut pending_query = PendingSearchQuery::new(file_hash.clone(), sender);

                            // Start record lookup
                            let record_query_id = swarm.behaviour_mut().kademlia.get_record(key.clone());
                            info!("🔍 Searching for file metadata: {} (record query: {:?})", file_hash, record_query_id);
                            pending_query.record_query_id = Some(record_query_id);

                            // Start provider lookup
                            let providers_query_id = swarm.behaviour_mut().kademlia.get_providers(key);
                            info!("🔍 Searching for file providers: {} (providers query: {:?})", file_hash, providers_query_id);
                            pending_query.providers_query_id = Some(providers_query_id);

                            // Track both queries under the record query ID (primary)
                            pending_search_queries.lock().await.insert(record_query_id, pending_query);

                            // Also track the providers query for timeout detection
                            get_providers_queries.lock().await.insert(providers_query_id, (file_hash.clone(), std::time::Instant::now()));
                            }
                            Some(DhtCommand::SearchByInfohash { info_hash, sender }) => {
                                let index_key = format!("{}{}", INFO_HASH_PREFIX, info_hash);
                                let record_key = kad::RecordKey::new(&index_key.as_bytes());
                                let query_id = swarm.behaviour_mut().kademlia.get_record(record_key.clone());
                                info!("Searching for info_hash index: {} (query: {:?})", index_key, query_id);

                                // Store the sender so we can respond when the query completes.
                                // This is the first step of the two-step lookup.
                                let search = PendingInfohashSearch { id: 0, sender };
                                pending_infohash_searches.lock().await.insert(query_id, search);
                            }
                            Some(DhtCommand::SearchPeersByInfohash { info_hash, sender }) => {
                                let key = kad::RecordKey::new(&info_hash.as_bytes());
                                let query_id = swarm.behaviour_mut().kademlia.get_providers(key);
                                info!("Searching for torrent providers (info_hash): {} (query: {:?})", info_hash, query_id);

                                get_providers_queries.lock().await.insert(query_id, (info_hash.clone(), std::time::Instant::now()));
                                let pending_query = PendingProviderQuery {
                                    id: 0,
                                    sender,
                                };
                                pending_provider_queries.lock().await.insert(info_hash, pending_query);
                            }
                            Some(DhtCommand::SetPrivacyProxies { addresses }) => {
                                info!("Updating privacy proxy targets ({} addresses)", addresses.len());

                                let mut parsed_entries: Vec<(String, Multiaddr, Option<PeerId>)> = Vec::new();

                                for address in addresses {
                                    match address.parse::<Multiaddr>() {
                                        Ok(multiaddr) => {
                                            let maybe_peer_id = multiaddr.iter().find_map(|protocol| {
                                                if let libp2p::multiaddr::Protocol::P2p(peer_id) = protocol {
                                                    Some(peer_id.clone())
                                                } else {
                                                    None
                                                }
                                            });

                                            parsed_entries.push((address, multiaddr, maybe_peer_id));
                                        }
                                        Err(error) => {
                                            warn!("Invalid privacy proxy address '{}': {}", address, error);
                                            let _ = event_tx
                                                .send(DhtEvent::Error(format!(
                                                    "Invalid proxy address '{}': {}",
                                                    address, error
                                                )))
                                                .await;
                                        }
                                    }
                                }

                                let manual_peers: Vec<PeerId> = parsed_entries
                                    .iter()
                                    .filter_map(|(_, _, maybe_peer)| maybe_peer.clone())
                                    .collect();

                                {
                                    let mut mgr = proxy_mgr.lock().await;
                                    mgr.set_manual_trusted(&manual_peers);
                                }

                                for (addr_str, multiaddr, maybe_peer_id) in parsed_entries {
                                    // Skip self-connection attempts for privacy proxies
                                    if let Some(peer_id_in_addr) = &maybe_peer_id {
                                        if peer_id_in_addr == &peer_id {
                                            continue;
                                        }
                                    }

                                    match swarm.dial(multiaddr.clone()) {
                                        Ok(_) => {
                                            if let Some(peer_id) = &maybe_peer_id {
                                                info!(
                                                    "Dialing trusted privacy proxy {} via {}",
                                                    peer_id, multiaddr
                                                );
                                            } else {
                                                info!("Dialing privacy proxy at {}", multiaddr);
                                            }
                                        }
                                        Err(error) => {
                                            warn!("Failed to dial privacy proxy {}: {}", addr_str, error);
                                            let _ = event_tx
                                                .send(DhtEvent::Error(format!(
                                                    "Failed to dial proxy {}: {}",
                                                    addr_str, error
                                                )))
                                                .await;
                                        }
                                    }
                                }
                            }
                            Some(DhtCommand::ConnectPeer(addr)) => {
                                info!("Attempting to connect to: {}", addr);
                                if let Ok(multiaddr) = addr.parse::<Multiaddr>() {
                                    let maybe_peer_id = multiaddr.iter().find_map(|p| {
                                        if let libp2p::multiaddr::Protocol::P2p(peer_id) = p {
                                            Some(peer_id.clone())
                                        } else {
                                            None
                                        }
                                    });

                                    if let Some(peer_id) = maybe_peer_id.clone() {
                                        // Check if the address contains a private IP
                                        let has_private_ip = multiaddr.iter().any(|p| {
                                            if let Protocol::Ip4(ipv4) = p {
                                                is_private_or_loopback_v4(ipv4)
                                            } else {
                                                false
                                            }
                                        });

                                        // If private IP detected, try relay connection via any relay-capable peer
                                        if has_private_ip {
                                            info!("🔍 Detected private IP address in {}", multiaddr);

                                            // Get list of relay-capable peers we've discovered
                                            let relay_peers = relay_capable_peers.lock().await;

                                            if !relay_peers.is_empty() {
                                                info!("🔄 Found {} relay-capable peers, attempting relay connection", relay_peers.len());

                                                // Try to use the first available relay-capable peer
                                                // Clone the data we need before dropping the lock
                                                let relay_option = relay_peers.iter().next().map(|(id, addrs)| {
                                                    (*id, addrs.first().cloned())
                                                });

                                                drop(relay_peers); // Release lock before dialing

                                                if let Some((relay_peer_id, Some(relay_addr))) = relay_option {
                                                    info!("📡 Attempting to connect to {} via relay peer {}", peer_id, relay_peer_id);

                                                    // Build proper circuit relay address
                                                    // Format: /ip4/{relay_ip}/tcp/{relay_port}/p2p/{relay_peer_id}/p2p-circuit/p2p/{target_peer_id}
                                                    let mut circuit_addr = relay_addr.clone();

                                                    // Ensure the relay address includes the relay peer ID
                                                    if !circuit_addr.iter().any(|p| matches!(p, Protocol::P2p(_))) {
                                                        circuit_addr.push(Protocol::P2p(relay_peer_id));
                                                    }

                                                    circuit_addr.push(Protocol::P2pCircuit);
                                                    circuit_addr.push(Protocol::P2p(peer_id));

                                                    info!("  Using relay circuit address: {}", circuit_addr);

                                                    match swarm.dial(circuit_addr.clone()) {
                                                        Ok(_) => {
                                                            info!("✓ Relay connection requested successfully");
                                                            let _ = event_tx.send(DhtEvent::Info(format!(
                                                                "Connecting to private network peer {} via relay {}", peer_id, relay_peer_id
                                                            ))).await;
                                                            continue; // Skip direct dial, use relay only
                                                        }
                                                        Err(e) => {
                                                            warn!("Relay connection failed: {}, falling back to direct dial", e);
                                                            // Fall through to direct dial attempt
                                                        }
                                                    }
                                                }
                                            } else {
                                                drop(relay_peers); // Release lock
                                                info!("⚠️ No relay-capable peers discovered yet. Trying direct connection.");
                                                info!("   Tip: Enable 'Relay Server' in Settings to help others connect!");
                                            }
                                        }
                                        {
                                            let mut mgr = proxy_mgr.lock().await;
                                            mgr.set_target(peer_id.clone());
                                            let use_proxy_routing = mgr.is_privacy_routing_enabled();

                                            if use_proxy_routing {
                                                if let Some(proxy_peer_id) = mgr.select_proxy_for_routing(&peer_id) {
                                                    drop(mgr);

                                                    info!(
                                                        "Using privacy routing through proxy {} to reach {}",
                                                        proxy_peer_id, peer_id
                                                    );

                                                    let circuit_addr =
                                                        create_circuit_relay_address_robust(&proxy_peer_id, &peer_id);
                                                    info!(
                                                        "Attempting circuit relay connection via {} to {}",
                                                        proxy_peer_id, peer_id
                                                    );

                                                    match swarm.dial(circuit_addr.clone()) {
                                                        Ok(_) => {
                                                            info!(
                                                                "Requested circuit relay connection to {} via proxy {}",
                                                                peer_id, proxy_peer_id
                                                            );
                                                            continue;
                                                        }
                                                        Err(e) => {
                                                            error!(
                                                                "Failed to dial via circuit relay {}: {}",
                                                                circuit_addr, e
                                                            );
                                                            let _ = event_tx
                                                                .send(DhtEvent::Error(format!(
                                                                    "Circuit relay failed: {}",
                                                                    e
                                                                )))
                                                                .await;
                                                            if {
                                                                let mgr = proxy_mgr.lock().await;
                                                                mgr.privacy_mode() == PrivacyMode::Strict
                                                            } {
                                                                {
                                                                    let mut mgr = proxy_mgr.lock().await;
                                                                    mgr.clear_target(&peer_id);
                                                                }
                                                                continue;
                                                            }
                                                        }
                                                    }
                                                } else {
                                                    drop(mgr);
                                                    warn!(
                                                        "No suitable proxy available for privacy routing to {}",
                                                        peer_id
                                                    );
                                                    let _ = event_tx
                                                        .send(DhtEvent::Error(format!(
                                                            "No trusted proxy available to reach {}",
                                                            peer_id
                                                        )))
                                                        .await;
                                                    if {
                                                        let mgr = proxy_mgr.lock().await;
                                                        mgr.privacy_mode() == PrivacyMode::Strict
                                                    } {
                                                        {
                                                            let mut mgr = proxy_mgr.lock().await;
                                                            mgr.clear_target(&peer_id);
                                                        }
                                                        continue;
                                                    }
                                                }
                                            }
                                        }

                                        let should_request = {
                                            let mut mgr = proxy_mgr.lock().await;
                                            let should_request = !mgr.has_relay_request(&peer_id);
                                            if should_request {
                                                mgr.mark_relay_pending(peer_id.clone());
                                            }
                                            should_request
                                        };

                                        if should_request {
                                            if let Some(relay_addr) = build_relay_listen_addr(&multiaddr) {
                                                match swarm.listen_on(relay_addr.clone()) {
                                                    Ok(_) => {
                                                        info!("Requested relay reservation via {}", relay_addr);
                                                        let _ = event_tx
                                                            .send(DhtEvent::ProxyStatus {
                                                                id: peer_id.to_string(),
                                                                address: relay_addr.to_string(),
                                                                status: "relay_pending".into(),
                                                                latency_ms: None,
                                                                error: None,
                                                            })
                                                            .await;
                                                    }
                                                    Err(err) => {
                                                        warn!(
                                                            "Failed to request relay reservation via {}: {}",
                                                            relay_addr, err
                                                        );
                                                        let mut mgr = proxy_mgr.lock().await;
                                                        mgr.relay_pending.remove(&peer_id);
                                                        let _ = event_tx
                                                            .send(DhtEvent::ProxyStatus {
                                                                id: peer_id.to_string(),
                                                                address: relay_addr.to_string(),
                                                                status: "relay_error".into(),
                                                                latency_ms: None,
                                                                error: Some(err.to_string()),
                                                            })
                                                            .await;
                                                    }
                                                }
                                            } else {
                                                warn!("Cannot derive relay listen address from {}", multiaddr);
                                            }
                                        }

                                        match swarm.dial(multiaddr.clone()) {
                                            Ok(_) => {
                                                info!("Requested direct connection to: {}", addr);
                                                info!("  Multiaddr: {}", multiaddr);
                                                info!("  Waiting for ConnectionEstablished event...");
                                            }
                                            Err(e) => {
                                                error!("Failed to dial {}: {}", addr, e);
                                                let _ = event_tx
                                                    .send(DhtEvent::Error(format!("Failed to connect: {}", e)))
                                                    .await;
                                            }
                                        }
                                    } else {
                                        error!("No peer ID found in multiaddr: {}", addr);
                                        let _ = event_tx
                                            .send(DhtEvent::Error(format!("Invalid address format: {}", addr)))
                                            .await;
                                    }
                                } else {
                                    error!("Invalid multiaddr format: {}", addr);
                                    let _ = event_tx
                                        .send(DhtEvent::Error(format!("Invalid address: {}", addr)))
                                        .await;
                                }
                            }
                            Some(DhtCommand::ConnectToPeerById(peer_id)) => {
                                info!("Attempting to connect to peer by ID: {}", peer_id);

                                // First check if we're already connected to this peer
                                let connected_peers = connected_peers.lock().await;
                                if connected_peers.contains(&peer_id) {
                                    info!("Already connected to peer {}", peer_id);
                                    // let _ = event_tx.send(DhtEvent::PeerConnected(peer_id.to_string())).await;
                                    let _ = event_tx
                                        .send(DhtEvent::PeerConnected {
                                            peer_id: peer_id.to_string(),
                                            address: None,
                                        })
                                        .await;
                                    return;
                                }
                                drop(connected_peers);

                                // Query the DHT for known addresses of this peer
                                info!("Querying DHT for addresses of peer {}", peer_id);
                                let _query_id = swarm.behaviour_mut().kademlia.get_closest_peers(peer_id);

                                // Connection attempts will be handled when GetClosestPeers results are received
                                let _ = event_tx.send(DhtEvent::Info(format!("Searching for peer {} addresses...", peer_id))).await;
                            }
                            Some(DhtCommand::DisconnectPeer(peer_id)) => {
                                let _ = swarm.disconnect_peer_id(peer_id.clone());
                                proxy_mgr.lock().await.remove_all(&peer_id);
                            }
                            Some(DhtCommand::GetPeerCount(tx)) => {
                                let count = connected_peers.lock().await.len();
                                let _ = tx.send(count);
                            }
                            Some(DhtCommand::Echo { peer, payload, tx }) => {
                                let id = swarm.behaviour_mut().proxy_rr.send_request(&peer, EchoRequest(payload));
                                pending_echo.lock().await.insert(id, PendingEcho { peer, tx });
                            }
                            Some(DhtCommand::GetProviders { file_hash, sender }) => {
                                // Query provider records for this file hash
                                let key = kad::RecordKey::new(&file_hash.as_bytes());
                                let query_id = swarm.behaviour_mut().kademlia.get_providers(key);
                                info!("Querying providers for file: {} (query_id: {:?})", file_hash, query_id);

                                // Store the query_id -> (file_hash, start_time) mapping for error handling and timeout detection
                                get_providers_queries.lock().await.insert(query_id, (file_hash.clone(), std::time::Instant::now()));

                                // Store the query for async handling
                                let pending_query = PendingProviderQuery {
                                    id: 0, // Not used for matching
                                    sender,
                                };
                                pending_provider_queries.lock().await.insert(file_hash, pending_query);
                            }
                            Some(DhtCommand::SendWebRTCOffer { peer, offer_request, sender }) => {
                                let id = swarm.behaviour_mut().webrtc_signaling_rr.send_request(&peer, offer_request);
                                pending_webrtc_offers.lock().await.insert(id, sender);
                            }
                            Some(DhtCommand::StoreBlock { cid, data }) => {
                                match swarm.behaviour_mut().bitswap.insert_block::<MAX_MULTIHASH_LENGHT>(cid, data) {
                                    Ok(_) => {
                                        debug!("Successfully stored block in Bitswap");
                                    }
                                    Err(e) => {
                                        error!("Failed to store block in Bitswap: {}", e);
                                    }
                                }
                            }
                            Some(DhtCommand::RequestFileAccess { seeder, merkle_root, recipient_public_key, sender }) => {
                                info!("Requesting file access from seeder {} for file {}", seeder, merkle_root);

                                // Convert PublicKey to Vec<u8> for the KeyRequest
                                let recipient_pk_bytes = recipient_public_key.to_bytes().to_vec();

                                // Create the key request
                                let key_request = KeyRequest {
                                    merkle_root: merkle_root.clone(),
                                    recipient_public_key: recipient_pk_bytes,
                                };

                                // Send the request using the key_request behavior
                                let request_id = swarm.behaviour_mut().key_request.send_request(&seeder, key_request);

                                // Store the pending request
                                pending_key_requests.lock().await.insert(request_id, sender);

                                info!("Sent key request to seeder {} for file {} (request_id: {:?})", seeder, merkle_root, request_id);
                            }
                            Some(DhtCommand::AnnounceTorrent { info_hash }) => {
                                let key = kad::RecordKey::new(&info_hash);
                                match swarm.behaviour_mut().kademlia.start_providing(key) {
                                    Ok(query_id) => {
                                        info!("Started providing torrent with info_hash: {}, query_id: {:?}", info_hash, query_id);
                                        let _ = event_tx.send(DhtEvent::Info(format!("Announced torrent: {}", info_hash))).await;
                                    }
                                    Err(e) => {
                                        error!("Failed to start providing torrent {}: {}", info_hash, e);
                                        let _ = event_tx.send(DhtEvent::Error(format!("Failed to announce torrent: {}", e))).await;
                                    }
                                }
                            }
                            Some(DhtCommand::PutDhtValue { key, value, sender }) => {
                                info!("🔑 Storing DHT value with key: {} ({} bytes)", key, value.len());
                                let record_key = kad::RecordKey::new(&key);
                                let record = kad::Record {
                                    key: record_key,
                                    value,
                                    publisher: None,
                                    expires: None,
                                };

                                match swarm.behaviour_mut().kademlia.put_record(record, kad::Quorum::One) {
                                    Ok(query_id) => {
                                        info!("✅ DHT put started: key={}, query_id={:?}", key, query_id);
                                        let _ = sender.send(Ok(()));
                                    }
                                    Err(e) => {
                                        error!("❌ DHT put failed for key {}: {}", key, e);
                                        let _ = sender.send(Err(format!("Failed to store in DHT: {}", e)));
                                    }
                                }
                            }
                            Some(DhtCommand::GetDhtValue { key, sender }) => {
                                info!("🔍 Fetching DHT value with key: {}", key);
                                let record_key = kad::RecordKey::new(&key);
                                let query_id = swarm.behaviour_mut().kademlia.get_record(record_key);
                                info!("🔍 DHT get started: key={}, query_id={:?}", key, query_id);

                                // Store the sender to respond when we get the Kademlia result
                                pending_dht_queries.lock().await.insert(query_id, sender);
                            }
                            Some(DhtCommand::ReBootstrap { sender }) => {
                                info!("🔄 Re-bootstrapping DHT to discover new peers...");
                                let initial_peer_count = connected_peers.lock().await.len();

                                // Trigger Kademlia bootstrap
                                match swarm.behaviour_mut().kademlia.bootstrap() {
                                    Ok(query_id) => {
                                        info!("✅ Re-bootstrap initiated (query_id: {:?})", query_id);

                                        // Update metrics
                                        {
                                            let mut m = metrics.lock().await;
                                            m.last_bootstrap = Some(SystemTime::now());
                                        }

                                        // Wait a bit for bootstrap to find peers
                                        tokio::spawn(async move {
                                            tokio::time::sleep(std::time::Duration::from_secs(5)).await;
                                            // Note: We can't accurately report new peers here since bootstrap is async
                                            // The sender will get a success result, actual peer count changes happen over time
                                            let _ = sender.send(Ok(0)); // 0 indicates bootstrap started but count unknown
                                        });
                                    }
                                    Err(e) => {
                                        error!("❌ Re-bootstrap failed: {:?}", e);
                                        let mut m = metrics.lock().await;
                                        m.bootstrap_failures = m.bootstrap_failures.saturating_add(1);
                                        m.last_error = Some(format!("Re-bootstrap failed: {:?}", e));
                                        m.last_error_at = Some(SystemTime::now());
                                        drop(m);
                                        let _ = sender.send(Err(format!("Re-bootstrap failed: {:?}", e)));
                                    }
                                }
                            }
                            Some(DhtCommand::HealthCheck { min_peers, auto_recover, sender }) => {
                                let peer_count = connected_peers.lock().await.len();
                                let m = metrics.lock().await;

                                let last_bootstrap_secs_ago = m.last_bootstrap.map(|t| {
                                    SystemTime::now()
                                        .duration_since(t)
                                        .map(|d| d.as_secs())
                                        .unwrap_or(0)
                                });

                                let healthy = peer_count >= min_peers;
                                let bootstrap_failures = m.bootstrap_failures;
                                drop(m);

                                let recommendation = if !healthy {
                                    if peer_count == 0 {
                                        Some("No peers connected. Check network connectivity and bootstrap nodes.".to_string())
                                    } else {
                                        Some(format!(
                                            "Peer count ({}) below minimum ({}). Consider re-bootstrapping.",
                                            peer_count, min_peers
                                        ))
                                    }
                                } else {
                                    None
                                };

                                let mut recovery_triggered = false;

                                // Auto-recover if unhealthy and requested
                                if !healthy && auto_recover {
                                    info!("🔄 Auto-recovery: triggering re-bootstrap (peers: {}, min: {})", peer_count, min_peers);
                                    if let Ok(_) = swarm.behaviour_mut().kademlia.bootstrap() {
                                        recovery_triggered = true;
                                        let mut m = metrics.lock().await;
                                        m.last_bootstrap = Some(SystemTime::now());
                                    }
                                }

                                let _ = sender.send(DhtHealthStatus {
                                    healthy,
                                    peer_count,
                                    min_required: min_peers,
                                    bootstrap_failures,
                                    last_bootstrap_secs_ago,
                                    recommendation,
                                    recovery_triggered,
                                });
                            }
                            None => {
                                info!("DHT command channel closed; shutting down node task");
                                break 'outer;
                            }
                        }
                    }

                    event = swarm.next() => if let Some(event) = event {
                        match event {
                            SwarmEvent::Behaviour(DhtBehaviourEvent::Kademlia(kad_event)) => {
                                handle_kademlia_event(
                                    kad_event,
                                    &mut swarm,
                                    &peer_id,
                                    &connected_peers,
                                    &event_tx,
                                    &pending_searches,
                                    &pending_provider_queries,
                                    &get_providers_queries,
                                    &seeder_heartbeats_cache,
                                    &pending_heartbeat_updates,
                                    &pending_infohash_searches,
                                    &file_metadata_cache,
                                    &pending_dht_queries,
                                    &pending_search_queries,
                                )
                                .await;
                            }
                            SwarmEvent::Behaviour(DhtBehaviourEvent::Identify(identify_event)) => {
                                handle_identify_event(
                                    identify_event,
                                    &mut swarm,
                                    &event_tx,
                                    metrics.clone(),
                                    enable_autorelay,
                                    &relay_candidates,
                                    &proxy_mgr,
                                    &peer_selection,
                                    relay_capable_peers.clone(),
                                    &peer_id,
                                )
                                .await;
                            }
                            SwarmEvent::Behaviour(DhtBehaviourEvent::Mdns(mdns_event)) if !is_bootstrap => {
                                if !is_bootstrap{
                                    handle_mdns_event(mdns_event, &mut swarm, &event_tx, &peer_id).await;
                                }
                            }
                            SwarmEvent::Behaviour(DhtBehaviourEvent::RelayClient(relay_event)) if !is_bootstrap => {
                                match relay_event {
                                    RelayClientEvent::ReservationReqAccepted { relay_peer_id, .. } => {
                                        info!("✅ Relay reservation accepted from {}", relay_peer_id);
                                        let mut mgr = proxy_mgr.lock().await;
                                        let newly_ready = mgr.mark_relay_ready(relay_peer_id);
                                        drop(mgr);

                                        // Update AutoRelay metrics
                                        {
                                            let mut m = metrics.lock().await;
                                            m.active_relay_peer_id = Some(relay_peer_id.to_string());
                                            m.relay_reservation_status = Some("accepted".to_string());
                                            m.last_reservation_success = Some(SystemTime::now());
                                            m.reservation_renewals += 1;
                                        }

                                        if newly_ready {
                                            let _ = event_tx
                                                .send(DhtEvent::ProxyStatus {
                                                    id: relay_peer_id.to_string(),
                                                    address: String::new(),
                                                    status: "relay_ready".into(),
                                                    latency_ms: None,
                                                    error: None,
                                                })
                                                .await;
                                            let _ = event_tx
                                                .send(DhtEvent::Info(format!(
                                                    "Connected to relay: {}",
                                                    relay_peer_id
                                                )))
                                                .await;
                                        }
                                    }
                                    RelayClientEvent::OutboundCircuitEstablished { relay_peer_id, .. } => {
                                        info!("🔗 Outbound relay circuit established via {}", relay_peer_id);
                                        proxy_mgr.lock().await.set_online(relay_peer_id);
                                        let _ = event_tx
                                            .send(DhtEvent::ProxyStatus {
                                                id: relay_peer_id.to_string(),
                                                address: String::new(),
                                                status: "relay_circuit".into(),
                                                latency_ms: None,
                                                error: None,
                                            })
                                            .await;
                                    }
                                    RelayClientEvent::InboundCircuitEstablished { src_peer_id, .. } => {
                                        info!("📥 Inbound relay circuit established from {}", src_peer_id);
                                        let _ = event_tx
                                            .send(DhtEvent::ProxyStatus {
                                                id: src_peer_id.to_string(),
                                                address: String::new(),
                                                status: "relay_inbound".into(),
                                                latency_ms: None,
                                                error: None,
                                            })
                                            .await;
                                    }
                                }
                            }
                            SwarmEvent::Behaviour(DhtBehaviourEvent::RelayServer(relay_server_event)) if !is_bootstrap => {
                                use relay::Event as RelayEvent;
                                match relay_server_event {
                                    RelayEvent::ReservationReqAccepted { src_peer_id, .. } => {
                                        info!("🔁 Relay server: Accepted reservation from {}", src_peer_id);
                                        let _ = event_tx
                                            .send(DhtEvent::Info(format!(
                                                "Acting as relay for peer {}",
                                                src_peer_id
                                            )))
                                            .await;

                                        // Emit reputation event
                                        let _ = event_tx
                                            .send(DhtEvent::ReputationEvent {
                                                peer_id: src_peer_id.to_string(),
                                                event_type: "RelayReservationAccepted".to_string(),
                                                impact: 5.0,
                                                data: serde_json::json!({
                                                    "timestamp": SystemTime::now()
                                                        .duration_since(UNIX_EPOCH)
                                                        .unwrap_or_default()
                                                        .as_secs(),
                                                }),
                                            })
                                            .await;
                                    }
                                    RelayEvent::ReservationReqDenied { src_peer_id, .. } => {
                                        debug!("🔁 Relay server: Denied reservation from {}", src_peer_id);

                                        // Emit reputation event
                                        let _ = event_tx
                                            .send(DhtEvent::ReputationEvent {
                                                peer_id: src_peer_id.to_string(),
                                                event_type: "RelayRefused".to_string(),
                                                impact: -2.0,
                                                data: serde_json::json!({
                                                    "reason": "reservation_denied",
                                                    "timestamp": SystemTime::now()
                                                        .duration_since(UNIX_EPOCH)
                                                        .unwrap_or_default()
                                                        .as_secs(),
                                                }),
                                            })
                                            .await;
                                    }
                                    RelayEvent::ReservationTimedOut { src_peer_id } => {
                                        debug!("🔁 Relay server: Reservation timed out for {}", src_peer_id);

                                        // Emit reputation event
                                        let _ = event_tx
                                            .send(DhtEvent::ReputationEvent {
                                                peer_id: src_peer_id.to_string(),
                                                event_type: "RelayTimeout".to_string(),
                                                impact: -10.0,
                                                data: serde_json::json!({
                                                    "reason": "reservation_timeout",
                                                    "timestamp": SystemTime::now()
                                                        .duration_since(UNIX_EPOCH)
                                                        .unwrap_or_default()
                                                        .as_secs(),
                                                }),
                                            })
                                            .await;
                                    }
                                    RelayEvent::CircuitReqDenied { src_peer_id, dst_peer_id, .. } => {
                                        debug!("🔁 Relay server: Denied circuit from {} to {}", src_peer_id, dst_peer_id);

                                        // Emit reputation event
                                        let _ = event_tx
                                            .send(DhtEvent::ReputationEvent {
                                                peer_id: src_peer_id.to_string(),
                                                event_type: "RelayRefused".to_string(),
                                                impact: -2.0,
                                                data: serde_json::json!({
                                                    "reason": "circuit_denied",
                                                    "dst_peer_id": dst_peer_id.to_string(),
                                                    "timestamp": SystemTime::now()
                                                        .duration_since(UNIX_EPOCH)
                                                        .unwrap_or_default()
                                                        .as_secs(),
                                                }),
                                            })
                                            .await;
                                    }
                                    RelayEvent::CircuitReqAccepted { src_peer_id, dst_peer_id, .. } => {
                                        info!("🔁 Relay server: Established circuit from {} to {}", src_peer_id, dst_peer_id);
                                        let _ = event_tx
                                            .send(DhtEvent::Info(format!(
                                                "Relaying traffic from {} to {}",
                                                src_peer_id, dst_peer_id
                                            )))
                                            .await;

                                        // Emit reputation event
                                        let _ = event_tx
                                            .send(DhtEvent::ReputationEvent {
                                                peer_id: src_peer_id.to_string(),
                                                event_type: "RelayCircuitEstablished".to_string(),
                                                impact: 10.0,
                                                data: serde_json::json!({
                                                    "dst_peer_id": dst_peer_id.to_string(),
                                                    "timestamp": SystemTime::now()
                                                        .duration_since(UNIX_EPOCH)
                                                        .unwrap_or_default()
                                                        .as_secs(),
                                                }),
                                            })
                                            .await;
                                    }
                                    RelayEvent::CircuitClosed { src_peer_id, dst_peer_id, .. } => {
                                        debug!("🔁 Relay server: Circuit closed between {} and {}", src_peer_id, dst_peer_id);

                                        // Emit reputation event
                                        let _ = event_tx
                                            .send(DhtEvent::ReputationEvent {
                                                peer_id: src_peer_id.to_string(),
                                                event_type: "RelayCircuitSuccessful".to_string(),
                                                impact: 15.0,
                                                data: serde_json::json!({
                                                    "dst_peer_id": dst_peer_id.to_string(),
                                                    "timestamp": SystemTime::now()
                                                        .duration_since(UNIX_EPOCH)
                                                        .unwrap_or_default()
                                                        .as_secs(),
                                                }),
                                            })
                                            .await;
                                    }
                                    // Handle deprecated relay events (libp2p handles logging internally)
                                    _ => {}
                                }
                            }
                            SwarmEvent::Behaviour(DhtBehaviourEvent::Bitswap(bitswap)) if !is_bootstrap => match bitswap {
                                beetswap::Event::GetQueryResponse { query_id, data } => {
                                    info!("📥 Received Bitswap block (query_id: {:?}, size: {} bytes)", query_id, data.len());

                                    // Check if this is a root block query first
                                    if let Some(metadata) = root_query_mapping.lock().await.remove(&query_id) {
                                        info!("✅ This is a ROOT BLOCK for file: {}", metadata.merkle_root);

                                        // This is the root block containing CIDs - parse and request all data blocks
                                        match serde_json::from_slice::<Vec<Cid>>(&data) {
                                            Ok(cids) => {

                                                // Create queries map for this file's data blocks
                                                let mut file_queries = HashMap::new();
                                                let peer_id = match PeerId::from_str(&metadata.seeders[0]) {
                                                    Ok(id) => id.clone(),
                                                    Err(e) => {let _ = event_tx.send(DhtEvent::Error(e.to_string())).await; continue; }
                                                };

                                                for (i, cid) in cids.iter().enumerate() {
                                                    // Request the root block which contains the CIDs
                                                    let block_query_id = swarm.behaviour_mut().bitswap.get_from(&cid, peer_id);
                                                    file_queries.insert(block_query_id, i as u32);
                                                }

                                                // Calculate chunk size based on file size and number of chunks
                                                let total_chunks = cids.len() as u64;
                                                // assume 256kb
                                                let chunk_size = 256 * 1024;

                                                // Pre-calculate chunk offsets
                                                let chunk_offsets: Vec<u64> = (0..total_chunks)
                                                    .map(|i| i * chunk_size)
                                                    .collect();

                                                info!("Chunk offsets: {:?}", chunk_offsets);

                                                info!("About to create ActiveDownload for file: {}", metadata.merkle_root);
                                                let download_path = match metadata.download_path.as_ref() {
                                                    Some(path_str) => PathBuf::from_str(path_str),
                                                    None => {
                                                        error!("Download path not defined for file: {}", metadata.merkle_root);
                                                        return;
                                                    }
                                                };
                                                let download_path = match download_path {
                                                    Ok(path) => get_available_download_path(path).await,
                                                    Err(e) => {
                                                        error!("Invalid download path for file {}: {}", metadata.merkle_root, e);
                                                        return;
                                                    }
                                                };

                                            // Create active download with memory-mapped file
                                            match ActiveDownload::new(
                                                metadata.clone(),
                                                file_queries,
                                                &download_path,
                                                metadata.file_size,
                                                chunk_offsets,
                                        cids.clone(),
                                            ) {
                                        Ok(active_download) => {
                                            let active_download = Arc::new(tokio::sync::Mutex::new(active_download));

                                            info!("Successfully created ActiveDownload");

                                            active_downloads.lock().await.insert(
                                                metadata.merkle_root.clone(),
                                                Arc::clone(&active_download),
                                            );

                                            info!(
                                                "Inserted into active_downloads map. Started tracking download for file {} with {} chunks (chunk_size: {} bytes)",
                                                metadata.merkle_root, cids.len(), chunk_size
                                            );
                                        }
                                        Err(e) => {
                                            error!(
                                                "FAILED to create memory-mapped file for {}: {}",
                                                metadata.merkle_root, e
                                            );
                                        }
                                    }

                                            }
                                            Err(e) => {
                                                error!("Failed to parse root block as CIDs array for file {}: {}",
                                                    metadata.merkle_root, e);
                                            }
                                        }
                                    } else {
                                        // This is a data block query - find the corresponding file and handle it

                                        let mut completed_downloads = Vec::new();

                                        // Check all active downloads for this query_id
                                        {
                                            let mut active_downloads_guard = active_downloads.lock().await;

                                            let mut found = false;
                                            for (file_hash, active_download_lock) in active_downloads_guard.iter_mut() {
                                                let mut active_download = active_download_lock.lock().await;
                                                if let Some(chunk_index) = active_download.queries.remove(&query_id) {
                                                    found = true;

                                                    // This query belongs to this file - write the chunk to disk
                                                    let offset = active_download.chunk_offsets
                                                        .get(chunk_index as usize)
                                                        .copied()
                                                        .unwrap_or_else(|| {
                                                            error!("No offset found for chunk_index: {}", chunk_index);
                                                            0
                                                        });


                                                    if let Err(e) = active_download.write_chunk(chunk_index, &data, offset) {
                                                        error!("Failed to write chunk {} to disk for file {}: {}",
                                                            chunk_index, file_hash, e);
                                                        break;
                                                    }

                                                    info!("Successfully wrote chunk {}/{} for file {}",
                                                        chunk_index + 1,
                                                        active_download.total_chunks,
                                                        file_hash);

                                            if let Some(chunk_cid) =
                                                active_download.chunk_cid(chunk_index)
                                            {
                                                if let Err(e) = swarm
                                                    .behaviour_mut()
                                                    .bitswap
                                                    .insert_block::<MAX_MULTIHASH_LENGHT>(
                                                        chunk_cid,
                                                        data.clone(),
                                                    )
                                                {
                                                    warn!(
                                                        "Failed to store chunk {} for file {} in Bitswap: {}",
                                                        chunk_index, file_hash, e
                                                    );
                                                }
                                            }

                                                    let _ = event_tx.send(DhtEvent::BitswapChunkDownloaded {
                                                        file_hash: file_hash.clone(),
                                                        chunk_index,
                                                        total_chunks: active_download.total_chunks,
                                                        chunk_size: data.len(),
                                                    }).await;

                                                    // --- Reputation System Integration ---
                                                    // Reward the peer who sent this chunk.
                                                    // The `peer` ID is part of the GetQueryResponse event.
                                                    // The `peer` field was removed. We get the seeder from the metadata.
                                                    let seeder = match active_download.metadata.seeders.first() {
                                                        Some(s) => s.clone(),
                                                        None => continue, // Should not happen if we got a response
                                                    };

                                                    let _ = event_tx.send(DhtEvent::ReputationEvent {
                                                        peer_id: seeder.to_string(),
                                                        event_type: "TorrentChunkSeeded".to_string(),
                                                        impact: 2.0, // Use the default impact from EventType
                                                        data: serde_json::json!({
                                                            "file_hash": file_hash,
                                                            "chunk_index": chunk_index,
                                                            "chunk_size": data.len(),
                                                            "timestamp": unix_timestamp(),
                                                        }),
                                                    }).await;
                                                    debug!(
                                                        "Rewarded peer {} for seeding chunk {} of file {}",
                                                        seeder,
                                                        chunk_index,
                                                        file_hash
                                                    );

                                                   // In the "all chunks downloaded" section:
                                                    // In the "all chunks downloaded" section:
        if active_download.is_complete() {
            // Flush and finalize the file
            info!("Finalizing file...");
            match active_download.finalize() {
                Ok(_) => {
                    info!("Successfully finalized file");
                }
                Err(e) => {
                    error!("Failed to finalize file {}: {}", file_hash, e);
                    break;
                }
            }

            // Create completed metadata with the correct absolute path
            let mut completed_metadata = active_download.metadata.clone();
            completed_metadata.download_path = Some(
                active_download.final_file_path
                    .to_string_lossy()
                    .to_string()
            );
            completed_downloads.push(completed_metadata);
        }
                                                    break;
                                                }
                                            }

                                            if !found {
                                                warn!("Received chunk for unknown query_id: {:?}", query_id);
                                            }
                                        }

                                // Send completion events for finished downloads
                                     // Send completion events for finished downloads
                                        // Send completion events for finished downloads
        for metadata in completed_downloads {
            info!(
        "Emitting DownloadedFile event for: {}",
        metadata.merkle_root
    );

            if let Err(e) = event_tx
        .send(DhtEvent::DownloadedFile(metadata.clone()))
        .await
    {
                error!("Failed to send DownloadedFile event: {}", e);
            }

            info!(
                "Removing {} from active_downloads...",
        metadata.merkle_root
    );
            active_downloads.lock().await.remove(&metadata.merkle_root);
        }
                                    }
                                }
                                beetswap::Event::GetQueryError {
                                    query_id,
                                    error,
                                } => {
                                    // Handle Bitswap query error
                                    error!("❌ Bitswap query {:?} failed: {:?}", query_id, error);

                                    // Clean up any active downloads that contain this failed query
                                    {
                                        let mut active_downloads_guard = active_downloads.lock().await;
                                        let mut failed_files = Vec::new();

                                        for (file_hash, active_download_lock) in active_downloads_guard.iter_mut() {
                                                let mut active_download = active_download_lock.lock().await;
                                            if active_download.queries.remove(&query_id).is_some() {
                                                warn!("Query {:?} failed for file {}, removing from active downloads", query_id, file_hash);
                                                failed_files.push(file_hash.clone());
                                            }
                                        }

                                        // Remove failed downloads from active downloads
                                        for file_hash in failed_files {
                                            active_downloads_guard.remove(&file_hash);
                                        }
                                    }

                                    let _ = event_tx.send(DhtEvent::BitswapError {
                                        query_id: format!("{:?}", query_id),
                                        error: format!("{:?}", error),
                                    }).await;
                                }
                            }
                            SwarmEvent::Behaviour(DhtBehaviourEvent::Ping(ev)) => {
                                match ev {
                                    libp2p::ping::Event { peer, result: Ok(rtt), .. } => {
                                        let is_connected = connected_peers.lock().await.contains(&peer);
                                        let rtt_ms = rtt.as_millis() as u64;
                                        debug!("Ping from peer {}: {} ms (connected: {})", peer, rtt_ms, is_connected);

                                        // Update peer selection metrics with latency
                                        {
                                            let mut selection = peer_selection.lock().await;
                                            selection.update_peer_latency(&peer.to_string(), rtt_ms);
                                        }

                                        let show = proxy_mgr.lock().await.is_proxy(&peer);

                                        if show {
                                            let _ = event_tx
                                                .send(DhtEvent::PeerRtt {
                                                    peer: peer.to_string(),
                                                    rtt_ms,
                                                })
                                                .await;

                                                ping_failures.remove(&peer);
                                        } else {
                                            // Ignore
                                        }
                                    }
                                    libp2p::ping::Event { peer, result: Err(libp2p::ping::Failure::Timeout), .. } => {
                                        let _ = event_tx
                                            .send(DhtEvent::Error(format!("Ping timeout {}", peer)))
                                            .await;
                                        let count = ping_failures.entry(peer).or_insert(0);
                                        *count += 1;
                                        if *count >= 3 {
                                            swarm.behaviour_mut().kademlia.remove_peer(&peer);
                                            ping_failures.remove(&peer);
                                            let _ = event_tx.send(DhtEvent::Error(format!(
                                                "Peer {} removed after 3 failed pings", peer
                                            ))).await;
                                        }
                                    }
                                    libp2p::ping::Event { peer, result: Err(e), .. } => {
                                        warn!("ping error with {}: {}", peer, e);
                                        let count = ping_failures.entry(peer).or_insert(0);
                                        *count += 1;
                                        if *count >= 3 {
                                            swarm.behaviour_mut().kademlia.remove_peer(&peer);
                                            ping_failures.remove(&peer);
                                            let _ = event_tx.send(DhtEvent::Error(format!(
                                                "Peer {} removed after 3 failed pings", peer
                                            ))).await;
                                        }
                                    }
                                }
                            }
                            SwarmEvent::Behaviour(DhtBehaviourEvent::AutonatClient(ev)) if !is_bootstrap => {
                                handle_autonat_client_event(&mut swarm, ev, &metrics, &event_tx).await;
                            }
                            SwarmEvent::Behaviour(DhtBehaviourEvent::AutonatServer(ev)) if !is_bootstrap => {
                                debug!(?ev, "AutoNAT server event");
                            }
                            SwarmEvent::Behaviour(DhtBehaviourEvent::Dcutr(ev)) if !is_bootstrap => {
                                handle_dcutr_event(ev, &metrics, &event_tx).await;
                            }
                            SwarmEvent::Behaviour(DhtBehaviourEvent::Upnp(upnp_event)) => {
                                handle_upnp_event(upnp_event, &mut swarm, &event_tx).await;
                            }
                            SwarmEvent::ExternalAddrConfirmed { address, .. } if !is_bootstrap => {
                                handle_external_addr_confirmed(&mut swarm, &address, &metrics, &event_tx, &proxy_mgr)
                                    .await;
                            }
                            SwarmEvent::ExternalAddrExpired { address, .. } if !is_bootstrap => {
                                handle_external_addr_expired(&address, &metrics, &event_tx, &proxy_mgr)
                                    .await;
                            }
                            SwarmEvent::ConnectionEstablished { peer_id, endpoint, num_established, .. } => {
                                let remote_addr = endpoint.get_remote_address().clone();
                                let is_relay = remote_addr.iter().any(|p| matches!(p, Protocol::P2pCircuit));

                                // Initialize peer metrics for smart selection
                                {
                                    let mut selection = peer_selection.lock().await;
                                    let peer_metrics = PeerMetrics::new(
                                        peer_id.to_string(),
                                        remote_addr.to_string(),
                                    );
                                    selection.update_peer_metrics(peer_metrics);
                                }

                                // Add peer to Kademlia routing table
                                swarm
                                    .behaviour_mut()
                                    .kademlia
                                    .add_address(&peer_id, remote_addr.clone());

                                let peers_count = {
                                    let mut peers = connected_peers.lock().await;
                                    peers.insert(peer_id);
                                    peers.len()
                                };
                                if let Ok(mut m) = metrics.try_lock() {
                                    m.last_success = Some(SystemTime::now());
                                }

                                // Log connection type for diagnostics
                                if is_relay {
                                    info!("✅ Connected to {} via relay (connection #{})", peer_id, num_established);
                                    debug!("   Relay address: {}", remote_addr);
                                } else {
                                    info!("✅ Connected to {} via direct connection (connection #{})", peer_id, num_established);
                                }
                                info!("   Total connected peers: {}", peers_count);

                                let _ = event_tx
                                    .send(DhtEvent::PeerConnected {
                                        peer_id: peer_id.to_string(),
                                        address: Some(remote_addr.to_string()),
                                    })
                                    .await;
                            }
                            SwarmEvent::ConnectionClosed { peer_id, cause, .. } => {
                                warn!("❌ DISCONNECTED from peer: {}", peer_id);
                                warn!("   Cause: {:?}", cause);
                                swarm.behaviour_mut().kademlia.remove_peer(&peer_id);

                                let peers_count = {
                                    let mut peers = connected_peers.lock().await;
                                    peers.remove(&peer_id);
                                    peers.len()
                                };
                                if !is_bootstrap{
                                // Remove proxy state
                                proxy_mgr.lock().await.remove_all(&peer_id);

                                // Immediately remove disconnected peer from seeder heartbeat cache
                                let pid_str = peer_id.to_string();
                                let mut updated_records: Vec<(String, Vec<u8>)> = Vec::new();
                                {
                                    let mut cache = seeder_heartbeats_cache.lock().await;
                                    let now = unix_timestamp();
                                    let mut to_remove_keys: Vec<String> = Vec::new();
                                    for (file_hash, entry) in cache.iter_mut() {
                                        let before = entry.heartbeats.len();
                                        // remove any heartbeats for this peer
                                        entry.heartbeats.retain(|hb| hb.peer_id != pid_str);

                                        // prune expired while we're here
                                        entry.heartbeats = prune_heartbeats(entry.heartbeats.clone(), now);

                                        if entry.heartbeats.len() != before {
                                            // update metadata fields
                                            let seeder_strings = heartbeats_to_peer_list(&entry.heartbeats);
                                            entry.metadata["seeders"] = serde_json::Value::Array(
                                                seeder_strings
                                                    .iter()
                                                    .cloned()
                                                    .map(serde_json::Value::String)
                                                    .collect(),
                                            );
                                            entry.metadata["seederHeartbeats"] =
                                                serde_json::to_value(&entry.heartbeats)
                                                    .unwrap_or_else(|_| serde_json::Value::Array(vec![]));

                                            // If no seeders left we can drop the cache entry (and optionally stop providing)
                                            if entry.heartbeats.is_empty() {
                                                to_remove_keys.push(file_hash.clone());
                                            } else if let Ok(bytes) = serde_json::to_vec(&entry.metadata) {
                                                updated_records.push((file_hash.clone(), bytes));
                                            }
                                        }
                                    }
                                    for k in to_remove_keys {
                                        cache.remove(&k);
                                    }
                                } // release cache lock

                                // Push updated records to Kademlia for each updated file
                                for (file_hash, bytes) in updated_records {
                                    let key = kad::RecordKey::new(&file_hash.as_bytes());
                                    let record = Record {
                                        key: key.clone(),
                                        value: bytes.clone(),
                                        publisher: Some(peer_id.clone()),
                                        expires: None,
                                    };
                                    if let Err(e) =
                                        swarm.behaviour_mut().kademlia.put_record(record, kad::Quorum::One)
                                    {
                                        warn!("Failed to refresh DHT record after disconnect for {}: {}", file_hash, e);
                                    } else {
                                        debug!("Refreshed DHT record for {} after peer {} disconnected", file_hash, peer_id);
                                    }

                                    // notify UI with updated metadata so frontend refreshes immediately
                                    if let Ok(json_val) = serde_json::from_slice::<serde_json::Value>(&bytes) {
                                        if let (Some(merkle_root), Some(file_name), Some(file_size), Some(created_at)) = (
                                            json_val.get("merkle_root").and_then(|v| v.as_str()),
                                            json_val.get("file_name").and_then(|v| v.as_str()),
                                            json_val.get("file_size").and_then(|v| v.as_u64()),
                                            json_val.get("created_at").and_then(|v| v.as_u64()),
                                        ) {
                                            let seeders = json_val
                                                .get("seeders")
                                                .and_then(|v| v.as_array())
                                                .map(|arr| arr.iter().filter_map(|x| x.as_str().map(|s| s.to_string())).collect())
                                                .unwrap_or_default();

                                            let metadata = FileMetadata {
                                                merkle_root: merkle_root.to_string(),
                                                file_name: file_name.to_string(),
                                                file_size,
                                                file_data: Vec::new(),
                                                seeders,
                                                created_at,
                                                mime_type: json_val.get("mime_type").and_then(|v| v.as_str()).map(|s| s.to_string()),
                                                is_encrypted: json_val.get("is_encrypted").and_then(|v| v.as_bool()).unwrap_or(false),
                                                encryption_method: json_val.get("encryption_method").and_then(|v| v.as_str()).map(|s| s.to_string()),
                                                key_fingerprint: json_val.get("key_fingerprint").and_then(|v| v.as_str()).map(|s| s.to_string()),

                                                parent_hash: json_val.get("parent_hash").and_then(|v| v.as_str()).map(|s| s.to_string()),
                                                cids: json_val.get("cids").and_then(|v| serde_json::from_value::<Option<Vec<Cid>>>(v.clone()).ok()).unwrap_or(None),
                                                encrypted_key_bundle: json_val.get("encryptedKeyBundle").and_then(|v| serde_json::from_value::<Option<crate::encryption::EncryptedAesKeyBundle>>(v.clone()).ok()).unwrap_or(None),
                                                info_hash: json_val.get("info_hash").and_then(|v| v.as_str()).map(|s| s.to_string()),
                                                trackers: json_val.get("trackers").and_then(|v| serde_json::from_value::<Option<Vec<String>>>(v.clone()).ok()).unwrap_or(None),
                                                is_root: json_val.get("is_root").and_then(|v| v.as_bool()).unwrap_or(true),
                                                price: json_val.get("price").and_then(|v| v.as_f64()).unwrap_or(0.0),
                                                uploader_address: json_val.get("uploader_address").and_then(|v| v.as_str()).map(|s| s.to_string()),
                                                http_sources: json_val.get("http_sources").and_then(|v| {serde_json::from_value::<Option<Vec<HttpSourceInfo>>>(v.clone()).unwrap_or(None)}),
                                                ed2k_sources: json_val.get("ed2k_sources").and_then(|v| {serde_json::from_value::<Option<Vec<Ed2kSourceInfo>>>(v.clone()).unwrap_or(None)}),
                                                ..Default::default()
                                            };
                                            // Don't send FileDiscovered events for general discoveries to avoid interfering with searches
// let _ = event_tx.send(DhtEvent::FileDiscovered(metadata)).await;
                                        }
                                    }
                                }
                                let _ = event_tx
                                    .send(DhtEvent::PeerDisconnected {
                                        peer_id: peer_id.to_string(),
                                    })
                                    .await;
                            }
                                info!("   Remaining connected peers: {}", peers_count);
                        }
                            SwarmEvent::NewListenAddr { address, .. } if !is_bootstrap => {
                                // Always record in metrics for monitoring/debugging

                                  if let Some(Protocol::Ip4(v4)) = address.iter().find(|p| matches!(p, Protocol::Ip4(_))) {
                                    // Reject loopback addresses - they're not reachable from remote peers
                                    if !v4.is_loopback() && !v4.is_private(){
                                        if let Ok(mut m) = metrics.try_lock() {
                                            m.record_listen_addr(&address);
                                        }

                                        // Only advertise if it doesn't already contain p2p-circuit
                                        // This prevents advertising nested relay circuits
                                        let circuit_count = address.iter().filter(|p| matches!(p, Protocol::P2pCircuit)).count();
                                        if circuit_count <= 1 {
                                            swarm.add_external_address(address.clone());
                                            info!("✅ Advertising reachable address: {}", address);
                                        } else {
                                            debug!("Skipping nested relay circuit address: {}", address);
                                        }
                                    }
                                    // Allow public addresses, reject private
                                }
                            }
                            SwarmEvent::OutgoingConnectionError { peer_id, error, .. } => {
                                if let Ok(mut m) = metrics.try_lock() {
                                    m.last_error = Some(error.to_string());
                                    m.last_error_at = Some(SystemTime::now());
                                    m.bootstrap_failures = m.bootstrap_failures.saturating_add(1);
                                }
                                if let Some(pid) = peer_id {
                                    swarm.behaviour_mut().kademlia.remove_peer(&pid);
                                    // Only log error for addresses that should be reachable
                                        // Rate limit connection errors to once every 30 seconds
                                        let now = SystemTime::now()
                                            .duration_since(UNIX_EPOCH)
                                            .unwrap_or_default()
                                            .as_millis() as u64;
                                        let last_log = LAST_CONNECTION_ERROR_LOG.load(Ordering::Relaxed);
                                        if now.saturating_sub(last_log) >= 30_000 { // 30 seconds
                                            LAST_CONNECTION_ERROR_LOG.store(now, Ordering::Relaxed);
                                            error!("❌ Outgoing connection error to {}: {}", pid, error);
                                        }

                                        let is_bootstrap = bootstrap_peer_ids.contains(&pid);
                                        if error.to_string().contains("rsa") {
                                            error!("   ℹ Hint: This node uses RSA keys. Enable 'rsa' feature if needed.");
                                        } else if error.to_string().contains("Timeout") {
                                            if is_bootstrap {
                                                warn!("   ℹ Hint: Bootstrap nodes may be unreachable or overloaded.");
                                            } else {
                                                warn!("   ℹ Hint: Peer may be unreachable (timeout).");
                                            }
                                        } else if error.to_string().contains("Connection refused") {
                                            if is_bootstrap {
                                                warn!("   ℹ Hint: Bootstrap nodes are not accepting connections.");
                                            } else {
                                                warn!("   ℹ Hint: Peer is not accepting connections.");
                                            }
                                        } else if error.to_string().contains("Transport") {
                                            warn!("   ℹ Hint: Transport protocol negotiation failed.");
                                        }
                                } else {
                                    // Rate limit connection errors to once every 30 seconds
                                    let now = SystemTime::now()
                                        .duration_since(UNIX_EPOCH)
                                        .unwrap_or_default()
                                        .as_millis() as u64;
                                    let last_log = LAST_CONNECTION_ERROR_LOG.load(Ordering::Relaxed);
                                    if now.saturating_sub(last_log) >= 30_000 { // 30 seconds
                                        LAST_CONNECTION_ERROR_LOG.store(now, Ordering::Relaxed);
                                        error!("❌ Outgoing connection error to unknown peer: {}", error);
                                    }
                                }
                                let _ = event_tx.send(DhtEvent::Error(format!("Connection failed: {}", error))).await;
                            }
                            SwarmEvent::Behaviour(DhtBehaviourEvent::ProxyRr(ev)) if !is_bootstrap => {
                                use libp2p::request_response::{Event as RREvent, Message};
                                match ev {
                                    RREvent::Message { peer, message } => match message {
                                        // Echo server
                                        Message::Request { request, channel, .. } => {
                                            proxy_mgr.lock().await.set_capable(peer);
                                            proxy_mgr.lock().await.set_online(peer);
                                            let _ = event_tx.send(DhtEvent::ProxyStatus {
                                                id: peer.to_string(),
                                                address: String::new(),
                                                status: "online".into(),
                                                latency_ms: None,
                                                error: None,
                                            }).await;
                                            let EchoRequest(data) = request;

                                            // Check if this is a payment notification
                                            if let Ok(json_str) = std::str::from_utf8(&data) {
                                                if let Ok(parsed) = serde_json::from_str::<serde_json::Value>(json_str) {
                                                    if parsed.get("type").and_then(|v| v.as_str()) == Some("payment_notification") {
                                                        // This is a payment notification, emit special event
                                                        if let Some(payload) = parsed.get("payload") {
                                                            info!("💰 Received payment notification from peer {}: {:?}", peer, payload);
                                                            let _ = event_tx.send(DhtEvent::PaymentNotificationReceived {
                                                                from_peer: peer.to_string(),
                                                                payload: payload.clone(),
                                                            }).await;
                                                        }
                                                    }
                                                }
                                            }

                                            // 2) Showing received data to UI (for non-payment messages)
                                            let preview = std::str::from_utf8(&data).ok().map(|s| s.to_string());
                                            let _ = event_tx.send(DhtEvent::EchoReceived {
                                                from: peer.to_string(),
                                                utf8: preview,
                                                bytes: data.len(),
                                            }).await;

                                            // 3) Echo response
                                            swarm.behaviour_mut().proxy_rr
                                                .send_response(channel, EchoResponse(data))
                                                .unwrap_or_else(|e| error!("send_response failed: {e:?}"));
                                        }
                                        // Client response
                                        Message::Response { request_id, response } => {
                                            proxy_mgr.lock().await.set_capable(peer);
                                            proxy_mgr.lock().await.set_online(peer);
                                            let _ = event_tx.send(DhtEvent::ProxyStatus {
                                                id: peer.to_string(),
                                                address: String::new(),
                                                status: "online".into(),
                                                latency_ms: None,
                                                error: None,
                                            }).await;

                                            if let Some(PendingEcho { tx, .. }) = pending_echo.lock().await.remove(&request_id) {
                                                let EchoResponse(data) = response;
                                                let _ = tx.send(Ok(data));
                                            }
                                        }
                                    },

                                    RREvent::OutboundFailure { request_id, error, .. } => {
                                        if let Some(PendingEcho { peer, tx }) = pending_echo.lock().await.remove(&request_id) {
                                            let _ = tx.send(Err(format!("outbound failure: {error:?}")));

                                            {
                                                let mut pm = proxy_mgr.lock().await;
                                                pm.set_offline(&peer);
                                            }
                                            let _ = event_tx.send(DhtEvent::ProxyStatus {
                                                id: peer.to_string(),
                                                address: String::new(),
                                                status: "offline".into(),
                                                latency_ms: None,
                                                error: Some(error.to_string()),
                                            }).await;
                                        } else {
                                            warn!("OutboundFailure for unknown request_id {:?}: {:?}", request_id, error);
                                        }
                                    }

                                    RREvent::InboundFailure { peer, error, .. } => {
                                        {
                                            let mut pm = proxy_mgr.lock().await;
                                            pm.set_offline(&peer);
                                        }
                                        let _ = event_tx.send(DhtEvent::ProxyStatus {
                                            id: peer.to_string(),
                                            address: String::new(),
                                            status: "offline".into(),
                                            latency_ms: None,
                                            error: Some(error.to_string()),
                                        }).await;
                                    }

                                    RREvent::ResponseSent { .. } => {}
                                }
                            }
                            SwarmEvent::Behaviour(DhtBehaviourEvent::WebrtcSignalingRr(ev)) if !is_bootstrap => {
                                use libp2p::request_response::{Event as RREvent, Message};
                                match ev {
                                    RREvent::Message { peer, message } => match message {
                                        // WebRTC offer request
                                        Message::Request { request, channel, .. } => {
                                            let WebRTCOfferRequest { offer_sdp, file_hash, requester_peer_id: _requester_peer_id } = request;
                                            info!("Received WebRTC offer from {} for file {}", peer, file_hash);

                                            // Get WebRTC service to handle the offer
                                            if let Some(webrtc_service) = get_webrtc_service().await {
                                                // Create WebRTC answer using the WebRTC service
                                                match webrtc_service.establish_connection_with_offer(peer.to_string(), offer_sdp).await {
                                                    Ok(answer_sdp) => {
                                                        info!("Created WebRTC answer for peer {}", peer);
                                                        swarm.behaviour_mut().webrtc_signaling_rr
                                                            .send_response(channel, WebRTCAnswerResponse { answer_sdp })
                                                            .unwrap_or_else(|e| error!("send_response failed: {e:?}"));
                                                    }
                                                    Err(e) => {
                                                        error!("Failed to create WebRTC answer for peer {}: {}", peer, e);
                                                        let error_answer = "error:failed-to-create-answer".to_string();
                                                        swarm.behaviour_mut().webrtc_signaling_rr
                                                            .send_response(channel, WebRTCAnswerResponse { answer_sdp: error_answer })
                                                            .unwrap_or_else(|e| error!("send_response failed: {e:?}"));
                                                    }
                                                }
                                            } else {
                                                error!("WebRTC service not available for handling offer from peer {}", peer);
                                                let error_answer = "error:webrtc-service-unavailable".to_string();
                                                swarm.behaviour_mut().webrtc_signaling_rr
                                                    .send_response(channel, WebRTCAnswerResponse { answer_sdp: error_answer })
                                                    .unwrap_or_else(|e| error!("send_response failed: {e:?}"));
                                            }
                                        }
                                        // WebRTC answer response
                                        Message::Response { request_id, response } => {
                                            let WebRTCAnswerResponse { ref answer_sdp } = response;
                                            info!("Received WebRTC answer: {}", answer_sdp);

                                            if let Some(tx) = pending_webrtc_offers.lock().await.remove(&request_id) {
                                                let _ = tx.send(Ok(response));
                                            }
                                        }
                                    },
                                    RREvent::OutboundFailure { request_id, error, .. } => {
                                        warn!("WebRTC signaling outbound failure: {error:?}");
                                        if let Some(tx) = pending_webrtc_offers.lock().await.remove(&request_id) {
                                            let _ = tx.send(Err(format!("outbound failure: {error:?}")));
                                        }
                                    }
                                    RREvent::InboundFailure { error, .. } => {
                                        warn!("WebRTC signaling inbound failure: {error:?}");
                                    }
                                    RREvent::ResponseSent { .. } => {}
                                }
                            }
                            SwarmEvent::IncomingConnectionError { error, .. } if !is_bootstrap => {

                                    if let Ok(mut m) = metrics.try_lock() {
                                        m.last_error = Some(error.to_string());
                                        m.last_error_at = Some(SystemTime::now());
                                        m.bootstrap_failures = m.bootstrap_failures.saturating_add(1);
                                    }
                          }
                            SwarmEvent::Behaviour(DhtBehaviourEvent::KeyRequest(ev)) => {
                                use libp2p::request_response::{Event as RREvent, Message};
                                match ev {
                                    // Incoming key request (we're the seeder)
                                    RREvent::Message { peer, message } => match message {
                                        Message::Request { request, channel, .. } => {
                                            let KeyRequest { merkle_root, recipient_public_key } = request;
                                            info!("Received key request from peer {} for file {}", peer, merkle_root);

                                            // Look up file metadata in cache
                                            let file_metadata_cache_guard = file_metadata_cache.lock().await;
                                            let result = if let Some(metadata) = file_metadata_cache_guard.get(&merkle_root) {
                                                // Check if file has encrypted key bundle
                                                if let Some(key_bundle) = &metadata.encrypted_key_bundle {
                                                    info!("Found encrypted key bundle for file {} (merkle_root: {})", metadata.file_name, merkle_root);
                                                    Ok(KeyResponse {
                                                        encrypted_bundle: Some(key_bundle.clone()),
                                                        error: None,
                                                    })
                                                } else {
                                                    warn!("File {} found but no encrypted key bundle available", merkle_root);
                                                    Ok(KeyResponse {
                                                        encrypted_bundle: None,
                                                        error: Some("File found but no encrypted key bundle available".to_string()),
                                                    })
                                                }
                                            } else {
                                                warn!("File not found in cache for merkle_root: {}", merkle_root);
                                                Ok(KeyResponse {
                                                    encrypted_bundle: None,
                                                    error: Some(format!("File not found: {}", merkle_root)),
                                                })
                                            };

                                            drop(file_metadata_cache_guard);

                                            // Send response
                                            match result {
                                                Ok(response) => {
                                                    swarm.behaviour_mut().key_request
                                                        .send_response(channel, response)
                                                        .unwrap_or_else(|e| error!("Failed to send key response: {e:?}"));
                                                }
                                                Err(e) => {
                                                    error!("Error processing key request: {}", e);
                                                    let error_response = KeyResponse {
                                                        encrypted_bundle: None,
                                                        error: Some(e),
                                                    };
                                                    swarm.behaviour_mut().key_request
                                                        .send_response(channel, error_response)
                                                        .unwrap_or_else(|e| error!("Failed to send error response: {e:?}"));
                                                }
                                            }
                                        }
                                        // Key response (we're the requester)
                                        Message::Response { request_id, response } => {
                                            let KeyResponse { encrypted_bundle, error } = response;

                                            if let Some(tx) = pending_key_requests.lock().await.remove(&request_id) {
                                                match (encrypted_bundle, error) {
                                                    (Some(bundle), None) => {
                                                        info!("Received encrypted key bundle for request {:?}", request_id);
                                                        let _ = tx.send(Ok(bundle));
                                                    }
                                                    (None, Some(err)) => {
                                                        warn!("Key request failed: {}", err);
                                                        let _ = tx.send(Err(err));
                                                    }
                                                    (None, None) => {
                                                        warn!("Key request returned empty response");
                                                        let _ = tx.send(Err("Empty response from seeder".to_string()));
                                                    }
                                                    (Some(_), Some(err)) => {
                                                        warn!("Key request returned both bundle and error, using error: {}", err);
                                                        let _ = tx.send(Err(err));
                                                    }
                                                }
                                            } else {
                                                warn!("Received key response for unknown request_id {:?}", request_id);
                                            }
                                        }
                                    },
                                    RREvent::OutboundFailure { request_id, error, .. } => {
                                        warn!("Key request outbound failure: {error:?}");
                                        if let Some(tx) = pending_key_requests.lock().await.remove(&request_id) {
                                            let _ = tx.send(Err(format!("Outbound failure: {error:?}")));
                                        }
                                    }
                                    RREvent::InboundFailure { error, .. } => {
                                        warn!("Key request inbound failure: {error:?}");
                                    }
                                    RREvent::ResponseSent { .. } => {}
                                }
                            }
                            SwarmEvent::ListenerClosed { reason, .. } if !is_bootstrap => {
                                if !is_bootstrap{
                                if reason.is_ok() {
                                    trace!("ListenerClosed Ok; ignoring");
                                } else {
                                    let s = format!("{:?}", reason);
                                    if let Some(pid) = last_tried_relay.take() {
                                        match classify_err_str(&s) {
                                            RelayErrClass::Permanent => {
                                                relay_blacklist.insert(pid);
                                                warn!("🧱 {} marked permanent (unsupported/denied)", pid);
                                            }
                                            RelayErrClass::Transient => {
                                                relay_cooldown.insert(pid, Instant::now() + Duration::from_secs(600));
                                                warn!("⏳ {} cooldown 10m (transient failure): {}", pid, s);
                                            }
                                        }
                                    }
                                }}
                            }
                            _ => {}
                        }
                    } else {
                        info!("DHT swarm stream ended; shutting down node task");
                        break 'outer;
                    }
                }
    }

    connected_peers.lock().await.clear();
    info!("DHT node task exiting");
    if let Some(ack) = shutdown_ack {
        let _ = ack.send(());
    }
}

// Helper function to convert Multiaddr to SocketAddr
fn addr_to_socket_addr(addr: &libp2p::Multiaddr) -> Option<SocketAddr> {
    use libp2p::multiaddr::Protocol;

    let mut iter = addr.iter();
    match (iter.next(), iter.next()) {
        (Some(Protocol::Ip4(ip)), Some(Protocol::Tcp(port))) => {
            Some(SocketAddr::new(ip.into(), port))
        }
        (Some(Protocol::Ip6(ip)), Some(Protocol::Tcp(port))) => {
            Some(SocketAddr::new(ip.into(), port))
        }
        _ => None,
    }
}

pub fn build_relay_listen_addr(base: &Multiaddr) -> Option<Multiaddr> {
    let mut out = base.clone();
    let has_p2p = out.iter().any(|p| matches!(p, Protocol::P2p(_)));
    if !has_p2p {
        return None;
    }
    out.push(Protocol::P2pCircuit);
    Some(out)
}

fn is_relay_candidate(peer_id: &PeerId, relay_candidates: &HashSet<String>) -> bool {
    if relay_candidates.is_empty() {
        return false;
    }

    let peer_str = peer_id.to_string();
    relay_candidates.iter().any(|candidate| {
        // Check if the candidate multiaddr contains this peer ID
        candidate.contains(&peer_str)
    })
}

fn peer_id_from_multiaddr_str(s: &str) -> Option<PeerId> {
    if let Ok(ma) = s.parse::<Multiaddr>() {
        let mut last_p2p: Option<PeerId> = None;
        for p in ma.iter() {
            if let Protocol::P2p(mh) = p {
                if let Ok(pid) = PeerId::from_multihash(mh.into()) {
                    last_p2p = Some(pid);
                }
            }
        }
        return last_p2p;
    }

    if let Ok(pid) = s.parse::<PeerId>() {
        return Some(pid);
    }
    None
}

fn should_try_relay(
    pid: &PeerId,
    relay_candidates: &HashSet<String>,
    blacklist: &HashSet<PeerId>,
    cooldown: &HashMap<PeerId, Instant>,
) -> bool {
    // 1) Check if the peer ID is in the preferred/bootstrap candidates
    if relay_candidates.is_empty() {
        return false;
    }
    let peer_str = pid.to_string();
    let in_candidates = relay_candidates.iter().any(|cand| cand.contains(&peer_str));
    if !in_candidates {
        return false;
    }
    // 2) Check permanent blacklist
    if blacklist.contains(pid) {
        tracing::debug!("skip blacklisted relay candidate {}", pid);
        return false;
    }
    // 3) Check cooldown
    if let Some(until) = cooldown.get(pid) {
        if Instant::now() < *until {
            tracing::debug!("skip cooldown relay candidate {} until {:?}", pid, until);
            return false;
        }
    }
    true
}

/// candidates(HashSet<String>) → (PeerId, Multiaddr)
fn filter_relay_candidates(
    relay_candidates: &HashSet<String>,
    blacklist: &HashSet<PeerId>,
    cooldown: &HashMap<PeerId, Instant>,
) -> Vec<(PeerId, Multiaddr)> {
    let now = Instant::now();
    let mut out = Vec::new();
    for cand in relay_candidates {
        if let Ok(ma) = cand.parse::<Multiaddr>() {
            // Skip unreachable addresses (localhost/private IPs)
            if !ma_plausibly_reachable(&ma) {
                tracing::debug!("Skipping unreachable relay candidate: {}", ma);
                continue;
            }

            // PeerId extraction
            let mut pid_opt: Option<PeerId> = None;
            for p in ma.iter() {
                if let Protocol::P2p(mh) = p {
                    if let Ok(pid) = PeerId::from_multihash(mh.into()) {
                        pid_opt = Some(pid);
                    }
                }
            }
            if let Some(pid) = pid_opt {
                if !blacklist.contains(&pid) {
                    if let Some(until) = cooldown.get(&pid) {
                        if Instant::now() < *until {
                            tracing::debug!(
                                "skip cooldown relay candidate {} until {:?}",
                                pid,
                                until
                            );
                            continue;
                        }
                    }
                    out.push((pid, ma.clone()));
                } else {
                    tracing::debug!("skip blacklisted relay candidate {}", pid);
                }
            }
        }
    }
    out
}

fn extract_relay_peer(address: &Multiaddr) -> Option<PeerId> {
    use libp2p::multiaddr::Protocol;

    let mut last_p2p: Option<PeerId> = None;
    for protocol in address.iter() {
        match protocol {
            Protocol::P2p(peer_id) => {
                last_p2p = Some(peer_id.clone());
            }
            Protocol::P2pCircuit => {
                return last_p2p.clone();
            }
            _ => {}
        }
    }
    None
}

fn extract_bootstrap_peer_ids(bootstrap_nodes: &[String]) -> HashSet<PeerId> {
    use libp2p::multiaddr::Protocol;
    use libp2p::{Multiaddr, PeerId};

    bootstrap_nodes
        .iter()
        .filter_map(|s| s.parse::<Multiaddr>().ok())
        .filter_map(|ma| {
            ma.iter().find_map(|p| {
                if let Protocol::P2p(mh) = p {
                    PeerId::from_multihash(mh.into()).ok()
                } else {
                    None
                }
            })
        })
        .collect()
}

async fn handle_kademlia_event(
    event: KademliaEvent,
    swarm: &mut Swarm<DhtBehaviour>,
    local_peer_id: &PeerId,
    connected_peers: &Arc<Mutex<HashSet<PeerId>>>,
    event_tx: &mpsc::Sender<DhtEvent>,
    pending_searches: &Arc<Mutex<HashMap<String, Vec<PendingSearch>>>>,
    pending_provider_queries: &Arc<Mutex<HashMap<String, PendingProviderQuery>>>,
    get_providers_queries: &Arc<Mutex<HashMap<kad::QueryId, (String, std::time::Instant)>>>,
    seeder_heartbeats_cache: &Arc<Mutex<HashMap<String, FileHeartbeatCacheEntry>>>,
    pending_heartbeat_updates: &Arc<Mutex<HashSet<String>>>,
    pending_infohash_searches: &Arc<Mutex<HashMap<kad::QueryId, PendingInfohashSearch>>>,
    file_metadata_cache: &Arc<Mutex<HashMap<String, FileMetadata>>>,
    pending_dht_queries: &Arc<
        Mutex<HashMap<kad::QueryId, oneshot::Sender<Result<Option<Vec<u8>>, String>>>>,
    >,
    pending_search_queries: &Arc<Mutex<HashMap<kad::QueryId, PendingSearchQuery>>>,
) {
    match event {
        KademliaEvent::RoutingUpdated { peer, .. } => {
            debug!("Routing table updated with peer: {}", peer);
        }
        KademliaEvent::UnroutablePeer { peer } => {
            warn!("Peer {} is unroutable", peer);
        }
        KademliaEvent::RoutablePeer { peer, address, .. } => {
            debug!("Peer {} became routable", peer);
        }
        KademliaEvent::OutboundQueryProgressed { id, result, .. } => {
            match result {
                QueryResult::GetRecord(Ok(ok)) => match ok {
                    GetRecordOk::FoundRecord(peer_record) => {
                        // Check if this is a response to a generic DHT value query (e.g., reputation verdicts)
                        if let Some(sender) = pending_dht_queries.lock().await.remove(&id) {
                            info!(
                                "✅ DHT get successful: found {} bytes",
                                peer_record.record.value.len()
                            );
                            let _ = sender.send(Ok(Some(peer_record.record.value.clone())));
                            return; // Don't process further as this was a raw DHT query
                        }

                        // Check if this is a response to a file search query
                        if let Some(pending_search) = pending_search_queries.lock().await.remove(&id) {
                            info!("📥 Received search result for query ID: {:?}, searching for: {}", id, pending_search.file_hash);
                            // This is a search result - parse it and send it back
                            if let Ok(metadata_json) =
                                serde_json::from_slice::<serde_json::Value>(&peer_record.record.value)
                            {
                                // Construct FileMetadata from the JSON
                                if let (
                                    Some(file_hash),
                                    Some(file_name),
                                    Some(file_size),
                                    Some(created_at),
                                ) = (
                                    // Use merkle_root as the primary identifier
                                    metadata_json.get("merkle_root").and_then(|v| v.as_str()),
                                    metadata_json.get("file_name").and_then(|v| v.as_str()),
                                    metadata_json.get("file_size").and_then(|v| v.as_u64()),
                                    metadata_json.get("created_at").and_then(|v| v.as_u64()),
                                ) {
                                    // Verify this is the file we were searching for
                                    if file_hash == pending_search.file_hash {
                                        let mut metadata = construct_file_metadata_from_json_simple(
                                            &metadata_json,
                                            file_hash,
                                            file_name,
                                            file_size,
                                            created_at,
                                        );

                                        // Include providers if they were found
                                        if let Some(providers) = &pending_search.found_providers {
                                            metadata.seeders = providers.clone();
                                            info!("✅ Found searched file: {} ({}) with {} providers", file_name, file_hash, providers.len());
                                        } else {
                                            info!("✅ Found searched file: {} ({})", file_name, file_hash);
                                        }

                                        // Send event to frontend for search results
                                        let _ = event_tx.send(DhtEvent::FileDiscovered(metadata.clone())).await;
                                        let _ = pending_search.sender.send(Ok(Some(metadata)));
                                        return; // Successfully handled the search result
                                    } else {
                                        warn!("❌ Found wrong file: got {} but searching for {}", file_hash, pending_search.file_hash);
                                        // This is not the file we were looking for, put the search back
                                        let _ = pending_search_queries.lock().await.insert(id, pending_search);
                                    }
                                } else {
                                    debug!("Received incomplete metadata record during search");
                                    // Put the search back since we couldn't parse the record
                                    let _ = pending_search_queries.lock().await.insert(id, pending_search);
                                }
                            } else {
                                debug!("Received non-JSON record during search for {}", pending_search.file_hash);
                                // Put the search back
                                let _ = pending_search_queries.lock().await.insert(id, pending_search);
                            }
                            return; // Don't process this as a general discovery
                        }

                        // Try to parse DHT record as essential metadata JSON (for general discoveries)
                        if let Ok(metadata_json) =
                            serde_json::from_slice::<serde_json::Value>(&peer_record.record.value)
                        {
                            // Check if this is a response to an info_hash index lookup
                            if let Some(search) = pending_infohash_searches.lock().await.remove(&id)
                            {
                                if let Ok(merkle_root) =
                                    String::from_utf8(peer_record.record.value.clone())
                                {
                                    info!("Resolved info_hash to merkle_root: {}", merkle_root);
                                    // Now, initiate the second step: search for the actual file metadata
                                    let record_key = kad::RecordKey::new(&merkle_root.as_bytes());
                                    let final_query_id =
                                        swarm.behaviour_mut().kademlia.get_record(record_key);

                                    // We need to re-insert the sender to be notified when the *second* query finishes.
                                    // This is a simplification. A more robust solution would use a state machine
                                    // to track multi-step queries. For now, we'll just re-use the infohash search map.
                                    // This assumes no overlapping queries for the same initial info_hash.
                                    pending_infohash_searches
                                        .lock()
                                        .await
                                        .insert(final_query_id, search);

                                    info!("Initiating second-step search for merkle_root: {} (query: {:?})", merkle_root, final_query_id);
                                } else {
                                    warn!("Failed to decode info_hash index value as string.");
                                    let _ = search.sender.send(None);
                                }
                                return; // End processing for this event here.
                            }

                            // Construct FileMetadata from the JSON
                            if let (
                                Some(file_hash),
                                Some(file_name),
                                Some(file_size),
                                Some(created_at),
                            ) = (
                                // Use merkle_root as the primary identifier
                                metadata_json.get("merkle_root").and_then(|v| v.as_str()),
                                metadata_json.get("file_name").and_then(|v| v.as_str()),
                                metadata_json.get("file_size").and_then(|v| v.as_u64()),
                                metadata_json.get("created_at").and_then(|v| v.as_u64()),
                            ) {
                                let peer_from_record =
                                    peer_record.peer.clone().map(|p| p.to_string());
                                let now = unix_timestamp();

                                let mut heartbeat_entries = metadata_json
                                    .get("seederHeartbeats")
                                    .and_then(|v| {
                                        serde_json::from_value::<Vec<SeederHeartbeat>>(v.clone())
                                            .ok()
                                    })
                                    .unwrap_or_default();

                                let fallback_seeders: Vec<String> = metadata_json
                                    .get("seeders")
                                    .and_then(|v| v.as_array())
                                    .map(|arr| {
                                        arr.iter()
                                            .filter_map(|v| v.as_str().map(|s| s.to_string()))
                                            .collect()
                                    })
                                    .unwrap_or_default();

                                if heartbeat_entries.is_empty() && !fallback_seeders.is_empty() {
                                    heartbeat_entries = fallback_seeders
                                        .iter()
                                        .map(|peer| SeederHeartbeat {
                                            peer_id: peer.clone(),
                                            expires_at: now
                                                .saturating_add(FILE_HEARTBEAT_TTL.as_secs()),
                                            last_heartbeat: now,
                                        })
                                        .collect();
                                }

                                if heartbeat_entries.is_empty() {
                                    if let Some(peer_id_str) = peer_from_record.clone() {
                                        heartbeat_entries.push(SeederHeartbeat {
                                            peer_id: peer_id_str,
                                            expires_at: now
                                                .saturating_add(FILE_HEARTBEAT_TTL.as_secs()),
                                            last_heartbeat: now,
                                        });
                                    }
                                }

                                let mut pending_refresh = false;
                                {
                                    let mut pending = pending_heartbeat_updates.lock().await;
                                    if pending.remove(file_hash) {
                                        pending_refresh = true;
                                    }
                                }

                                if pending_refresh {
                                    upsert_heartbeat(
                                        &mut heartbeat_entries,
                                        &local_peer_id.to_string(),
                                        now,
                                    );
                                }

                                let active_heartbeats = prune_heartbeats(heartbeat_entries, now);
                                let active_seeders = heartbeats_to_peer_list(&active_heartbeats);

                                let existing_entry = {
                                    let cache = seeder_heartbeats_cache.lock().await;
                                    cache.get(file_hash).cloned()
                                };

                                let merged_heartbeats = if let Some(entry) = existing_entry {
                                    merge_heartbeats(entry.heartbeats, active_heartbeats.clone())
                                } else {
                                    active_heartbeats.clone()
                                };

                                let mut merged_seeders =
                                    heartbeats_to_peer_list(&merged_heartbeats);
                                if merged_seeders.is_empty() && !fallback_seeders.is_empty() {
                                    merged_seeders = fallback_seeders.clone();
                                }

                                let recorded_seeders_set: HashSet<String> =
                                    active_seeders.into_iter().collect();
                                let merged_seeders_set: HashSet<String> =
                                    merged_seeders.iter().cloned().collect();

                                let mut needs_publish = pending_refresh;
                                if merged_seeders_set != recorded_seeders_set {
                                    needs_publish = true;
                                }

                                let mut updated_metadata_json = metadata_json.clone();
                                updated_metadata_json["seeders"] = serde_json::Value::Array(
                                    merged_seeders
                                        .iter()
                                        .cloned()
                                        .map(serde_json::Value::String)
                                        .collect(),
                                );
                                updated_metadata_json["seederHeartbeats"] =
                                    serde_json::to_value(&merged_heartbeats)
                                        .unwrap_or_else(|_| serde_json::Value::Array(vec![]));

                                {
                                    let mut cache = seeder_heartbeats_cache.lock().await;
                                    cache.insert(
                                        file_hash.to_string(),
                                        FileHeartbeatCacheEntry {
                                            heartbeats: merged_heartbeats.clone(),
                                            metadata: updated_metadata_json.clone(),
                                        },
                                    );
                                }

                                let serialized_refresh = if needs_publish {
                                    match serde_json::to_vec(&updated_metadata_json) {
                                        Ok(bytes) => Some(bytes),
                                        Err(e) => {
                                            error!(
                                                "Failed to serialize refreshed heartbeat record for {}: {}",
                                                file_hash, e
                                            );
                                            None
                                        }
                                    }
                                } else {
                                    None
                                };

                                if let Some(bytes) = serialized_refresh {
                                    let key = kad::RecordKey::new(&file_hash.as_bytes());
                                    let record = Record {
                                        key,
                                        value: bytes,
                                        publisher: Some(local_peer_id.clone()),
                                        expires: None,
                                    };

                                    if let Err(e) = swarm
                                        .behaviour_mut()
                                        .kademlia
                                        .put_record(record, kad::Quorum::One)
                                    {
                                        error!(
                                            "Failed to publish refreshed heartbeat record for {}: {}",
                                            file_hash, e
                                        );
                                    }

                                    let provider_key = kad::RecordKey::new(&file_hash.as_bytes());
                                    if let Err(e) =
                                        swarm.behaviour_mut().kademlia.start_providing(provider_key)
                                    {
                                        debug!(
                                            "Failed to refresh provider record for {}: {}",
                                            file_hash, e
                                        );
                                    }
                                }

                                let metadata = FileMetadata {
                                    merkle_root: file_hash.to_string(),
                                    file_name: file_name.to_string(),
                                    file_size,
                                    file_data: Vec::new(), // Will be populated during download
                                    seeders: if merged_seeders.is_empty() {
                                        peer_from_record
                                            .clone()
                                            .into_iter()
                                            .collect::<Vec<String>>()
                                    } else {
                                        merged_seeders.clone()
                                    },
                                    created_at,
                                    mime_type: metadata_json
                                        .get("mime_type")
                                        .and_then(|v| v.as_str())
                                        .map(|s| s.to_string()),
                                    is_encrypted: metadata_json
                                        .get("is_encrypted")
                                        .and_then(|v| v.as_bool())
                                        .unwrap_or(false),
                                    encryption_method: metadata_json
                                        .get("encryption_method")
                                        .and_then(|v| v.as_str())
                                        .map(|s| s.to_string()),
                                    key_fingerprint: metadata_json
                                        .get("key_fingerprint")
                                        .and_then(|v| v.as_str())
                                        .map(|s| s.to_string()),
                                    parent_hash: metadata_json
                                        .get("parent_hash")
                                        .and_then(|v| v.as_str())
                                        .map(|s| s.to_string()),
                                    cids: metadata_json.get("cids").and_then(|v| {
                                        serde_json::from_value::<Option<Vec<Cid>>>(v.clone())
                                            .unwrap_or(None)
                                    }),
                                    encrypted_key_bundle: metadata_json
                                        .get("encryptedKeyBundle")
                                        .and_then(|v| {
                                            // The field name is camelCase in the JSON
                                            serde_json::from_value::<
                                                Option<crate::encryption::EncryptedAesKeyBundle>,
                                            >(v.clone())
                                            .unwrap_or(None)
                                        }),
                                    info_hash: metadata_json
                                        .get("info_hash")
                                        .and_then(|v| v.as_str())
                                        .map(|s| s.to_string()),
                                    trackers: metadata_json.get("trackers").and_then(|v| {
                                        serde_json::from_value::<Option<Vec<String>>>(v.clone())
                                            .unwrap_or(None)
                                    }),
                                    is_root: metadata_json
                                        .get("is_root")
                                        .and_then(|v| v.as_bool())
                                        .unwrap_or(true),
                                    price: metadata_json
                                        .get("price")
                                        .and_then(|v| v.as_f64())
                                        .unwrap_or(0.0),
                                    http_sources: metadata_json.get("http_sources").and_then(|v| {
                                        serde_json::from_value::<Option<Vec<HttpSourceInfo>>>(
                                            v.clone(),
                                        )
                                        .unwrap_or(None)
                                    }),
                                    ed2k_sources: metadata_json.get("ed2k_sources").and_then(|v| {
                                        serde_json::from_value::<Option<Vec<Ed2kSourceInfo>>>(
                                            v.clone(),
                                        )
                                        .unwrap_or(None)
                                    }),
                                    uploader_address: metadata_json
                                        .get("uploader_address")
                                        .and_then(|v| v.as_str())
                                        .map(|s| s.to_string()),
                                    ..Default::default()
                                };

                                let notify_metadata = metadata.clone();
                                let file_hash = notify_metadata.merkle_root.clone();

                                // Cache the discovered file so subsequent searches don't need DHT queries
                                // DHT data is authoritative - always update cache with latest network state
                                let mut cache = file_metadata_cache.lock().await;
                                if let Some(existing) = cache.get(&file_hash) {
                                    // Merge if both exist to preserve any local-only fields
                                    let merged =
                                        merge_file_metadata(existing.clone(), metadata.clone());
                                    cache.insert(file_hash.clone(), merged);
                                    info!(
                                        "Merged DHT discovery with existing cache for file {}",
                                        file_hash
                                    );
                                } else {
                                    // No existing cache entry, just store DHT data
                                    cache.insert(file_hash.clone(), metadata.clone());
                                    info!("Cached discovered file {} from DHT", file_hash);
                                }

                                info!(
                                    "File discovered: {} ({})",
                                    notify_metadata.file_name, file_hash
                                );
                                // Don't send FileDiscovered events for general discoveries to avoid interfering with searches
                                // The frontend will discover files through other means (like browsing)
                                // // Don't send FileDiscovered events for general discoveries to avoid interfering with searches
// let _ = event_tx.send(DhtEvent::FileDiscovered(metadata)).await;

                                // only for synchronous_search_metadata
                                notify_pending_searches(
                                    pending_searches,
                                    &file_hash,
                                    SearchResponse::Found(notify_metadata),
                                )
                                .await;
                            } else {
                                debug!("DHT record missing required fields");
                            }
                        } else {
                            debug!("Received non-JSON DHT record");
                        }
                    }
                    GetRecordOk::FinishedWithNoAdditionalRecord { .. } => {
                        // Check if this was an infohash search that found no record
                        if let Some(search) = pending_infohash_searches.lock().await.remove(&id) {
                            info!("Infohash lookup completed: no record found");
                            let _ = search.sender.send(None);
                            return; // End processing for this event here.
                        }

                        // No additional records; do nothing here for other queries
                    }
                },
                QueryResult::GetRecord(Err(err)) => {
                    warn!("GetRecord error: {:?}", err);

                    // Check if this was a failed DHT value query
                    if let Some(sender) = pending_dht_queries.lock().await.remove(&id) {
                        info!("❌ DHT get failed: {:?}", err);
                        let _ = sender.send(Ok(None)); // Return None on error rather than Err
                        return;
                    }

                    // If the error includes the key, emit FileNotFound
                    if let kad::GetRecordError::NotFound { key, .. } = err {
                        let file_hash = String::from_utf8_lossy(key.as_ref()).to_string();

                        // Also check if this was a failed info_hash lookup
                        if let Some(search) = pending_infohash_searches.lock().await.remove(&id) {
                            warn!("Infohash or subsequent merkle_root lookup failed for query {:?}: Not Found", id);
                            let _ = search.sender.send(None);
                        }

                        // Don't immediately emit FileNotFound - wait to see if providers query succeeds
                        // The providers query was already initiated in SearchFile command
                        info!("Metadata record not found for {}, checking if providers query will succeed", file_hash);

                        // Set a delayed FileNotFound emission only if providers also aren't found
                        // This is handled by a timeout mechanism in the frontend
                        tokio::spawn({
                            let event_tx = event_tx.clone();
                            let file_hash = file_hash.clone();
                            let pending_searches = pending_searches.clone();
                            let get_providers_queries = get_providers_queries.clone();
                            async move {
                                // Wait for provider queries to complete before declaring not found
                                // Kademlia queries can take up to 30s, so give providers 5s to respond
                                tokio::time::sleep(Duration::from_secs(5)).await;

                                // Check if a providers query is still pending for this file
                                let has_pending_providers = {
                                    let queries = get_providers_queries.lock().await;
                                    queries.values().any(|(hash, _)| hash == &file_hash)
                                };

                                if !has_pending_providers {
                                    // No providers query pending, emit FileNotFound
                                    info!(
                                        "No providers found for {}, emitting FileNotFound",
                                        file_hash
                                    );
                                    let _ = event_tx
                                        .send(DhtEvent::FileNotFound(file_hash.clone()))
                                        .await;
                                    notify_pending_searches(
                                        &pending_searches,
                                        &file_hash,
                                        SearchResponse::NotFound,
                                    )
                                    .await;
                                }
                            }
                        });
                    }
                }
                QueryResult::PutRecord(Ok(PutRecordOk { key })) => {
                    let key_str = String::from_utf8_lossy(key.as_ref());
                }
                QueryResult::PutRecord(Err(err)) => {
                    error!("❌ PutRecord failed: {:?}", err);
                    let _ = event_tx
                        .send(DhtEvent::Error(format!("PutRecord failed: {:?}", err)))
                        .await;
                }
                QueryResult::GetClosestPeers(Ok(ok)) => match ok {
                    kad::GetClosestPeersOk { key, peers } => {
                        let target_peer_id = match PeerId::from_bytes(&key) {
                            Ok(peer_id) => peer_id,
                            Err(e) => {
                                warn!("Failed to parse peer ID from GetClosestPeers key: {}", e);
                                return;
                            }
                        };

                        info!(
                            "Found {} closest peers for target peer {}",
                            peers.len(),
                            target_peer_id
                        );

                        // Attempt to connect to the discovered peers
                        let mut connection_attempts = 0;
                        for peer_info in &peers {
                            // Check if this peer is already connected
                            let is_connected = {
                                let connected = connected_peers.lock().await;
                                connected.contains(&peer_info.peer_id)
                            };

                            if is_connected {
                                info!("Peer {} is already connected", peer_info.peer_id);
                                continue;
                            }

                            // Try to connect using parallel address strategy for better success rate
                            let reachable_addrs: Vec<_> = peer_info
                                .addrs
                                .iter()
                                .filter(|addr| ma_plausibly_reachable(addr))
                                .collect();

                            if !reachable_addrs.is_empty() {
                                info!(
                                    "Attempting {} parallel connections to peer {}",
                                    reachable_addrs.len(),
                                    peer_info.peer_id
                                );

                                // Add all addresses to Kademlia routing table first
                                for addr in &reachable_addrs {
                                    swarm
                                        .behaviour_mut()
                                        .kademlia
                                        .add_address(&peer_info.peer_id, (*addr).clone());
                                }

                                // Dial all reachable addresses in parallel - libp2p will use fastest
                                let mut dial_success = false;
                                for addr in reachable_addrs {
                                    match swarm.dial(addr.clone()) {
                                        Ok(_) => {
                                            debug!(
                                                "Initiated connection to peer {} at {}",
                                                peer_info.peer_id, addr
                                            );
                                            connection_attempts += 1;
                                            dial_success = true;
                                        }
                                        Err(e) => {
                                            debug!(
                                                "Failed to dial peer {} at {}: {}",
                                                peer_info.peer_id, addr, e
                                            );
                                        }
                                    }
                                }

                                if dial_success {
                                    info!(
                                        "✅ Initiated {} connection attempts to peer {}",
                                        connection_attempts, peer_info.peer_id
                                    );
                                }
                            } else {
                                info!(
                                    "No reachable addresses found for peer {}",
                                    peer_info.peer_id
                                );
                            }
                        }

                        let _ = event_tx
                            .send(DhtEvent::Info(format!(
                            "Found {} peers close to target peer {}, attempted connections to {}",
                            peers.len(),
                            target_peer_id,
                            connection_attempts
                        )))
                            .await;
                    }
                },
                QueryResult::GetClosestPeers(Err(err)) => {
                    warn!("GetClosestPeers query failed: {:?}", err);
                    let _ = event_tx
                        .send(DhtEvent::Error(format!("Peer discovery failed: {:?}", err)))
                        .await;
                }
                QueryResult::GetProviders(Ok(ok)) => {
                    if let kad::GetProvidersOk::FoundProviders { key, providers } = ok {
                        let file_hash = String::from_utf8_lossy(key.as_ref()).to_string();

                        // Remove from pending queries tracking
                        get_providers_queries.lock().await.remove(&id);

                        info!(
                            "Found {} providers for file: {}",
                            providers.len(),
                            file_hash
                        );

                        // Convert providers to string format
                        let provider_strings: Vec<String> =
                            providers.iter().map(|p| p.to_string()).collect();

                        // Provider results - check for direct queries first
                            // Check for direct provider queries (not from SearchFile)
                            let mut pending_queries = pending_provider_queries.lock().await;
                            if let Some(pending_query) = pending_queries.remove(&file_hash) {
                                let _ = pending_query.sender.send(Ok(provider_strings.clone()));
                            } else {
                                // This might be from background discovery or orphaned provider queries
                                // Check if we can construct minimal metadata from providers
                                if !provider_strings.is_empty() {
                                    info!(
                                        "Found providers for search query, checking cache for metadata"
                                    );

                                    // First check main file metadata cache (includes locally published files)
                                    let metadata_cache = file_metadata_cache.lock().await;
                                    if let Some(mut metadata) = metadata_cache.get(&file_hash).cloned() {
                                        drop(metadata_cache); // Release lock before await
                                        // Update seeders list with found providers
                                        metadata.seeders = provider_strings;

                                        notify_pending_searches(
                                            &pending_searches,
                                            &file_hash,
                                            SearchResponse::Found(metadata),
                                        )
                                        .await;
                                    } else {
                                        drop(metadata_cache); // Release lock
                                        // Check seeder heartbeat cache for metadata
                                        let cache = seeder_heartbeats_cache.lock().await;
                                    if let Some(entry) = cache.get(&file_hash) {
                                        // We have cached metadata, emit it with the found providers
                                        if let Ok(mut metadata_json) =
                                            serde_json::from_value::<serde_json::Value>(
                                                entry.metadata.clone(),
                                            )
                                        {
                                            // Update seeders list with found providers
                                            metadata_json["seeders"] =
                                                serde_json::json!(provider_strings);

                                            if let (
                                                Some(merkle_root),
                                                Some(file_name),
                                                Some(file_size),
                                                Some(created_at),
                                            ) = (
                                                metadata_json
                                                    .get("merkle_root")
                                                    .and_then(|v| v.as_str()),
                                                metadata_json
                                                    .get("file_name")
                                                    .and_then(|v| v.as_str()),
                                                metadata_json
                                                    .get("file_size")
                                                    .and_then(|v| v.as_u64()),
                                                metadata_json
                                                    .get("created_at")
                                                    .and_then(|v| v.as_u64()),
                                            ) {
                                                let metadata = FileMetadata {
                                                    merkle_root: merkle_root.to_string(),
                                                    file_name: file_name.to_string(),
                                                    file_size,
                                                    file_data: Vec::new(),
                                                    seeders: provider_strings,
                                                    created_at,
                                                    mime_type: metadata_json.get("mime_type").and_then(|v| v.as_str()).map(|s| s.to_string()),
                                                    is_encrypted: metadata_json.get("is_encrypted").and_then(|v| v.as_bool()).unwrap_or(false),
                                                    encryption_method: metadata_json.get("encryption_method").and_then(|v| v.as_str()).map(|s| s.to_string()),
                                                    key_fingerprint: metadata_json.get("key_fingerprint").and_then(|v| v.as_str()).map(|s| s.to_string()),
                                                    parent_hash: metadata_json.get("parent_hash").and_then(|v| v.as_str()).map(|s| s.to_string()),
                                                    cids: metadata_json.get("cids").and_then(|v| serde_json::from_value::<Option<Vec<Cid>>>(v.clone()).ok()).unwrap_or(None),
                                                    encrypted_key_bundle: metadata_json.get("encryptedKeyBundle").and_then(|v| serde_json::from_value::<Option<crate::encryption::EncryptedAesKeyBundle>>(v.clone()).ok()).unwrap_or(None),
                                                    info_hash: metadata_json.get("info_hash").and_then(|v| v.as_str()).map(|s| s.to_string()),
                                                    trackers: metadata_json.get("trackers").and_then(|v| serde_json::from_value::<Option<Vec<String>>>(v.clone()).ok()).unwrap_or(None),
                                                    is_root: metadata_json.get("is_root").and_then(|v| v.as_bool()).unwrap_or(true),
                                                    price: metadata_json.get("price").and_then(|v| v.as_f64()).unwrap_or(0.0),
                                                    uploader_address: metadata_json.get("uploader_address").and_then(|v| v.as_str()).map(|s| s.to_string()),
                                                    http_sources: metadata_json.get("http_sources").and_then(|v| {serde_json::from_value::<Option<Vec<HttpSourceInfo>>>(v.clone()).unwrap_or(None)}),
                                                    ..Default::default()
                                                };
                                            }
                                        }
                                    } else {
                                        info!("No cached metadata for providers, waiting for metadata record query");
                                    }
                                }
                                } else {
                                    // No providers found (empty list) and no pending query
                                    // This means both metadata and provider queries returned nothing
                                    info!(
                                        "Provider query returned 0 providers for {}, file not found",
                                        file_hash
                                    );

                                    // Notify pending searches that the file was not found
                                    notify_pending_searches(
                                        &pending_searches,
                                        &file_hash,
                                        SearchResponse::NotFound,
                                    )
                                    .await;

                                    // Emit FileNotFound event
                                    let _ = event_tx
                                        .send(DhtEvent::FileNotFound(file_hash.clone()))
                                        .await;
                                }
                        }
                    }
                }
                QueryResult::GetProviders(Err(err)) => {
                    warn!("GetProviders query failed: {:?}", err);

                    // Extract file hash from error for proper cleanup
                    let kad::GetProvidersError::Timeout { key, .. } = &err;
                    let file_hash = String::from_utf8_lossy(key.as_ref()).to_string();

                    // Remove from pending queries tracking
                    get_providers_queries.lock().await.remove(&id);

                    // Notify pending searches
                    info!(
                        "Provider query failed for {}, notifying as not found",
                        file_hash
                    );
                    notify_pending_searches(
                        &pending_searches,
                        &file_hash,
                        SearchResponse::NotFound,
                    )
                    .await;
                    let _ = event_tx.send(DhtEvent::FileNotFound(file_hash)).await;
                }
                // QueryResult::Bootstrap(Ok(BootstrapOk {
                //     peer,
                //     num_remaining,
                // })) => {
                //     println!(
                //         "✅ Bootstrap query succeeded. Peer: {peer}, remaining: {num_remaining}"
                //     );
                //     if num_remaining == 0 {
                //         println!("🎯 Bootstrap fully complete!");
                //     }
                // }
                // QueryResult::Bootstrap(Err(BootstrapError::Timeout { peer, .. })) => {
                //     eprintln!("⏰ Bootstrap timed out; contacted peers: {:?}", peer);
                // }
                // QueryResult::Bootstrap(Err(e)) => {
                //     eprintln!("❌ Bootstrap failed: {:?}", e);
                // }
                _ => {}
            }
        }
        _ => {}
    }
}
async fn handle_identify_event(
    event: IdentifyEvent,
    swarm: &mut Swarm<DhtBehaviour>,
    event_tx: &mpsc::Sender<DhtEvent>,
    metrics: Arc<Mutex<DhtMetrics>>,
    enable_autorelay: bool,
    relay_candidates: &HashSet<String>,
    proxy_mgr: &ProxyMgr,
    peer_selection: &Arc<Mutex<PeerSelectionService>>,
    relay_capable_peers: Arc<Mutex<HashMap<PeerId, Vec<Multiaddr>>>>,
    local_peer_id: &PeerId,
) {
    match event {
        IdentifyEvent::Received { peer_id, info, .. } => {
            info!("Identified peer {}: {:?}", peer_id, info.protocol_version);
            // Add identified peer to Kademlia routing table
            if info.protocol_version != EXPECTED_PROTOCOL_VERSION {
                warn!(
                    "Peer {} has a mismatched protocol version: '{}'. Expected: '{}'. Removing peer.",
                    peer_id,
                    info.protocol_version,
                    EXPECTED_PROTOCOL_VERSION
                );
                swarm.behaviour_mut().kademlia.remove_peer(&peer_id);
            } else {
                for addr in info.listen_addrs.clone() {
                    if not_loopback(&addr) {
                        swarm.behaviour_mut().kademlia.add_address(&peer_id, addr);
                    }
                }
            }
            // Skip processing our own peer info to prevent self-connection attempts
            if &peer_id == local_peer_id {
                return;
            }

            let hop_proto = "/libp2p/circuit/relay/0.2.0/hop";
            let supports_relay = info
                .protocols
                .clone()
                .iter()
                .any(|p| p.as_ref() == hop_proto);

            if supports_relay {
                // Store this peer as relay-capable with its listen addresses
                let reachable_addrs: Vec<Multiaddr> = info
                    .listen_addrs
                    .iter()
                    .filter(|addr| ma_plausibly_reachable(addr))
                    .cloned()
                    .collect();

                // Store supported protocols in PeerMetrics
                {
                    let mut metrics = {
                        let selection = peer_selection.lock().await;
                        selection.get_peer_metrics(&peer_id.to_string()).cloned()
                    }
                    .unwrap_or_else(|| PeerMetrics::new(peer_id.to_string(), "".to_string()));

                    metrics.protocols = info.protocols.iter().map(|p| p.to_string()).collect();
                    peer_selection.lock().await.update_peer_metrics(metrics);
                }

                // randomly pick a relay address to avoid stressing a single relay
                let mut indices: Vec<usize> = (0..reachable_addrs.len()).collect();
                indices.shuffle(&mut rand::thread_rng());

                let mut success = false;

                for i in indices {
                    let addr = &reachable_addrs[i];

                    // Only process base addresses (no circuit relay protocols)
                    // This prevents nested relay circuits
                    if addr.iter().any(|p| matches!(p, Protocol::P2pCircuit)) {
                        debug!(
                            "Skipping relay address that already contains p2p-circuit: {}",
                            addr
                        );
                        continue;
                    }

                    let relay_addr = addr
                        .clone()
                        .with(Protocol::P2p(peer_id))
                        .with(Protocol::P2pCircuit);

                    match swarm.listen_on(relay_addr.clone()) {
                        Ok(_) => {
                            info!("Success: Listening on relay address {}: {}", i + 1, addr);

                            // Don't manually advertise here - NewListenAddr event will handle it
                            // This prevents creating nested relay circuits
                            // libp2p will emit NewListenAddr with the complete circuit address

                            success = true;
                            break; // Exit the loop immediately on success
                        }
                        Err(e) => {
                            // Log the failure but continue to the next iteration
                            info!("Failed relay address {} ({}): {}", i + 1, addr, e);
                        }
                    }
                }

                if !success {
                    info!(
                        "Could not listen on any addresses for relay peer {}",
                        peer_id
                    );
                }
            }

            // let listen_addrs = info.listen_addrs.clone();

            // // identify::Event::Received { peer_id, info, .. } => { ... }
            // // Only log and process reachable addresses (filters out localhost/private IPs)
            // for addr in info.listen_addrs.iter() {
            //     // if ma_plausibly_reachable(addr) {
            //     info!("  📍 Peer {} listen addr: {}", peer_id, addr);
            //     swarm
            //         .behaviour_mut()
            //         .kademlia
            //         .add_address(&peer_id, addr.clone());
            //     // } else {
            //     //     debug!(
            //     //         "⏭️ Ignoring unreachable listen addr from {}: {}",
            //     //         peer_id, addr
            //     //     );
            //     // }

            //     // Relay Setting: from candidate's "public base", create /p2p-circuit
            //     if enable_autorelay && is_relay_candidate(&peer_id, relay_candidates) {
            //         if let Some(base_str) = relay_candidates
            //             .iter()
            //             .find(|s| s.contains(&peer_id.to_string()))
            //         {
            //             if let Ok(base) = base_str.parse::<Multiaddr>() {
            //                 // Skip unreachable relay addresses (localhost/private IPs)
            //                 if !ma_plausibly_reachable(&base) {
            //                     debug!("⏭️  Skipping unreachable relay base address: {}", base);
            //                 } else if let Some(relay_addr) = build_relay_listen_addr(&base) {
            //                     info!(
            //                         "📡 Attempting to listen via relay {} at {}",
            //                         peer_id, relay_addr
            //                     );
            //                     if let Err(e) = swarm.listen_on(relay_addr.clone()) {
            //                         warn!(
            //                             "Failed to listen on relay address {}: {}",
            //                             relay_addr, e
            //                         );
            //                     } else {
            //                         info!("📡 Attempting to listen via relay peer {}", peer_id);
            //                     }
            //                 } else {
            //                     debug!("⚠️ Could not derive relay listen addr from base: {}", base);
            //                 }
            //             } else {
            //                 debug!("⚠️ Invalid relay base multiaddr: {}", base_str);
            //             }
            //         } else {
            //             debug!("⚠️ No relay base in preferred_relays for {}", peer_id);
            //         }
            //     }
            // }
        }
        IdentifyEvent::Pushed { peer_id, info, .. } => {}
        IdentifyEvent::Sent { peer_id, .. } => {
            debug!("Sent identify info to {}", peer_id);
        }
        IdentifyEvent::Error { peer_id, error, .. } => {
            warn!("Identify protocol error with {}: {}", peer_id, error);
            let _ = event_tx
                .send(DhtEvent::Error(format!(
                    "Identify error with {}: {}",
                    peer_id, error
                )))
                .await;
        }
    }
}

async fn handle_mdns_event(
    event: MdnsEvent,
    swarm: &mut Swarm<DhtBehaviour>,
    event_tx: &mpsc::Sender<DhtEvent>,
    local_peer_id: &PeerId,
) {
    match event {
        MdnsEvent::Discovered(list) => {
            let mut discovered: HashMap<PeerId, Vec<String>> = HashMap::new();
            for (peer_id, multiaddr) in list {
                info!("mDNS discovered peer {} at {}", peer_id, multiaddr);
                // Skip self-discoveries to prevent self-connection attempts
                if peer_id == *local_peer_id {
                    continue;
                }
                match swarm.dial(multiaddr.clone()) {
                    Ok(_) => {
                        swarm
                            .behaviour_mut()
                            .kademlia
                            .add_address(&peer_id, multiaddr.clone());
                        discovered
                            .entry(peer_id)
                            .or_insert_with(Vec::new)
                            .push(multiaddr.to_string());
                    }
                    Err(e) => warn!("✗ Failed to dial bootstrap {}: {}", multiaddr, e),
                }
            }
            for (peer_id, addresses) in discovered {
                let _ = event_tx
                    .send(DhtEvent::PeerDiscovered {
                        peer_id: peer_id.to_string(),
                        addresses,
                    })
                    .await;
            }
        }
        MdnsEvent::Expired(list) => {
            for (peer_id, multiaddr) in list {
                info!("mDNS expired peer {} at {}", peer_id, multiaddr);
                swarm
                    .behaviour_mut()
                    .kademlia
                    .remove_address(&peer_id, &multiaddr);
            }
        }
    }
}

async fn handle_ping_event(event: PingEvent) {
    match event {
        ping::Event { result, .. } => {
            debug!("Ping result: {:?}", result);
        }
    }
}

async fn handle_autonat_client_event(
    swarm: &mut Swarm<DhtBehaviour>,
    event: v2::client::Event,
    metrics: &Arc<Mutex<DhtMetrics>>,
    event_tx: &mpsc::Sender<DhtEvent>,
) {
    let v2::client::Event {
        tested_addr,
        server,
        bytes_sent,
        result,
    } = event;

    let mut metrics_guard = metrics.lock().await;
    if !metrics_guard.autonat_enabled {
        return;
    }
    swarm.add_external_address(tested_addr.clone());
    info!(
        "Added {} to external address from autonat observed address.",
        tested_addr
    );

    let addr_str = tested_addr.to_string();
    let server_str = server.to_string();
    let (state, summary) = match result {
        Ok(()) => {
            metrics_guard.record_observed_addr(&tested_addr);
            info!(
                server = %server_str,
                address = %addr_str,
                bytes = bytes_sent,
                "AutoNAT probe succeeded"
            );
            (
                NatReachabilityState::Public,
                Some(format!(
                    "Confirmed reachability via {addr_str} (server {server_str})"
                )),
            )
        }
        Err(err) => {
            let err_msg = err.to_string();
            warn!(
                server = %server_str,
                address = %addr_str,
                error = %err_msg,
                bytes = bytes_sent,
                "AutoNAT probe failed"
            );
            (
                NatReachabilityState::Private,
                Some(format!(
                    "Probe via {addr_str} (server {server_str}) failed: {err_msg}"
                )),
            )
        }
    };

    metrics_guard.update_reachability(state, summary.clone());
    let nat_state = metrics_guard.reachability_state;
    let confidence = metrics_guard.reachability_confidence;
    let last_error = metrics_guard.last_reachability_error.clone();
    drop(metrics_guard);

    let _ = event_tx
        .send(DhtEvent::NatStatus {
            state: nat_state,
            confidence,
            last_error,
            summary,
        })
        .await;
}

async fn handle_dcutr_event(
    event: dcutr::Event,
    metrics: &Arc<Mutex<DhtMetrics>>,
    event_tx: &mpsc::Sender<DhtEvent>,
) {
    let mut metrics_guard = metrics.lock().await;
    // if !metrics_guard.dcutr_enabled {
    //     return;
    // }

    let dcutr::Event {
        remote_peer_id,
        result,
    } = event;

    metrics_guard.dcutr_hole_punch_attempts += 1;

    match result {
        Ok(_connection_id) => {
            metrics_guard.dcutr_hole_punch_successes += 1;
            metrics_guard.last_dcutr_success = Some(SystemTime::now());
            let success_rate = if metrics_guard.dcutr_hole_punch_attempts > 0 {
                metrics_guard.dcutr_hole_punch_successes as f64
<<<<<<< HEAD
                    / metrics_guard.dcutr_hole_punch_attempts as f64 * 100.0
=======
                    / metrics_guard.dcutr_hole_punch_attempts as f64
                    * 100.0
>>>>>>> 68680793
            } else {
                0.0
            };
            info!(
                peer = %remote_peer_id,
                successes = metrics_guard.dcutr_hole_punch_successes,
                attempts = metrics_guard.dcutr_hole_punch_attempts,
                success_rate = format!("{:.1}%", success_rate),
                "🎯 DCUtR: hole-punch succeeded, upgraded to direct connection"
            );
            drop(metrics_guard);
            let _ = event_tx
                .send(DhtEvent::Info(format!(
                    "✓ Direct connection established with {} via hole-punching",
                    remote_peer_id
                )))
                .await;
        }
        Err(error) => {
            metrics_guard.dcutr_hole_punch_failures += 1;
            metrics_guard.last_dcutr_failure = Some(SystemTime::now());
            let success_rate = if metrics_guard.dcutr_hole_punch_attempts > 0 {
                metrics_guard.dcutr_hole_punch_successes as f64
<<<<<<< HEAD
                    / metrics_guard.dcutr_hole_punch_attempts as f64 * 100.0
=======
                    / metrics_guard.dcutr_hole_punch_attempts as f64
                    * 100.0
>>>>>>> 68680793
            } else {
                0.0
            };
            let attempts = metrics_guard.dcutr_hole_punch_attempts;
            let failures = metrics_guard.dcutr_hole_punch_failures;

            // Only log as warning if this is a repeated failure
            if failures % 3 == 0 {
                warn!(
                    peer = %remote_peer_id,
                    error = %error,
                    failures = failures,
                    success_rate = format!("{:.1}%", success_rate),
                    "DCUtR: hole-punch failed (will continue using relay)"
                );
            } else {
                debug!(
                    peer = %remote_peer_id,
                    error = %error,
                    "DCUtR: hole-punch attempt failed, using relay fallback"
                );
            }
            drop(metrics_guard);
            // Don't send UI warning for every failure - relay still works
            if success_rate < 20.0 && attempts > 10 {
                let _ = event_tx
                    .send(DhtEvent::Info(format!(
                        "Using relay connections (direct upgrade rate: {:.0}%)",
                        success_rate
                    )))
                    .await;
            }
        }
    }
}

async fn handle_upnp_event(
    event: upnp::Event,
    swarm: &mut Swarm<DhtBehaviour>,
    event_tx: &mpsc::Sender<DhtEvent>,
) {
    match event {
        upnp::Event::NewExternalAddr(addr) => {
            info!("🌐 UPnP: Successfully mapped external address: {}", addr);

            // Add the external address to the swarm
            swarm.add_external_address(addr.clone());

            // Notify the UI
            let _ = event_tx
                .send(DhtEvent::Info(format!(
                    "✓ UPnP port mapping successful: {}",
                    addr
                )))
                .await;
        }
        upnp::Event::ExpiredExternalAddr(addr) => {
            warn!("⏰ UPnP: External address expired: {}", addr);

            let _ = event_tx
                .send(DhtEvent::Warning(format!(
                    "UPnP port mapping expired: {}",
                    addr
                )))
                .await;
        }
        upnp::Event::GatewayNotFound => {
            warn!("⚠️  UPnP: No UPnP gateway found on network");
            warn!("    - Make sure your router supports UPnP/IGD");
            warn!("    - Check if UPnP is enabled in router settings");
            warn!("    - Falling back to relay connections");

            let _ = event_tx
                .send(DhtEvent::Info(
                    "UPnP not available - using relay for NAT traversal".to_string(),
                ))
                .await;
        }
        upnp::Event::NonRoutableGateway => {
            warn!("⚠️  UPnP: Gateway is not routable");
            warn!("    - Your router may be behind another NAT (carrier-grade NAT)");
            warn!("    - Direct connections may not be possible");

            let _ = event_tx
                .send(DhtEvent::Warning(
                    "UPnP gateway not routable - behind CGNAT?".to_string(),
                ))
                .await;
        }
    }
}

async fn handle_external_addr_confirmed(
    swarm: &mut Swarm<DhtBehaviour>,
    addr: &Multiaddr,
    metrics: &Arc<Mutex<DhtMetrics>>,
    event_tx: &mpsc::Sender<DhtEvent>,
    proxy_mgr: &ProxyMgr,
) {
    let mut metrics_guard = metrics.lock().await;
    let nat_enabled = metrics_guard.autonat_enabled;
    metrics_guard.record_observed_addr(addr);
    if metrics_guard.reachability_state == NatReachabilityState::Public {
        drop(metrics_guard);
        return;
    }
    let summary = Some(format!("External address confirmed: {}", addr));
    metrics_guard.update_reachability(NatReachabilityState::Public, summary.clone());
    let state = metrics_guard.reachability_state;
    let confidence = metrics_guard.reachability_confidence;
    let last_error = metrics_guard.last_reachability_error.clone();
    drop(metrics_guard);

    // Upgrade Kademlia to Server mode now that we're publicly reachable
    // This allows other nodes to fetch DHT records from us
    swarm.behaviour_mut().kademlia.set_mode(Some(Mode::Server));
    info!(
        "🔄 Upgraded Kademlia to Server mode - node is publicly reachable at {}",
        addr
    );

    if nat_enabled {
        let _ = event_tx
            .send(DhtEvent::NatStatus {
                state,
                confidence,
                last_error,
                summary: summary.clone(),
            })
            .await;
    }

    if let Some(relay_peer_id) = extract_relay_peer(addr) {
        // Update relay metrics to reflect an active (listening) relay external address
        if let Ok(mut m) = metrics.try_lock() {
            m.active_relay_peer_id = Some(relay_peer_id.to_string());
            m.relay_reservation_status = Some("active".to_string());
        }
        let mut mgr = proxy_mgr.lock().await;
        let newly_ready = mgr.mark_relay_ready(relay_peer_id.clone());
        drop(mgr);
        let status = if newly_ready {
            "relay_ready"
        } else {
            "relay_address"
        };
        let _ = event_tx
            .send(DhtEvent::ProxyStatus {
                id: relay_peer_id.to_string(),
                address: addr.to_string(),
                status: status.into(),
                latency_ms: None,
                error: None,
            })
            .await;
    }
}

async fn handle_external_addr_expired(
    addr: &Multiaddr,
    metrics: &Arc<Mutex<DhtMetrics>>,
    event_tx: &mpsc::Sender<DhtEvent>,
    proxy_mgr: &ProxyMgr,
) {
    let summary_text = format!("External address expired: {}", addr);
    let mut metrics_guard = metrics.lock().await;
    let nat_enabled = metrics_guard.autonat_enabled;
    metrics_guard.remove_observed_addr(addr);

    if metrics_guard.observed_addrs.is_empty()
        && metrics_guard.reachability_state != NatReachabilityState::Unknown
    {
        let summary = Some(summary_text);
        metrics_guard.update_reachability(NatReachabilityState::Unknown, summary.clone());
        let state = metrics_guard.reachability_state;
        let confidence = metrics_guard.reachability_confidence;
        let last_error = metrics_guard.last_reachability_error.clone();
        drop(metrics_guard);

        if nat_enabled {
            let _ = event_tx
                .send(DhtEvent::NatStatus {
                    state,
                    confidence,
                    last_error,
                    summary: summary.clone(),
                })
                .await;
        }
    }

    if let Some(relay_peer_id) = extract_relay_peer(addr) {
        // Mark relay as expired in metrics
        if let Ok(mut m) = metrics.try_lock() {
            m.relay_reservation_status = Some("expired".to_string());
            m.active_relay_peer_id = None;
            m.reservation_evictions = m.reservation_evictions.saturating_add(1);
        }
        let mut mgr = proxy_mgr.lock().await;
        mgr.relay_ready.remove(&relay_peer_id);
        mgr.relay_pending.remove(&relay_peer_id);
        drop(mgr);
        let _ = event_tx
            .send(DhtEvent::ProxyStatus {
                id: relay_peer_id.to_string(),
                address: addr.to_string(),
                status: "relay_expired".into(),
                latency_ms: None,
                error: None,
            })
            .await;
    }
}

impl Socks5Transport {
    pub fn new(proxy: SocketAddr) -> Self {
        Self { proxy }
    }
}

/// Build a libp2p transport, optionally tunneling through a SOCKS5 proxy.
/// - Output type is unified to (PeerId, StreamMuxerBox).
/// - Dial preference: Relay first, then Direct TCP (or SOCKS5 TCP if proxy is set).
pub fn build_transport_with_relay(
    keypair: &identity::Keypair,
    relay_transport: relay::client::Transport,
    proxy_address: Option<String>,
) -> Result<Boxed<(PeerId, StreamMuxerBox)>, Box<dyn Error>> {
    use libp2p::{
        core::{muxing::StreamMuxerBox, transport::Boxed, upgrade::Version},
        noise, tcp, yamux, Transport as _,
    };
    use std::{io, net::SocketAddr, time::Duration};

    // === Upgrade stack for direct TCP/SOCKS5 paths ===
    let noise_cfg = noise::Config::new(keypair)?;
    let yamux_cfg = yamux::Config::default();

    // TCP/SOCKS5 → (PeerId, StreamMuxerBox)
    let into_muxed = |t: Boxed<Box<dyn AsyncIo>>| {
        t.upgrade(Version::V1Lazy)
            .authenticate(noise_cfg.clone())
            .multiplex(yamux_cfg.clone())
            .timeout(Duration::from_secs(20))
            .map(|(peer, muxer), _| (peer, StreamMuxerBox::new(muxer)))
            .boxed()
    };

    // --- Direct TCP path ---
    let tcp_base: Boxed<Box<dyn AsyncIo>> =
        tcp::tokio::Transport::new(tcp::Config::default().nodelay(true))
            .map(|s, _| -> Box<dyn AsyncIo> { Box::new(s.0.compat()) })
            .boxed();

    // --- SOCKS5 path (optional) ---
    let direct_tcp_muxed: Boxed<(PeerId, StreamMuxerBox)> = match proxy_address {
        Some(proxy) => {
            info!(
                "SOCKS5 enabled. Routing all P2P TCP dialing traffic via {}",
                proxy
            );
            let proxy_addr: SocketAddr = proxy.parse().map_err(|e| {
                io::Error::new(
                    io::ErrorKind::InvalidInput,
                    format!("Invalid proxy address: {}", e),
                )
            })?;
            let socks5: Boxed<Box<dyn AsyncIo>> = Socks5Transport::new(proxy_addr).boxed();
            into_muxed(socks5)
        }
        None => into_muxed(tcp_base),
    };

    // --- Relay path: Connection → (PeerId, StreamMuxerBox)
    // Apply the same upgrade stack to the relay transport
    let relay_muxed: Boxed<(PeerId, StreamMuxerBox)> = relay_transport
        .upgrade(Version::V1Lazy)
        .authenticate(noise_cfg.clone())
        .multiplex(yamux_cfg.clone())
        .timeout(Duration::from_secs(20))
        .map(|(peer, muxer), _| (peer, StreamMuxerBox::new(muxer)))
        .boxed();

    // --- Combine: Relay first, then Direct ---
    let layered: Boxed<(PeerId, StreamMuxerBox)> =
        libp2p::core::transport::OrTransport::new(relay_muxed, direct_tcp_muxed)
            .map(|either, _| match either {
                futures::future::Either::Left(v) => v,
                futures::future::Either::Right(v) => v,
            })
            .boxed();

    Ok(layered)
}

impl DhtService {
    pub async fn send_webrtc_offer(
        &self,
        peer: String,
        offer_request: WebRTCOfferRequest,
    ) -> Result<oneshot::Receiver<Result<WebRTCAnswerResponse, String>>, String> {
        let peer_id: PeerId = peer.parse().map_err(|e| format!("invalid peer id: {e}"))?;
        let (tx, rx) = oneshot::channel();

        self.cmd_tx
            .send(DhtCommand::SendWebRTCOffer {
                peer: peer_id,
                offer_request,
                sender: tx,
            })
            .await
            .map_err(|e| format!("send webrtc offer cmd: {e}"))?;

        Ok(rx)
    }
}

// Public API for the DHT
pub struct DhtService {
    cmd_tx: mpsc::Sender<DhtCommand>,
    event_rx: Arc<Mutex<mpsc::Receiver<DhtEvent>>>,
    peer_id: String,
    connected_peers: Arc<Mutex<HashSet<PeerId>>>,
    connected_addrs: HashMap<PeerId, Vec<Multiaddr>>,
    metrics: Arc<Mutex<DhtMetrics>>,
    pending_echo: Arc<Mutex<HashMap<rr::OutboundRequestId, PendingEcho>>>,
    pending_searches: Arc<Mutex<HashMap<String, Vec<PendingSearch>>>>,
    search_counter: Arc<AtomicU64>,
    proxy_mgr: ProxyMgr,
    peer_selection: Arc<Mutex<PeerSelectionService>>,
    file_metadata_cache: Arc<Mutex<HashMap<String, FileMetadata>>>,
    received_chunks: Arc<Mutex<HashMap<String, HashMap<u32, FileChunk>>>>,
    file_transfer_service: Option<Arc<FileTransferService>>,
    // chunk_manager: Option<Arc<ChunkManager>>, // Not needed here
    pending_webrtc_offers: Arc<
        Mutex<
            HashMap<rr::OutboundRequestId, oneshot::Sender<Result<WebRTCAnswerResponse, String>>>,
        >,
    >,
    pending_key_requests: Arc<
        Mutex<
            HashMap<rr::OutboundRequestId, oneshot::Sender<Result<EncryptedAesKeyBundle, String>>>,
        >,
    >,
    pending_provider_queries: Arc<Mutex<HashMap<String, PendingProviderQuery>>>,
    root_query_mapping: Arc<Mutex<HashMap<beetswap::QueryId, FileMetadata>>>,
    active_downloads: Arc<Mutex<HashMap<String, Arc<Mutex<ActiveDownload>>>>>,
    get_providers_queries: Arc<Mutex<HashMap<kad::QueryId, (String, std::time::Instant)>>>,
    chunk_size: usize,
    file_heartbeat_state: Arc<Mutex<HashMap<String, FileHeartbeatState>>>,
    seeder_heartbeats_cache: Arc<Mutex<HashMap<String, FileHeartbeatCacheEntry>>>,
    pending_heartbeat_updates: Arc<Mutex<HashSet<String>>>,
}
use memmap2::MmapMut;
use std::fs::OpenOptions;

#[derive(Debug)]
struct ActiveDownload {
    metadata: FileMetadata,
    queries: HashMap<beetswap::QueryId, u32>,
    temp_file_path: PathBuf,  // Path with .tmp suffix
    final_file_path: PathBuf, // Final path without .tmp
    mmap: Arc<std::sync::Mutex<MmapMut>>,
    received_chunks: Arc<std::sync::Mutex<HashSet<u32>>>,
    total_chunks: u32,
    chunk_offsets: Vec<u64>,
    chunk_cids: Vec<Cid>,
}

impl ActiveDownload {
    fn new(
        metadata: FileMetadata,
        queries: HashMap<beetswap::QueryId, u32>,
        download_path: &PathBuf, // Already the full file path from get_available_download_path
        total_size: u64,
        chunk_offsets: Vec<u64>,
    chunk_cids: Vec<Cid>,
    ) -> std::io::Result<Self> {
        let total_chunks = queries.len() as u32;

        // download_path is already the complete file path
        let final_file_path = download_path.clone();

        // Create temp file by replacing extension with .tmp
        let mut temp_file_path = download_path.clone();
        temp_file_path.set_extension("tmp");

        info!("Creating temp file at: {:?}", temp_file_path);
        info!("Will rename to: {:?} when complete", final_file_path);

        let file = OpenOptions::new()
            .read(true)
            .write(true)
            .create(true)
            .open(&temp_file_path)?;

        file.set_len(total_size)?;

        let mmap = unsafe { MmapMut::map_mut(&file)? };

        Ok(Self {
            metadata,
            queries,
            temp_file_path,
            final_file_path,
            mmap: Arc::new(std::sync::Mutex::new(mmap)),
            received_chunks: Arc::new(std::sync::Mutex::new(HashSet::new())),
            total_chunks,
            chunk_offsets,
        chunk_cids,
        })
    }

    fn write_chunk(&self, chunk_index: u32, data: &[u8], offset: u64) -> std::io::Result<()> {
        let mut mmap = self.mmap.lock().map_err(|e| {
            std::io::Error::new(
                std::io::ErrorKind::Other,
                format!("Mutex lock failed: {}", e),
            )
        })?;
        let start = offset as usize;
        let end = start + data.len();

        if end > mmap.len() {
            return Err(std::io::Error::new(
                std::io::ErrorKind::InvalidInput,
                format!("Chunk {} would exceed file bounds", chunk_index),
            ));
        }

        mmap[start..end].copy_from_slice(data);
        self.received_chunks
            .lock()
            .map_err(|e| {
                std::io::Error::new(
                    std::io::ErrorKind::Other,
                    format!("Mutex lock failed: {}", e),
                )
            })?
            .insert(chunk_index);

        Ok(())
    }

    fn is_complete(&self) -> bool {
        self.queries.is_empty()
            && self
                .received_chunks
                .lock()
                .map(|chunks| chunks.len() == self.total_chunks as usize)
                .unwrap_or(false)
    }

    fn flush(&self) -> std::io::Result<()> {
        self.mmap
            .lock()
            .map_err(|e| {
                std::io::Error::new(
                    std::io::ErrorKind::Other,
                    format!("Mutex lock failed: {}", e),
                )
            })?
            .flush()
    }

    fn read_complete_file(&self) -> std::io::Result<Vec<u8>> {
        let mmap = self.mmap.lock().map_err(|e| {
            std::io::Error::new(
                std::io::ErrorKind::Other,
                format!("Mutex lock failed: {}", e),
            )
        })?;
        Ok(mmap.to_vec())
    }

    /// Finalize the download by renaming .tmp file to final filename
    fn finalize(&self) -> std::io::Result<()> {
        // First, flush to ensure all data is written
        self.flush()?;

        // Drop the mmap to release the file handle
        if let Ok(mmap_guard) = self.mmap.lock() {
            drop(mmap_guard);
        }

        info!(
            "Renaming {:?} to {:?}",
            self.temp_file_path, self.final_file_path
        );

        // Rename the temp file to the final file
        std::fs::rename(&self.temp_file_path, &self.final_file_path)?;

        info!("Successfully finalized file: {:?}", self.final_file_path);
        Ok(())

    }

    /// Clean up temp file (only call if download fails/is cancelled)
    fn cleanup(&self) {
        if self.temp_file_path.exists() {
            if let Err(e) = std::fs::remove_file(&self.temp_file_path) {
                error!(
                    "Failed to cleanup temp file {:?}: {}",
                    self.temp_file_path, e
                );
            } else {
                info!("Cleaned up temp file: {:?}", self.temp_file_path);
            }
        }
    }

    fn progress(&self) -> f32 {
        let received = self
            .received_chunks
            .lock()
            .map(|chunks| chunks.len())
            .unwrap_or(0) as f32;
        received / self.total_chunks as f32
    }

    fn chunks_received(&self) -> usize {
        self.received_chunks
            .lock()
            .map(|chunks| chunks.len())
            .unwrap_or(0)
    }

    fn chunk_cid(&self, chunk_index: u32) -> Option<Cid> {
        self.chunk_cids.get(chunk_index as usize).cloned()
    }
}

impl Clone for ActiveDownload {
    fn clone(&self) -> Self {
        Self {
            metadata: self.metadata.clone(),
            queries: self.queries.clone(),
            temp_file_path: self.temp_file_path.clone(),
            final_file_path: self.final_file_path.clone(),
            mmap: Arc::clone(&self.mmap),
            received_chunks: Arc::clone(&self.received_chunks),
            total_chunks: self.total_chunks,
    chunk_offsets: self.chunk_offsets.clone(),
            chunk_cids: self.chunk_cids.clone(),
        }
    }
}

impl Drop for ActiveDownload {
    fn drop(&mut self) {
        // Only cleanup temp file if this is the last reference and file wasn't finalized
        if Arc::strong_count(&self.mmap) == 1 {
            self.cleanup();
        }
    }
}
#[derive(Debug)]
struct FileHeartbeatState {
    /// Handle to the periodic heartbeat task so we can cancel it when seeding stops.
    task: JoinHandle<()>,
}

impl DhtService {
    pub async fn new(
        port: u16,
        bootstrap_nodes: Vec<String>,
        secret: Option<String>,
        is_bootstrap: bool,
        enable_autonat: bool,
        autonat_probe_interval: Option<Duration>,
        autonat_servers: Vec<String>,
        proxy_address: Option<String>,
        file_transfer_service: Option<Arc<FileTransferService>>,
        chunk_manager: Option<Arc<ChunkManager>>,
        chunk_size_kb: Option<usize>, // Chunk size in KB (default 256)
        cache_size_mb: Option<usize>, // Cache size in MB (default 1024)
        enable_autorelay: bool,
        preferred_relays: Vec<String>,
        enable_relay_server: bool,
        enable_upnp: bool,
        blockstore_db_path: Option<&Path>,
        last_autorelay_enabled_at: Option<SystemTime>,
        last_autorelay_disabled_at: Option<SystemTime>,
    ) -> Result<Self, Box<dyn Error>> {
        // Respect user-configured AutoRelay preference (allow env to force-disable)
        let mut final_enable_autorelay = enable_autorelay;
        info!("AutoRelay requested: {}", enable_autorelay);
        if std::env::var("CHIRAL_DISABLE_AUTORELAY").ok().as_deref() == Some("1") {
            final_enable_autorelay = false;
            info!("AutoRelay disabled via env CHIRAL_DISABLE_AUTORELAY=1");
        }
        info!("AutoRelay enabled (final): {}", final_enable_autorelay);
        // Convert chunk size from KB to bytes
        let chunk_size = chunk_size_kb.unwrap_or(256) * 1024; // Default 256 KB
        let cache_size = cache_size_mb.unwrap_or(1024); // Default 1024 MB
        let blockstore = if let Some(path) = blockstore_db_path {
            if let Some(path_str) = path.to_str() {
                info!("Attempting to use blockstore from disk: {}", path_str);
            }

            match RedbBlockstore::open(path).await {
                Ok(store) => {
                    info!("Successfully opened blockstore from disk");
                    Arc::new(store)
                }
                Err(e) => {
                    warn!("Failed to open blockstore from disk ({}), falling back to in-memory storage", e);
                    Arc::new(RedbBlockstore::in_memory()?)
                }
            }
        } else {
            info!("Using in-memory blockstore");
            Arc::new(RedbBlockstore::in_memory()?)
        };
        // Generate a new keypair for this node
        // If a secret is provided, derive a stable 32-byte seed via SHA-256(secret)
        // Otherwise, generate a fresh random key.
        let local_key = match secret {
            Some(secret_str) => {
                let mut hasher = Sha256::new();
                hasher.update(secret_str.as_bytes());
                let digest = hasher.finalize();
                let mut seed = [0u8; 32];
                seed.copy_from_slice(&digest[..32]);
                identity::Keypair::ed25519_from_bytes(seed)?
            }
            None => identity::Keypair::generate_ed25519(),
        };
        let local_peer_id = PeerId::from(local_key.public());
        let peer_id_str = local_peer_id.to_string();

        // Create a Kademlia behaviour with tuned configuration
        let store = MemoryStore::new(local_peer_id);
        let mut kad_cfg = KademliaConfig::new(StreamProtocol::new("/chiral/kad/1.0.0"));
        let bootstrap_interval = Duration::from_secs(1);
        if is_bootstrap {
            // These settings result in node to not provide files, only acts as a router
            kad_cfg.set_record_ttl(Some(Duration::from_secs(0)));
            kad_cfg.set_provider_record_ttl(Some(Duration::from_secs(0)));

            // ensures bootstrap node only keeps active peers in its routing table
            kad_cfg.set_periodic_bootstrap_interval(None);
        } else {
            // Only enable periodic bootstrap if we have bootstrap nodes
            // This prevents "No known peers" warnings when running standalone
            if !bootstrap_nodes.is_empty() {
                kad_cfg.set_periodic_bootstrap_interval(Some(bootstrap_interval));
            } else {
                kad_cfg.set_periodic_bootstrap_interval(None);
                info!("Periodic bootstrap disabled - no bootstrap nodes configured");
            }
        }

        // Align with docs: shorter queries, higher replication
        kad_cfg.set_query_timeout(Duration::from_secs(30));

        // Replication factor of 3 (as per spec table)
        if let Some(nz) = std::num::NonZeroUsize::new(3) {
            kad_cfg.set_replication_factor(nz);
        }

        // CRITICAL: Set provider publication interval
        // Without this, provider records are only published ONCE and never refreshed
        // This means after ~1 hour, providers expire and files become undiscoverable
        // Publish every 30 minutes (records expire after 1 hour by default)
        if !is_bootstrap {
            kad_cfg.set_provider_publication_interval(Some(Duration::from_secs(30 * 60)));
            info!("Provider publication interval set to 30 minutes");
        }

        let mut kademlia = Kademlia::with_config(local_peer_id, store, kad_cfg);

        // Start in Client mode - will switch to Server after AutoNAT confirms public reachability
        // This prevents NAT'd nodes from advertising unreachable addresses in the DHT
        // which would cause other peers to fail when trying to fetch records from them
        kademlia.set_mode(Some(Mode::Server));
        info!("Starting Kademlia in Server mode");

        // Create identify behaviour with proactive push updates
        let identify_config =
            identify::Config::new(EXPECTED_PROTOCOL_VERSION.to_string(), local_key.public())
                .with_agent_version(format!("chiral-network/{}", env!("CARGO_PKG_VERSION")))
                .with_push_listen_addr_updates(true);
        let identify = identify::Behaviour::new(identify_config);

        // mDNS for local peer discovery
        let disable_mdns_env = std::env::var("CHIRAL_DISABLE_MDNS").ok().as_deref() == Some("1");
        let mdns_opt = if disable_mdns_env {
            tracing::info!("mDNS disabled via env CHIRAL_DISABLE_MDNS=1");
            None
        } else {
            Some(Mdns::new(Default::default(), local_peer_id)?)
        };

        // Request-Response behaviours
        let rr_cfg = rr::Config::default();
        let proxy_protocols =
            std::iter::once(("/chiral/proxy/1.0.0".to_string(), rr::ProtocolSupport::Full));
        let proxy_rr = rr::Behaviour::new(proxy_protocols, rr_cfg.clone());

        let webrtc_protocols = std::iter::once((
            "/chiral/webrtc-signaling/1.0.0".to_string(),
            rr::ProtocolSupport::Full,
        ));
        let webrtc_signaling_rr = rr::Behaviour::new(webrtc_protocols, rr_cfg.clone());

        let key_request_protocols =
            std::iter::once((KeyRequestProtocol, rr::ProtocolSupport::Full));
        let key_request = rr::Behaviour::new(key_request_protocols, rr_cfg);

        let probe_interval = autonat_probe_interval.unwrap_or(Duration::from_secs(1));
        let autonat_client_behaviour = if enable_autonat {
            info!(
                "AutoNAT enabled (probe interval: {}s)",
                probe_interval.as_secs()
            );
            Some(v2::client::Behaviour::new(
                OsRng,
                v2::client::Config::default().with_probe_interval(probe_interval),
            ))
        } else {
            None
        };
        let autonat_server_behaviour = if is_bootstrap && enable_autonat {
            Some(v2::server::Behaviour::new(OsRng))
        } else {
            None
        };

        let bitswap = beetswap::Behaviour::new(blockstore);
        let (relay_transport, relay_client_behaviour) = relay::client::new(local_peer_id);
        let autonat_client_toggle = toggle::Toggle::from(autonat_client_behaviour);
        let autonat_server_toggle = toggle::Toggle::from(autonat_server_behaviour);
        let mdns_toggle = toggle::Toggle::from(mdns_opt);

        // DCUtR with optimized configuration for better hole-punching success
        // Key improvements:
        // - Always enabled for maximum connectivity
        // - Works in conjunction with relay for coordination
        // - Attempts direct connection upgrade after relay establishment
        info!("🔓 DCUtR enabled with enhanced hole-punching strategy");
        let dcutr_toggle = toggle::Toggle::from(Some(dcutr::Behaviour::new(local_peer_id)));

        // Relay server configuration
        let relay_server_behaviour = if enable_relay_server {
            info!("🔁 Relay server enabled - this node can relay traffic for others");
            Some(relay::Behaviour::new(
                local_peer_id,
                relay::Config::default(),
            ))
        } else {
            None
        };
        let relay_server_toggle = toggle::Toggle::from(relay_server_behaviour);

        // UPnP configuration for automatic port mapping
        let upnp_behaviour = if enable_upnp {
            info!("🌐 UPnP enabled - attempting automatic port mapping");
            Some(upnp::tokio::Behaviour::default())
        } else {
            info!("UPnP disabled");
            None
        };
        let upnp_toggle = toggle::Toggle::from(upnp_behaviour);
        let bootstrap_set: HashSet<String> = bootstrap_nodes.iter().cloned().collect();
        let mut autonat_targets: HashSet<String> = if enable_autonat && !autonat_servers.is_empty()
        {
            autonat_servers.into_iter().collect()
        } else {
            HashSet::new()
        };
        if enable_autonat {
            autonat_targets.extend(bootstrap_set.iter().cloned());
        }

        // Configure AutoRelay relay candidate discovery (use finalized flag)
        // Filter out unreachable addresses (localhost/private IPs) from relay candidates
        let relay_candidates: HashSet<String> = if final_enable_autorelay {
            let raw_candidates = if !preferred_relays.is_empty() {
                info!(
                    "🔗 AutoRelay enabled with {} preferred relays",
                    preferred_relays.len()
                );
                preferred_relays.into_iter().collect::<Vec<_>>()
            } else {
                info!(
                    "🔗 AutoRelay enabled, using {} bootstrap nodes as relay candidates",
                    bootstrap_set.len()
                );
                bootstrap_set.iter().cloned().collect::<Vec<_>>()
            };

            // Filter out unreachable addresses from relay candidates
            let filtered: HashSet<String> = raw_candidates
                .into_iter()
                .filter(|addr_str| {
                    if let Ok(addr) = addr_str.parse::<Multiaddr>() {
                        if ma_plausibly_reachable(&addr) {
                            true
                        } else {
                            warn!("⏭️  Excluding unreachable relay candidate: {}", addr_str);
                            false
                        }
                    } else {
                        warn!("⚠️ Invalid relay candidate address: {}", addr_str);
                        false
                    }
                })
                .collect();

            if filtered.is_empty() {
                warn!("⚠️ No reachable relay candidates available after filtering");
            } else {
                info!("✅ Using {} reachable relay candidates", filtered.len());
                for (i, relay) in filtered.iter().enumerate().take(5) {
                    info!("   Relay {}: {}", i + 1, relay);
                }
            }

            filtered
        } else {
            HashSet::new()
        };

        // Create the swarm
        let mut swarm = SwarmBuilder::with_existing_identity(local_key)
            .with_tokio()
            .with_tcp(
                tcp::Config::default().nodelay(true),
                noise::Config::new,
                yamux::Config::default,
            )?
            // .with_quic() seems to destablize peer connect/download, disabled for now until solution
            .with_relay_client(noise::Config::new, yamux::Config::default)?
            .with_behaviour(move |_, relay_client_behaviour: relay::client::Behaviour| {
                DhtBehaviour {
                    kademlia,
                    identify,
                    mdns: mdns_toggle,
                    bitswap,
                    ping: Ping::new(ping::Config::new()),
                    proxy_rr,
                    webrtc_signaling_rr,
                    key_request,
                    autonat_client: autonat_client_toggle,
                    autonat_server: autonat_server_toggle,
                    relay_client: relay_client_behaviour,
                    relay_server: relay_server_toggle,
                    dcutr: dcutr_toggle,
                    upnp: upnp_toggle,
                }
            })?
            .with_swarm_config(
                |c| c.with_idle_connection_timeout(Duration::from_secs(300)), // 5 minutes
            )
            .build();

        // Always listen on the specified port
        let tcp_addr: Multiaddr = format!("/ip4/0.0.0.0/tcp/{}", port).parse()?;
        swarm.listen_on(tcp_addr)?;

        // QUIC also bound to the same port (udp), seems to destablize peer connect/download, disabled for now until solution
        // let quic_addr: Multiaddr = format!("/ip4/0.0.0.0/udp/{}/quic-v1", port).parse()?;
        // swarm.listen_on(quic_addr)?;
        // Clean up any unreachable addresses from Kademlia's routing table at startup
        // This removes stale localhost/private addresses that may have been persisted
        {
            let kademlia = swarm.behaviour_mut().kademlia.kbuckets();
            let mut addrs_to_remove: Vec<(PeerId, Multiaddr)> = Vec::new();

            for bucket in kademlia {
                for entry in bucket.iter() {
                    let peer_id = entry.node.key.preimage();
                    for addr in entry.node.value.iter() {
                        if !ma_plausibly_reachable(addr) {
                            addrs_to_remove.push((*peer_id, addr.clone()));
                        }
                    }
                }
            }

            for (peer_id, addr) in addrs_to_remove {
                swarm
                    .behaviour_mut()
                    .kademlia
                    .remove_address(&peer_id, &addr);
                debug!(
                    "🧹 Cleaned up unreachable address at startup: {} -> {}",
                    peer_id, addr
                );
            }
        }

        // ---- advertise external addresses so relay reservations include routable addrs
        let mut ext_addrs: Vec<Multiaddr> = Vec::new();

        // 1) If CHIRAL_PUBLIC_IP is set, use it as the advertised external address
        if let Ok(pub_ip) = std::env::var("CHIRAL_PUBLIC_IP") {
            if let Ok(ma) = format!("/ip4/{}/tcp/{}", pub_ip, port).parse() {
                ext_addrs.push(ma);
            } else {
                tracing::warn!("CHIRAL_PUBLIC_IP is set but invalid: {}", pub_ip);
            }
        }

        // Register external addresses with the swarm (pin with high score)
        for ma in ext_addrs {
            swarm.add_external_address(ma);
        }

        // Connect to bootstrap nodes
        // NOTE: Bootstrap nodes are explicitly configured, so we trust them
        // and don't filter based on reachability (important for relay servers and local testing)
        let mut successful_connections = 0;
        let total_bootstrap_nodes = bootstrap_nodes.len();
        for bootstrap_addr in &bootstrap_nodes {
            if let Ok(addr) = bootstrap_addr.parse::<Multiaddr>() {
                // WAN Mode: skip unroutable bootstrap addresses
                // LAN Mode: allow private/loopback addresses for local development and testing
                let wan_mode = enable_autonat || enable_autorelay;
                if wan_mode && !ma_plausibly_reachable(&addr) {
                    warn!(
                        "⏭️  [WAN Mode] Skipping unreachable bootstrap addr: {}",
                        addr
                    );
                    continue;
                }

                match swarm.dial(addr.clone()) {
                    Ok(_) => {
                        successful_connections += 1;
                        // Add bootstrap nodes to Kademlia routing table if it has a peer ID
                        if let Some(peer_id) = addr.iter().find_map(|p| {
                            if let libp2p::multiaddr::Protocol::P2p(peer) = p {
                                Some(peer)
                            } else {
                                None
                            }
                        }) {
                            swarm
                                .behaviour_mut()
                                .kademlia
                                .add_address(&peer_id, addr.clone());
                        }
                    }
                    Err(e) => warn!("✗ Failed to dial bootstrap {}: {}", bootstrap_addr, e),
                }
            } else {
                warn!("✗ Invalid bootstrap address format: {}", bootstrap_addr);
            }
        }

        if enable_autonat {
            for server_addr in &autonat_targets {
                if bootstrap_set.contains(server_addr) {
                    continue;
                }
                match server_addr.parse::<Multiaddr>() {
                    Ok(addr) => match swarm.dial(addr.clone()) {
                        Ok(_) => {
                            info!("Dialing AutoNAT server: {}", server_addr);
                        }
                        Err(e) => {
                            debug!("Failed to dial AutoNAT server {}: {}", server_addr, e);
                        }
                    },
                    Err(e) => warn!("Invalid AutoNAT server address {}: {}", server_addr, e),
                }
            }
        }

        // Trigger initial bootstrap only if we successfully connected to at least one bootstrap node
        // Kademlia bootstrap requires at least one peer in the routing table to work
        if !bootstrap_nodes.is_empty() {
            if successful_connections > 0 {
                let _ = swarm.behaviour_mut().kademlia.bootstrap();
                info!(
                    "✓ Starting Kademlia bootstrap with {} bootstrap connection(s)",
                    successful_connections
                );
            } else {
                warn!("⚠ No bootstrap connections succeeded - cannot bootstrap DHT");
                warn!("  Node will operate in standalone mode until peers connect");
                warn!("  Consider checking network connectivity and bootstrap node addresses");
            }
        } else {
            info!("No bootstrap nodes provided - starting in standalone mode");
        }

        let (cmd_tx, cmd_rx) = mpsc::channel(100);
        let (event_tx, event_rx) = mpsc::channel(100);
        let connected_peers = Arc::new(Mutex::new(HashSet::new()));
        let metrics = Arc::new(Mutex::new(DhtMetrics::default()));
        let pending_echo = Arc::new(Mutex::new(HashMap::new()));
        let pending_searches = Arc::new(Mutex::new(HashMap::new()));
        let search_counter = Arc::new(AtomicU64::new(1));
        let proxy_mgr: ProxyMgr = Arc::new(Mutex::new(ProxyManager::default()));
        let peer_selection = Arc::new(Mutex::new(PeerSelectionService::new()));
        let pending_webrtc_offers = Arc::new(Mutex::new(HashMap::new()));
        let pending_key_requests = Arc::new(Mutex::new(HashMap::new()));
        let pending_provider_queries: Arc<Mutex<HashMap<String, PendingProviderQuery>>> =
            Arc::new(Mutex::new(HashMap::new()));
        let root_query_mapping: Arc<Mutex<HashMap<beetswap::QueryId, FileMetadata>>> =
            Arc::new(Mutex::new(HashMap::new()));
        let active_downloads: Arc<Mutex<HashMap<String, Arc<Mutex<ActiveDownload>>>>> =
            Arc::new(Mutex::new(HashMap::new()));
        let get_providers_queries_local: Arc<
            Mutex<HashMap<kad::QueryId, (String, std::time::Instant)>>,
        > = Arc::new(Mutex::new(HashMap::new()));
        let seeder_heartbeats_cache: Arc<Mutex<HashMap<String, FileHeartbeatCacheEntry>>> =
            Arc::new(Mutex::new(HashMap::new()));
        let file_heartbeat_state: Arc<Mutex<HashMap<String, FileHeartbeatState>>> =
            Arc::new(Mutex::new(HashMap::new()));
        let pending_heartbeat_updates: Arc<Mutex<HashSet<String>>> =
            Arc::new(Mutex::new(HashSet::new()));
        let pending_infohash_searches: Arc<Mutex<HashMap<kad::QueryId, PendingInfohashSearch>>> =
            Arc::new(Mutex::new(HashMap::new()));
        let pending_dht_queries: Arc<
            Mutex<HashMap<kad::QueryId, oneshot::Sender<Result<Option<Vec<u8>>, String>>>>,
        > = Arc::new(Mutex::new(HashMap::new()));
        // Add this initialization around line 6100 after pending_dht_queries:
        let pending_search_queries: Arc<Mutex<HashMap<kad::QueryId, PendingSearchQuery>>> =
            Arc::new(Mutex::new(HashMap::new()));

        {
            let mut guard = metrics.lock().await;
            guard.autonat_enabled = enable_autonat;
            guard.autorelay_enabled = final_enable_autorelay;
            guard.last_autorelay_enabled_at = last_autorelay_enabled_at;
            guard.last_autorelay_disabled_at = last_autorelay_disabled_at;
            guard.dcutr_enabled = enable_autonat; // DCUtR enabled when AutoNAT is enabled
            let now = SystemTime::now();
            if final_enable_autorelay {
                // Always record a fresh enable time when AutoRelay is turned on
                guard.last_autorelay_enabled_at = Some(now);
            } else {
                guard.last_autorelay_disabled_at = Some(now);
            }
        }

        // Spawn the Dht node task
        let received_chunks_clone = Arc::new(Mutex::new(HashMap::new()));
        let bootstrap_peer_ids = extract_bootstrap_peer_ids(&bootstrap_nodes);
        let file_metadata_cache_local: Arc<Mutex<HashMap<String, FileMetadata>>> =
            Arc::new(Mutex::new(HashMap::new()));

        tokio::spawn(run_dht_node(
            swarm,
            local_peer_id,
            cmd_rx,
            event_tx,
            connected_peers.clone(),
            metrics.clone(),
            pending_echo.clone(),
            pending_searches.clone(),
            proxy_mgr.clone(),
            pending_infohash_searches.clone(),
            peer_selection.clone(),
            received_chunks_clone.clone(),
            file_transfer_service.clone(),
            chunk_manager,
            pending_webrtc_offers.clone(),
            pending_provider_queries.clone(),
            root_query_mapping.clone(),
            active_downloads.clone(),
            get_providers_queries_local.clone(),
            seeder_heartbeats_cache.clone(),
            pending_heartbeat_updates.clone(),
            file_metadata_cache_local.clone(),
            pending_dht_queries.clone(),
            pending_key_requests.clone(),
            pending_search_queries.clone(), // Add this parameter to the tokio::spawn call around line 6145:
            is_bootstrap,
            final_enable_autorelay,
            relay_candidates,
            chunk_size,
            bootstrap_peer_ids,
        ));

        Ok(DhtService {
            cmd_tx,
            event_rx: Arc::new(Mutex::new(event_rx)),
            peer_id: peer_id_str,
            connected_peers,
            connected_addrs: HashMap::new(),
            metrics,
            pending_echo,
            pending_searches,
            search_counter,
            proxy_mgr,
            peer_selection,
            file_metadata_cache: file_metadata_cache_local,
            received_chunks: received_chunks_clone,
            file_transfer_service,
            // chunk_manager is not stored in DhtService, only passed to the task
            pending_webrtc_offers,
            pending_key_requests,
            pending_provider_queries,
            root_query_mapping,
            active_downloads,
            get_providers_queries: get_providers_queries_local,
            chunk_size,
            file_heartbeat_state,
            seeder_heartbeats_cache,
            pending_heartbeat_updates,
        })
    }

    pub fn chunk_size(&self) -> usize {
        // Note: This might need to be adjusted if chunk_manager is the source of truth
        self.chunk_size
    }

    async fn start_file_heartbeat(&self, file_hash: &str) -> Result<(), String> {
        let file_hash_owned = file_hash.to_string();

        {
            let mut state = self.file_heartbeat_state.lock().await;
            if let Some(existing) = state.get(&file_hash_owned) {
                if !existing.task.is_finished() {
                    debug!("Heartbeat already active for {}", file_hash_owned);
                    return Ok(());
                }
                state.remove(&file_hash_owned);
            }
        }

        let cmd_tx = self.cmd_tx.clone();
        let hash_for_task = file_hash_owned.clone();

        let handle = tokio::spawn(async move {
            debug!("Starting heartbeat loop for {}", hash_for_task);

            if let Err(e) = cmd_tx
                .send(DhtCommand::HeartbeatFile {
                    file_hash: hash_for_task.clone(),
                })
                .await
            {
                warn!("Initial heartbeat send failed for {}: {}", hash_for_task, e);
                return;
            }

            let mut interval = tokio::time::interval(FILE_HEARTBEAT_INTERVAL);
            loop {
                interval.tick().await;
                match cmd_tx
                    .send(DhtCommand::HeartbeatFile {
                        file_hash: hash_for_task.clone(),
                    })
                    .await
                {
                    Ok(_) => {
                        trace!("Heartbeat refreshed for {}", hash_for_task);
                    }
                    Err(e) => {
                        warn!(
                            "Stopping heartbeat loop for {} due to send failure: {}",
                            hash_for_task, e
                        );
                        break;
                    }
                }
            }

            debug!("Heartbeat loop exited for {}", hash_for_task);
        });

        let mut state = self.file_heartbeat_state.lock().await;
        state.insert(file_hash_owned, FileHeartbeatState { task: handle });
        Ok(())
    }

    async fn stop_file_heartbeat(&self, file_hash: &str) {
        let handle = {
            let mut state = self.file_heartbeat_state.lock().await;
            state.remove(file_hash).map(|entry| entry.task)
        };

        if let Some(handle) = handle {
            if !handle.is_finished() {
                handle.abort();
            }
        }

        self.seeder_heartbeats_cache.lock().await.remove(file_hash);
        self.pending_heartbeat_updates
            .lock()
            .await
            .remove(file_hash);
        debug!("Heartbeat tracking stopped for {}", file_hash);
    }

    pub async fn publish_file(
        &self,
        mut metadata: FileMetadata,
        ftp_sources: Option<Vec<FtpSourceInfo>>,
    ) -> Result<(), String> {
        // Add FTP sources to metadata before publishing
        if let Some(sources) = ftp_sources {
            metadata.ftp_sources = Some(sources.into_iter().map(|s| s.for_dht_storage()).collect());
        }

        // Cache the full metadata immediately before any DHT operations
        // This ensures local files have complete metadata even if DHT discovery happens first
        let mut cache = self.file_metadata_cache.lock().await;
        cache.insert(metadata.merkle_root.clone(), metadata.clone());
        drop(cache);

        let (response_tx, response_rx) = oneshot::channel();

        self.cmd_tx
            .send(DhtCommand::PublishFile {
                metadata,
                response_tx,
            })
            .await
            .map_err(|e| e.to_string())?;

        let cid_populated_metadata = response_rx.await.map_err(|e| e.to_string())?;
        self.start_file_heartbeat(&cid_populated_metadata.merkle_root)
            .await?;
        Ok(())
    }

    pub async fn stop_publishing_file(&self, file_hash: String) -> Result<(), String> {
        let file_hash_clone = file_hash.clone();

        self.cmd_tx
            .send(DhtCommand::StopPublish(file_hash))
            .await
            .map_err(|e| e.to_string())?;

        self.stop_file_heartbeat(&file_hash_clone).await;
        Ok(())
    }
    pub async fn cache_remote_file(&self, metadata: &FileMetadata) {
        self.file_metadata_cache
            .lock()
            .await
            .insert(metadata.merkle_root.clone(), metadata.clone());
    }
    /// List all known FileMetadata (from cache, i.e., locally published or discovered)
    pub async fn get_all_file_metadata(&self) -> Result<Vec<FileMetadata>, String> {
        let cache = self.file_metadata_cache.lock().await;
        Ok(cache.values().cloned().collect())
    }

    /// Prepare a new FileMetadata for upload
    pub async fn prepare_file_metadata(
        &self,
        file_hash: String,
        file_name: String,
        file_size: u64,
        file_data: Vec<u8>,
        created_at: u64,
        mime_type: Option<String>,
        encrypted_key_bundle: Option<crate::encryption::EncryptedAesKeyBundle>,
        is_encrypted: bool,
        encryption_method: Option<String>,
        key_fingerprint: Option<String>,
        price: f64,
        uploader_address: Option<String>,
    ) -> Result<FileMetadata, String> {
        Ok(FileMetadata {
            merkle_root: file_hash,
            file_name,
            file_size,
            file_data,
            seeders: vec![],
            created_at,
            mime_type,
            is_encrypted,
            encryption_method,
            key_fingerprint,
            encrypted_key_bundle: None,
            parent_hash: None,
            cids: None,
            is_root: true,
            download_path: None,
            price,
            uploader_address,
            ftp_sources: None,
            http_sources: None,
            info_hash: None,
            trackers: None,
            ed2k_sources: None,
        })
    }

    pub async fn download_file(
        &self,
        file_metadata: FileMetadata,
        download_path: String,
    ) -> Result<(), String> {
        self.cmd_tx
            .send(DhtCommand::DownloadFile(file_metadata, download_path))
            .await
            .map_err(|e| e.to_string())
    }

    pub async fn promote_downloaded_file(
        &self,
        metadata: FileMetadata,
    ) -> Result<(), String> {
        self.cmd_tx
            .send(DhtCommand::PromoteDownload(metadata.clone()))
            .await
            .map_err(|e| e.to_string())?;

        self.cache_remote_file(&metadata).await;
        self.start_file_heartbeat(&metadata.merkle_root).await?;
        Ok(())
    }

    pub async fn publish_encrypted_file(
        &self,
        metadata: FileMetadata,
        blocks: Vec<(Cid, Vec<u8>)>,
    ) -> Result<(), String> {
        let file_hash = metadata.merkle_root.clone();
        // The root CID is the CID of the list of block CIDs.
        // This needs to be computed before calling the command.
        let block_cids: Vec<Cid> = blocks.iter().map(|(cid, _)| cid.clone()).collect();
        let root_block_data = serde_json::to_vec(&block_cids).map_err(|e| e.to_string())?;
        let root_cid = Cid::new_v1(RAW_CODEC, Code::Sha2_256.digest(&root_block_data));

        self.cmd_tx
            .send(DhtCommand::StoreBlocks {
                blocks,
                root_cid,
                metadata,
            })
            .await
            .map_err(|e| e.to_string())?;

        self.start_file_heartbeat(&file_hash).await?;
        Ok(())
    }

    pub async fn announce_torrent(&self, info_hash: String) -> Result<(), String> {
        self.cmd_tx
            .send(DhtCommand::AnnounceTorrent { info_hash })
            .await
            .map_err(|e| e.to_string())
    }

    // Fix the search_file method around line 6464:
    pub async fn search_file(&self, file_hash: String) -> Result<(), String> {
        // Create a dummy channel since this is fire-and-forget
        let (sender, _receiver) = oneshot::channel();
        
        self.cmd_tx
            .send(DhtCommand::SearchFile { file_hash, sender })
            .await
            .map_err(|e| e.to_string())
    }

    pub async fn get_file(&self, file_hash: String) -> Result<(), String> {
        self.search_file(file_hash).await
    }

    // Fix the search_metadata method around line 6474:
    pub async fn search_metadata(&self, file_hash: String, timeout_ms: u64) -> Result<(), String> {
        // Create a dummy channel since this is fire-and-forget
        let (sender, _receiver) = oneshot::channel();
        
        self.cmd_tx
            .send(DhtCommand::SearchFile { file_hash, sender })
            .await
            .map_err(|e| e.to_string())
    }
    pub async fn synchronous_search_metadata(
        &self,
        file_hash: String,
        timeout_ms: u64,
    ) -> Result<Option<FileMetadata>, String> {
        info!("Starting search for file: {} (timeout: {}ms)", file_hash, timeout_ms);

        // Always query DHT for authoritative results - never skip with cache
        info!("Querying DHT for file {}...", file_hash);

        if timeout_ms == 0 {
            let (sender, _receiver) = oneshot::channel();
            self.cmd_tx
                .send(DhtCommand::SearchFile { file_hash, sender })
                .await
                .map_err(|e| e.to_string())?;
            return Ok(None);
        }

        let timeout_duration = Duration::from_millis(timeout_ms);
        let (tx, rx) = oneshot::channel();

        // Send the validated search command
        if let Err(err) = self
            .cmd_tx
            .send(DhtCommand::SearchFile { file_hash: file_hash.clone(), sender: tx })
            .await
        {
            return Err(err.to_string());
        }

        // Wait for the validated result
        match tokio::time::timeout(timeout_duration, rx).await {
            Ok(Ok(Ok(Some(metadata)))) => {
                info!("✅ Search succeeded for file: {}", metadata.merkle_root);
                // Cache the result locally
                {
                    let mut cache = self.file_metadata_cache.lock().await;
                    cache.insert(metadata.merkle_root.clone(), metadata.clone());
                }
                Ok(Some(metadata))
            },
            Ok(Ok(Ok(None))) => {
                info!("❌ Search found no results for file: {}", file_hash);
                Ok(None)
            },
            Ok(Ok(Err(e))) => {
                error!("❌ Search error for file {}: {}", file_hash, e);
                Err(format!("Search error: {}", e))
            },
            Ok(Err(_)) => {
                error!("❌ Search channel closed for file: {}", file_hash);
                Err("Search channel closed".into())
            },
            Err(_) => {
                warn!("⏰ Search timed out for file: {} (after {}ms)", file_hash, timeout_ms);
                Ok(None) // Timeout - file not found
            },
        }
    }

    pub async fn connect_peer(&self, addr: String) -> Result<(), String> {
        self.cmd_tx
            .send(DhtCommand::ConnectPeer(addr))
            .await
            .map_err(|e| e.to_string())
    }

    pub async fn connect_to_peer_by_id(&self, peer_id: String) -> Result<(), String> {
        let peer_id: PeerId = peer_id
            .parse()
            .map_err(|e| format!("Invalid peer ID: {}", e))?;
        self.cmd_tx
            .send(DhtCommand::ConnectToPeerById(peer_id))
            .await
            .map_err(|e| e.to_string())
    }

    pub async fn disconnect_peer(&self, peer_id: PeerId) -> Result<(), String> {
        self.cmd_tx
            .send(DhtCommand::DisconnectPeer(peer_id))
            .await
            .map_err(|e| e.to_string())
    }

    pub async fn get_peer_id(&self) -> String {
        self.peer_id.clone()
    }

    /// Get multiaddresses for this node (including the peer ID)
    pub async fn get_multiaddresses(&self) -> Vec<String> {
        let metrics = self.metrics.lock().await;
        let peer_id = &self.peer_id;

        metrics
            .listen_addrs
            .iter()
            .filter(|addr| {
                // Filter out loopback addresses
                !addr.contains("127.0.0.1") && !addr.contains("::1")
            })
            .map(|addr| {
                // Add peer ID if not already present
                if addr.contains("/p2p/") {
                    addr.clone()
                } else {
                    format!("{}/p2p/{}", addr, peer_id)
                }
            })
            .collect()
    }

    pub async fn get_peer_count(&self) -> usize {
        let (tx, rx) = oneshot::channel();
        if self.cmd_tx.send(DhtCommand::GetPeerCount(tx)).await.is_ok() {
            rx.await.unwrap_or(0)
        } else {
            0
        }
    }

    pub async fn get_connected_peers(&self) -> Vec<String> {
        let connected_peers = self.connected_peers.lock().await;
        connected_peers
            .iter()
            .map(|peer_id| peer_id.to_string())
            .collect()
    }

    /// Trigger a re-bootstrap to discover new peers
    /// Returns the number of new peers discovered
    pub async fn re_bootstrap(&self) -> Result<usize, String> {
        let (tx, rx) = oneshot::channel();
        self.cmd_tx
            .send(DhtCommand::ReBootstrap { sender: tx })
            .await
            .map_err(|e| format!("Failed to send re-bootstrap command: {}", e))?;

        rx.await
            .map_err(|e| format!("Re-bootstrap response error: {}", e))?
    }

    /// Check DHT health and optionally trigger automatic recovery
    ///
    /// # Arguments
    /// * `min_peers` - Minimum number of peers required for healthy status
    /// * `auto_recover` - Whether to automatically trigger re-bootstrap if unhealthy
    ///
    /// # Returns
    /// Health status including peer count and recommendations
    pub async fn check_health(&self, min_peers: usize, auto_recover: bool) -> DhtHealthStatus {
        let (tx, rx) = oneshot::channel();
        if self
            .cmd_tx
            .send(DhtCommand::HealthCheck {
                min_peers,
                auto_recover,
                sender: tx,
            })
            .await
            .is_ok()
        {
            rx.await.unwrap_or_else(|_| DhtHealthStatus {
                healthy: false,
                peer_count: 0,
                min_required: min_peers,
                bootstrap_failures: 0,
                last_bootstrap_secs_ago: None,
                recommendation: Some("Health check failed to complete".to_string()),
                recovery_triggered: false,
            })
        } else {
            DhtHealthStatus {
                healthy: false,
                peer_count: 0,
                min_required: min_peers,
                bootstrap_failures: 0,
                last_bootstrap_secs_ago: None,
                recommendation: Some("Failed to send health check command".to_string()),
                recovery_triggered: false,
            }
        }
    }

    /// Check if the DHT is healthy (has minimum required peers)
    pub async fn is_healthy(&self, min_peers: usize) -> bool {
        let peer_count = self.connected_peers.lock().await.len();
        peer_count >= min_peers
    }

    /// Start a background health monitoring task
    ///
    /// This task periodically checks DHT health and triggers recovery if needed.
    /// Returns a handle to cancel the monitoring task.
    pub fn start_health_monitor(
        self: &Arc<Self>,
        check_interval_secs: u64,
        min_peers: usize,
    ) -> tokio::task::JoinHandle<()> {
        let dht_service = Arc::clone(self);

        tokio::spawn(async move {
            let mut interval =
                tokio::time::interval(std::time::Duration::from_secs(check_interval_secs));

            // Skip the first tick (which fires immediately)
            interval.tick().await;

            loop {
                interval.tick().await;

                let peer_count = dht_service.connected_peers.lock().await.len();

                if peer_count < min_peers {
                    warn!(
                        "DHT health check: peer count ({}) below minimum ({}), triggering recovery",
                        peer_count, min_peers
                    );

                    // Check full health and trigger auto-recovery
                    let status = dht_service.check_health(min_peers, true).await;

                    if status.recovery_triggered {
                        info!("DHT recovery triggered, waiting for bootstrap to complete...");
                    } else if !status.healthy {
                        warn!(
                            "DHT recovery was not triggered: {:?}",
                            status.recommendation
                        );
                    }
                } else {
                    debug!(
                        "DHT health check: {} peers connected (min: {})",
                        peer_count, min_peers
                    );
                }
            }
        })
    }

    pub async fn echo(&self, peer_id: String, payload: Vec<u8>) -> Result<Vec<u8>, String> {
        let target_peer_id: PeerId = peer_id
            .parse()
            .map_err(|e| format!("Invalid peer ID: {e}"))?;

        let (tx, rx) = oneshot::channel();
        self.cmd_tx
            .send(DhtCommand::Echo {
                peer: target_peer_id,
                payload,
                tx,
            })
            .await
            .map_err(|e| format!("Failed to send echo command: {e}"))?;

        rx.await
            .map_err(|e| format!("Echo response error: {}", e))?
    }

    pub async fn update_privacy_proxy_targets(&self, addresses: Vec<String>) -> Result<(), String> {
        self.cmd_tx
            .send(DhtCommand::SetPrivacyProxies { addresses })
            .await
            .map_err(|e| format!("Failed to update privacy proxies: {e}"))
    }

    /// Verifies that a peer actually provides working proxy services through protocol negotiation
    async fn verify_proxy_capabilities(&self, peer_id: &PeerId) -> Result<(), String> {
        // Use the existing echo protocol to verify proxy capabilities
        // Send a special "proxy_verify" message that the peer should echo back if it's a working proxy

        let verification_payload = b"proxy_verify";

        // Send echo request with verification payload through DHT service
        match self
            .echo(peer_id.to_string(), verification_payload.to_vec())
            .await
        {
            Ok(response) => {
                // Check if the response matches our verification payload
                if response == verification_payload {
                    info!(
                        "✅ Proxy capability verified for peer {} via echo test",
                        peer_id
                    );
                    Ok(())
                } else {
                    Err(format!(
                        "Proxy verification failed: unexpected response from peer {}",
                        peer_id
                    ))
                }
            }
            Err(e) => Err(format!(
                "Proxy verification failed: echo request failed for peer {}: {}",
                peer_id, e
            )),
        }
    }

    /// Discovers proxy services through DHT provider queries
    /// Uses DHT provider discovery to find peers advertising proxy services
    async fn discover_proxy_services_through_dht_providers(
        &self,
        proxy_mgr: &mut ProxyManager,
    ) -> usize {
        let mut discovered_and_verified = 0;

        info!("Starting DHT proxy service discovery using provider queries...");

        // Query DHT for peers that provide proxy services
        // Use a standard proxy service identifier that proxy nodes would register as providers for
        let proxy_service_cid = "proxy:service:available"; // This would be a well-known CID for proxy services

        match self
            .query_dht_proxy_providers(proxy_service_cid.to_string())
            .await
        {
            Ok(provider_peers) => {
                for peer_id in provider_peers {
                    if !proxy_mgr.capable.contains(&peer_id) {
                        info!("Discovered proxy provider via DHT: {}", peer_id);

                        // Add to capable list for verification
                        proxy_mgr.set_capable(peer_id.clone());

                        // Verify the discovered proxy
                        match self.verify_proxy_capabilities(&peer_id).await {
                            Ok(_) => {
                                proxy_mgr.add_trusted_proxy_node(peer_id.clone());
                                discovered_and_verified += 1;
                                info!(
                                    "✅ Verified and added DHT-discovered proxy provider: {}",
                                    peer_id
                                );
                            }
                            Err(e) => {
                                warn!(
                                    "❌ DHT proxy provider verification failed for {}: {}",
                                    peer_id, e
                                );
                                proxy_mgr.capable.remove(&peer_id);
                            }
                        }
                    }
                }
            }
            Err(e) => {
                warn!("DHT proxy provider discovery failed: {}", e);
            }
        }

        info!(
            "DHT proxy provider discovery completed: {} proxies verified and added",
            discovered_and_verified
        );
        discovered_and_verified
    }

    /// Query DHT for peers providing proxy services using provider records
    /// Returns a list of peer IDs that provide proxy services
    async fn query_dht_proxy_providers(
        &self,
        service_identifier: String,
    ) -> Result<Vec<PeerId>, String> {
        // Create a DHT record key for proxy services
        let key = kad::RecordKey::new(&service_identifier);

        // Query DHT for providers of this service
        // This finds peers that have registered as providers for proxy services
        let (tx, rx) = oneshot::channel();

        // Send command to query providers
        if let Err(e) = self
            .cmd_tx
            .send(DhtCommand::GetProviders {
                file_hash: service_identifier.clone(),
                sender: tx,
            })
            .await
        {
            return Err(format!("Failed to send GetProviders command: {}", e));
        }

        // Wait for response with timeout
        match tokio::time::timeout(Duration::from_secs(15), rx).await {
            Ok(Ok(Ok(provider_strings))) => {
                let total_count = provider_strings.len();

                // Convert string peer IDs to PeerId objects
                let mut peer_ids = Vec::new();
                for peer_string in provider_strings {
                    match peer_string.parse::<PeerId>() {
                        Ok(peer_id) => peer_ids.push(peer_id),
                        Err(e) => {
                            warn!("Failed to parse peer ID from provider string: {}", e);
                        }
                    }
                }

                info!(
                    "Found {} proxy service providers in DHT ({} valid peer IDs)",
                    total_count,
                    peer_ids.len()
                );
                Ok(peer_ids)
            }
            Ok(Ok(Err(e))) => Err(format!("GetProviders command failed: {}", e)),
            Ok(Err(_)) => Err("GetProviders channel closed unexpectedly".to_string()),
            Err(_) => Err("GetProviders query timed out".to_string()),
        }
    }

    pub async fn metrics_snapshot(&self) -> DhtMetricsSnapshot {
        let metrics = self.metrics.lock().await.clone();
        let peer_count = self.connected_peers.lock().await.len();
        DhtMetricsSnapshot::from(metrics, peer_count)
    }

    pub async fn autorelay_history(&self) -> (Option<SystemTime>, Option<SystemTime>) {
        let metrics = self.metrics.lock().await;
        (
            metrics.last_autorelay_enabled_at.clone(),
            metrics.last_autorelay_disabled_at.clone(),
        )
    }

    pub async fn store_block(&self, cid: Cid, data: Vec<u8>) -> Result<(), String> {
        self.cmd_tx
            .send(DhtCommand::StoreBlock { cid, data })
            .await
            .map_err(|e| e.to_string())
    }

    // Drain up to `max` pending events without blocking
    pub async fn drain_events(&self, max: usize) -> Vec<DhtEvent> {
        use tokio::sync::mpsc::error::TryRecvError;
        let mut rx = self.event_rx.lock().await;
        let mut events = Vec::new();
        while events.len() < max {
            match rx.try_recv() {
                Ok(ev) => events.push(ev),
                Err(TryRecvError::Empty) => break,
                Err(TryRecvError::Disconnected) => break,
            }
        }
        events
    }

    /// Get recommended peers for file download using smart selection
    pub async fn get_recommended_peers_for_download(
        &self,
        file_hash: &str,
        file_size: u64,
        require_encryption: bool,
    ) -> Vec<String> {
        // First get peers that have the file
        let available_peers = self.get_seeders_for_file(file_hash).await;

        if available_peers.is_empty() {
            return Vec::new();
        }

        // Use smart peer selection
        let mut peer_selection = self.peer_selection.lock().await;
        peer_selection.recommend_peers_for_file(&available_peers, file_size, require_encryption)
    }

    /// Record successful transfer for peer metrics
    pub async fn record_transfer_success(&self, peer_id: &str, bytes: u64, duration_ms: u64) {
        let mut peer_selection = self.peer_selection.lock().await;
        peer_selection.record_transfer_success(peer_id, bytes, duration_ms);
    }

    /// Record failed transfer for peer metrics
    pub async fn record_transfer_failure(&self, peer_id: &str, error: &str) {
        let mut peer_selection = self.peer_selection.lock().await;
        peer_selection.record_transfer_failure(peer_id, error);
    }

    /// Update peer encryption support
    pub async fn set_peer_encryption_support(&self, peer_id: &str, supported: bool) {
        let mut peer_selection = self.peer_selection.lock().await;
        peer_selection.set_peer_encryption_support(peer_id, supported);
    }

    /// Report malicious behavior from a peer
    pub async fn report_malicious_peer(&self, peer_id: &str, severity: &str) {
        let mut peer_selection = self.peer_selection.lock().await;
        peer_selection.report_malicious_peer(peer_id, severity);
    }

    /// Get all peer metrics for monitoring
    pub async fn get_peer_metrics(&self) -> Vec<PeerMetrics> {
        let peer_selection = self.peer_selection.lock().await;
        peer_selection.get_all_metrics()
    }

    /// Select best peers using a specific strategy
    pub async fn select_peers_with_strategy(
        &self,
        available_peers: &[String],
        count: usize,
        strategy: SelectionStrategy,
        require_encryption: bool,
    ) -> Vec<String> {
        let mut peer_selection = self.peer_selection.lock().await;
        peer_selection.select_peers(available_peers, count, strategy, require_encryption)
    }

    /// Clean up inactive peer metrics
    pub async fn cleanup_inactive_peers(&self, max_age_seconds: u64) {
        let mut peer_selection = self.peer_selection.lock().await;
        peer_selection.cleanup_inactive_peers(max_age_seconds);
    }

    /// Discover and verify available peers for a specific file
    pub async fn discover_peers_for_file(
        &self,
        metadata: &FileMetadata, // This now contains the merkle_root
    ) -> Result<Vec<String>, String> {
        info!(
            "Starting peer discovery for file: {} with {} seeders",
            metadata.merkle_root,
            metadata.seeders.len()
        );

        let mut available_peers = Vec::new();
        let connected_peers = self.connected_peers.lock().await;

        // Check which seeders from metadata are currently connected
        for seeder_id in &metadata.seeders {
            if let Ok(peer_id) = seeder_id.parse::<libp2p::PeerId>() {
                if connected_peers.contains(&peer_id) {
                    info!("Seeder {} is currently connected", seeder_id);
                    available_peers.push(seeder_id.clone());
                } else {
                    info!("Seeder {} is not currently connected", seeder_id);
                    // Try to connect to this peer by sending a ConnectToPeerById command
                    // This will query the DHT for the peer's addresses and attempt connection
                    if let Err(e) = self
                        .cmd_tx
                        .send(DhtCommand::ConnectToPeerById(peer_id))
                        .await
                    {
                        warn!(
                            "Failed to send ConnectToPeerById command for {}: {}",
                            seeder_id, e
                        );
                    } else {
                        info!("Attempting to connect to seeder {}", seeder_id);
                    }
                }
            } else {
                warn!("Invalid peer ID in seeders list: {}", seeder_id);
            }
        }

        // If no seeders are connected, the file is not available for download
        if available_peers.is_empty() {
            info!("No seeders are currently connected - file not available for download");
        }

        info!(
            "Peer discovery completed: found {} available peers",
            available_peers.len()
        );
        Ok(available_peers)
    }

    /// Get seeders for a specific file (searches DHT for providers)
    pub async fn get_seeders_for_file(&self, file_hash: &str) -> Vec<String> {
        // Fast path: consult local heartbeat cache and prune expired entries
        let now = unix_timestamp();
        if let Some(entry) = self.seeder_heartbeats_cache.lock().await.get_mut(file_hash) {
            entry.heartbeats = prune_heartbeats(entry.heartbeats.clone(), now);
            entry.metadata["seeders"] = serde_json::Value::Array(
                heartbeats_to_peer_list(&entry.heartbeats)
                    .iter()
                    .cloned()
                    .map(serde_json::Value::String)
                    .collect(),
            );
            entry.metadata["seederHeartbeats"] = serde_json::to_value(&entry.heartbeats)
                .unwrap_or_else(|_| serde_json::Value::Array(vec![]));

            let peers = heartbeats_to_peer_list(&entry.heartbeats);
            if !peers.is_empty() {
                // return the pruned local view immediately to keep UI responsive/fresh
                return peers;
            }
            // otherwise fall back to querying the DHT providers
        }

        // Send command to DHT task to query provider records for this file
        let (tx, rx) = oneshot::channel();

        if let Err(e) = self
            .cmd_tx
            .send(DhtCommand::GetProviders {
                file_hash: file_hash.to_string(),
                sender: tx,
            })
            .await
        {
            warn!("Failed to send GetProviders command: {}", e);
            return Vec::new();
        }

        // Wait for response with timeout
        match tokio::time::timeout(Duration::from_secs(5), rx).await {
            Ok(Ok(Ok(providers))) => {
                info!(
                    "Found {} providers for file: {}",
                    providers.len(),
                    file_hash
                );
                // Optionally filter unreachable providers here (try connect/ping) before returning.
                providers
            }
            Ok(Ok(Err(e))) => {
                warn!("GetProviders command failed: {}", e);
                // Fallback to connected peers
                let connected = self.connected_peers.lock().await;
                connected.iter().take(3).map(|p| p.to_string()).collect()
            }
            Ok(Err(e)) => {
                warn!("Receiver error: {}", e);
                // Fallback to connected peers
                let connected = self.connected_peers.lock().await;
                connected.iter().take(3).map(|p| p.to_string()).collect()
            }
            Err(_) => {
                warn!("GetProviders command timed out for file: {}", file_hash);
                // Fallback to connected peers
                let connected = self.connected_peers.lock().await;
                connected.iter().take(3).map(|p| p.to_string()).collect()
            }
        }
    }

    /// Save peer cache to disk for faster startup on next run
    pub async fn save_peer_cache(&self) -> Result<(), String> {
        use crate::peer_cache::{get_peer_cache_path, PeerCache, PeerCacheEntry};
        
        info!("Saving peer cache...");
        
        // Get peer metrics from peer selection service
        let peer_selection = self.peer_selection.lock().await;
        let metrics_list = peer_selection.get_all_metrics();
        
        // Convert metrics to cache entries
        let mut cache_entries: Vec<PeerCacheEntry> = Vec::new();
        
        for metrics in metrics_list.iter() {
            // Only cache peers we've actually connected to
            if metrics.transfer_count == 0 {
                continue;
            }
            
            // Check if peer supports relay by looking at protocols
            let hop_proto = "/libp2p/circuit/relay/0.2.0/hop";
            let supports_relay = metrics.protocols.iter().any(|p| p == hop_proto);
            
            let entry = PeerCacheEntry::from_metrics(
                metrics.peer_id.clone(),
                metrics.address.clone(),
                metrics.transfer_count as u32,
                metrics.successful_transfers as u32,
                metrics.failed_transfers as u32,
                metrics.total_bytes_transferred,
                metrics.latency_ms,
                metrics.reliability_score,
                metrics.last_seen,
                false, // Bootstrap status not currently tracked in PeerMetrics
                supports_relay,
            );
            
            cache_entries.push(entry);
        }
        
        drop(peer_selection); // Release lock
        
        if cache_entries.is_empty() {
            info!("No peers to cache (no active connections)");
            return Ok(());
        }
        
        // Create cache and apply filters
        let mut cache = PeerCache::from_peers(cache_entries);
        cache.filter_stale_peers();
        cache.sort_and_limit();
        
        // Get cache file path
        let cache_path = get_peer_cache_path()?;
        
        // Save to file
        cache.save_to_file(&cache_path).await?;
        
        info!("Successfully saved {} peers to cache at {:?}", cache.peers.len(), cache_path);
        Ok(())
    }
    
    /// Load peer cache from disk and attempt to reconnect to cached peers
    pub async fn load_peer_cache(&self) -> Result<Vec<crate::peer_cache::PeerCacheEntry>, String> {
        use crate::peer_cache::{get_peer_cache_path, PeerCache};
        
        info!("Loading peer cache...");
        
        // Get cache file path
        let cache_path = get_peer_cache_path()?;
        
        // Try to load cache
        let mut cache = match PeerCache::load_from_file(&cache_path).await {
            Ok(c) => c,
            Err(e) => {
                warn!("Failed to load peer cache: {}", e);
                // Delete corrupted cache file
                let _ = PeerCache::delete_file(&cache_path).await;
                return Ok(Vec::new());
            }
        };
        
        // Log cache statistics before filtering
        let initial_stats = cache.get_stats();
        info!(
            "Loaded cache: {} peers, {} relay-capable, avg reliability: {:.2}",
            initial_stats.total_peers,
            initial_stats.relay_capable_peers,
            initial_stats.average_reliability
        );
        
        // Filter stale peers
        cache.filter_stale_peers();
        
        if cache.peers.is_empty() {
            info!("No valid cached peers found after filtering");
            return Ok(Vec::new());
        }
        
        // Log final statistics
        let final_stats = cache.get_stats();
        info!(
            "After filtering: {} valid peers, {} relay-capable, avg reliability: {:.2}",
            final_stats.total_peers,
            final_stats.relay_capable_peers,
            final_stats.average_reliability
        );
        
        Ok(cache.peers)
    }
    
    /// Reconnect to cached peers in parallel
    pub async fn reconnect_cached_peers(&self, cached_peers: Vec<crate::peer_cache::PeerCacheEntry>) {
        use futures::future::join_all;
        
        if cached_peers.is_empty() {
            return;
        }
        
        info!("Attempting to reconnect to {} cached peers...", cached_peers.len());
        
        // Prioritize relay-capable peers and high-reliability peers
        let mut sorted_peers = cached_peers;
        sorted_peers.sort_by(|a, b| {
            // First by relay support (relay-capable first)
            b.supports_relay.cmp(&a.supports_relay)
                // Then by reliability score
                .then_with(|| b.reliability_score.partial_cmp(&a.reliability_score).unwrap_or(std::cmp::Ordering::Equal))
        });
        
        let relay_count = sorted_peers.iter().filter(|p| p.supports_relay).count();
        info!("Cache contains {} relay-capable peers", relay_count);
        
        // Collect all addresses to try
        let mut addresses_to_try = Vec::new();
        for peer in sorted_peers.iter() {
            for addr in peer.addresses.iter() {
                addresses_to_try.push(addr.clone());
            }
        }
        
        // Create connection tasks for each address
        let connection_tasks: Vec<_> = addresses_to_try
            .into_iter()
            .map(|addr| {
                let cmd_tx = self.cmd_tx.clone();
                async move {
                    match tokio::time::timeout(
                        Duration::from_secs(5),
                        cmd_tx.send(DhtCommand::ConnectPeer(addr.clone()))
                    ).await {
                        Ok(Ok(_)) => {
                            debug!("Successfully reconnected to cached peer: {}", addr);
                            true
                        }
                        Ok(Err(e)) => {
                            debug!("Failed to send connect command for {}: {}", addr, e);
                            false
                        }
                        Err(_) => {
                            debug!("Timeout reconnecting to {}", addr);
                            false
                        }
                    }
                }
            })
            .collect();
        
        // Execute all connection attempts in parallel
        let results = join_all(connection_tasks).await;
        
        let successful = results.iter().filter(|&&r| r).count();
        let total = results.len();
        let hit_rate = if total > 0 {
            (successful as f64 / total as f64) * 100.0
        } else {
            0.0
        };
        
        info!(
            "Peer cache reconnection: {}/{} addresses ({:.1}% hit rate)",
            successful,
            total,
            hit_rate
        );
    }

    /// Shutdown the Dht service
    pub async fn shutdown(&self) -> Result<(), String> {
        let (tx, rx) = oneshot::channel();
        self.cmd_tx
            .send(DhtCommand::Shutdown(tx))
            .await
            .map_err(|e| format!("Failed to send shutdown command: {}", e))?;
        rx.await
            .map_err(|e| format!("Failed to receive shutdown acknowledgment: {}", e))
    }

    /// Enable privacy routing through proxy nodes
    pub async fn enable_privacy_routing(&self, mode: PrivacyMode) -> Result<(), String> {
        let mut proxy_mgr = self.proxy_mgr.lock().await;

        // Enable privacy routing in the proxy manager
        proxy_mgr.enable_privacy_routing(mode);

        // Identify and mark trusted proxy nodes from connected peers
        // Query connected peers for proxy capabilities and establish trust relationships
        let connected_peers_list = {
            let connected = self.connected_peers.lock().await;
            connected.iter().cloned().collect::<Vec<_>>()
        };

        let mut trusted_proxy_count = 0;
        for peer_id in connected_peers_list {
            // Check if this peer is capable of proxy services
            if proxy_mgr.capable.contains(&peer_id) && proxy_mgr.online.contains(&peer_id) {
                // Verify proxy capabilities through protocol negotiation
                match self.verify_proxy_capabilities(&peer_id).await {
                    Ok(_) => {
                        proxy_mgr.add_trusted_proxy_node(peer_id.clone());
                        trusted_proxy_count += 1;
                        info!("✅ Added connected peer {} as trusted proxy node (capability verified)", peer_id);
                    }
                    Err(e) => {
                        warn!(
                            "❌ Proxy capability verification failed for peer {}: {}",
                            peer_id, e
                        );
                        // Remove from capable list if verification fails
                        proxy_mgr.capable.remove(&peer_id);
                    }
                }
            }
        }

        // Query DHT for peers advertising proxy services and add them to verification pipeline
        let dht_proxy_count = self
            .discover_proxy_services_through_dht_providers(&mut proxy_mgr)
            .await;

        let trusted_count = trusted_proxy_count + dht_proxy_count;
        info!(
            "Privacy routing enabled with {} trusted proxy nodes (mode: {:?})",
            trusted_count, mode
        );

        Ok(())
    }

    /// Disable privacy routing, revert to direct connections
    pub async fn disable_privacy_routing(&self) -> Result<(), String> {
        let mut proxy_mgr = self.proxy_mgr.lock().await;

        // Disable privacy routing in the proxy manager
        proxy_mgr.disable_privacy_routing();

        // Clear trusted proxy nodes
        proxy_mgr.trusted_proxy_nodes.clear();
        proxy_mgr.manual_trusted.clear();

        info!("Privacy routing disabled - reverting to direct connections");

        Ok(())
    }

    /// Generates a proof for a given file chunk and submits it to the blockchain.
    /// This function is called by the blockchain listener upon receiving a challenge.
    pub async fn generate_and_submit_proof(
        &self,
        file_root_hex: String,
        chunk_index: u64,
    ) -> Result<(), String> {
        info!(
            "Generating proof for file root {} and chunk index {}",
            file_root_hex, chunk_index
        );

        // 1. Locate the file manifest from the local cache.
        let manifest = self
            .get_manifest_from_cache(&file_root_hex)
            .await
            .ok_or_else(|| format!("File manifest not found for root: {}", file_root_hex))?;

        // 2. Locate the requested file chunk data.
        let chunk_data = self
            .get_chunk_data(&file_root_hex, chunk_index as usize)
            .await
            .map_err(|e| format!("Failed to locate chunk: {}", e))?;

        // 3. Generate Merkle proof for that chunk.
        let proof = self
            .get_merkle_proof(&manifest, chunk_index as usize)
            .await
            .map_err(|e| format!("Failed to generate Merkle proof: {}", e))?;

        // 4. Submit proof to the smart contract.
        self.submit_to_contract(&file_root_hex, proof, chunk_data, chunk_index)
            .await
            .map_err(|e| format!("Failed to submit proof to contract: {}", e))?;

        Ok(())
    }

    /// Retrieves a file's manifest from the local cache.
    async fn get_manifest_from_cache(&self, file_root_hex: &str) -> Option<FileMetadata> {
        let cache = self.file_metadata_cache.lock().await;
        cache.get(file_root_hex).cloned()
    }

    /// Retrieves the original, unencrypted chunk data from local storage.
    /// This assumes the `FileTransferService` provides access to the underlying storage.
    async fn get_chunk_data(
        &self,
        file_root_hex: &str,
        chunk_index: usize,
    ) -> Result<Vec<u8>, String> {
        if let Some(ft_service) = &self.file_transfer_service {
            let file_data = ft_service
                .get_file_data(file_root_hex)
                .await
                .ok_or_else(|| format!("File data not found for root {}", file_root_hex))?;

            let chunk_size = self.chunk_size();
            let start = chunk_index * chunk_size;
            let end = (start + chunk_size).min(file_data.len());

            if start >= file_data.len() {
                return Err(format!("Chunk index {} is out of bounds", chunk_index));
            }

            Ok(file_data[start..end].to_vec())
        } else {
            Err("FileTransferService is not available".to_string())
        }
    }

    /// Generates a Merkle proof for a specific chunk index.
    async fn get_merkle_proof(
        &self,
        manifest: &FileMetadata,
        chunk_index: usize,
    ) -> Result<Vec<[u8; 32]>, String> {
        // This requires re-calculating the original chunk hashes to build the tree.
        // A more optimized version would store the hashes in the manifest.
        if let Some(ft_service) = &self.file_transfer_service {
            let file_data = ft_service
                .get_file_data(&manifest.merkle_root)
                .await
                .ok_or_else(|| format!("File data not found for root {}", manifest.merkle_root))?;

            let chunk_size = self.chunk_size();
            let original_chunk_hashes: Vec<[u8; 32]> = file_data
                .chunks(chunk_size)
                .map(Sha256Hasher::hash)
                .collect();

            if chunk_index >= original_chunk_hashes.len() {
                return Err(format!(
                    "Chunk index {} out of bounds for proof generation",
                    chunk_index
                ));
            }

            let tree = MerkleTree::<Sha256Hasher>::from_leaves(&original_chunk_hashes);
            let proof = tree.proof(&[chunk_index]);
            Ok(proof.proof_hashes().to_vec())
        } else {
            Err("FileTransferService is not available".to_string())
        }
    }

    /// Placeholder for submitting the proof to the smart contract.
    async fn submit_to_contract(
        &self,
        file_root: &str,
        proof: Vec<[u8; 32]>,
        chunk_data: Vec<u8>,
        chunk_index: u64,
    ) -> Result<(), String> {
        info!(
            "Submitting proof for file root {} to smart contract...",
            file_root
        );

        // This is a simplified example. In a real app, you would get the provider,
        // contract address, and signer from the AppState or configuration.
        let provider = Provider::<Http>::try_from("http://127.0.0.1:8545")
            .map_err(|e| format!("Failed to create provider: {}", e))?;
        let client = Arc::new(provider);

        // This private key is for demonstration. In a real app, you would retrieve
        // this securely from the AppState's keystore/active_account_private_key.
        let wallet: LocalWallet =
            "0xac0974bec39a17e36ba4a6b4d238ff944bacb478cbed5efcae784d7bf4f2ff80"
                .parse()
                .map_err(|e| format!("Failed to parse private key: {}", e))?;
        let signer = SignerMiddleware::new(client.clone(), wallet.with_chain_id(*CHAIN_ID));

        // The contract address needs to be known. This would come from AppState.
        let contract_address: Address = "0x5FbDB2315678afecb367f032d93F642f64180aa3"
            .parse()
            .map_err(|e| format!("Failed to parse contract address: {}", e))?;

        // Define the contract ABI for the `verifyProof` function.
        // In a larger project, you would use `abigen!` to generate this from the contract JSON.
        abigen!(
            ProofOfStorage,
            r#"[
                function verifyProof(bytes32 fileRoot, bytes32[] calldata proof, bytes calldata chunkData, uint256 chunkIndex) external view returns (bool)
            ]"#,
        );

        let contract = ProofOfStorage::new(contract_address, Arc::new(signer));

        // Prepare arguments for the contract call
        let root_bytes: [u8; 32] = hex::decode(file_root)
            .map_err(|e| format!("Invalid file root hex: {}", e))?
            .try_into()
            .map_err(|_| "File root is not 32 bytes".to_string())?;

        // Call the contract's `verifyProof` method.
        // Note: `verifyProof` is a `view` function, so we use `.call()` which doesn't create a transaction.
        // If it were a state-changing function, we would use `.send()`.
        let is_valid = contract
            .verify_proof(root_bytes, proof, chunk_data.into(), chunk_index.into())
            .call()
            .await
            .map_err(|e| format!("Contract call failed: {}", e))?;

        info!("Proof verification result from contract: {}", is_valid);
        if !is_valid {
            return Err("Proof was rejected by the smart contract.".to_string());
        }

        Ok(())
    }
}

/// A synchronous helper to perform the two-step info_hash lookup.
/// This is not ideal for the main event loop but can be useful for commands.
async fn synchronous_search_by_infohash(
    swarm: &mut Swarm<DhtBehaviour>,
    info_hash: &str,
) -> Result<Option<FileMetadata>, String> {
    // Step 1: Get the merkle_root from the info_hash index.
    let index_key = format!("info_hash:{}", info_hash);
    let record_key = kad::RecordKey::new(&index_key.as_bytes());
    swarm.behaviour_mut().kademlia.get_record(record_key);

    // This part is tricky without a proper request/response setup for internal swarm queries.
    // We'll simulate waiting for the event. In a real scenario, you'd use a channel.
    // For now, this function is more of a structural guide.
    // A proper implementation would require refactoring the event loop to handle multi-stage queries.
    warn!("synchronous_search_by_infohash is a placeholder due to event loop complexity.");
    Err("Synchronous info_hash search not fully implemented.".to_string())
}

impl DhtService {
    pub async fn search_by_infohash(
        &self,
        info_hash: String,
    ) -> Result<Option<FileMetadata>, String> {
        let (sender, receiver) = oneshot::channel();
        self.cmd_tx
            .send(DhtCommand::SearchByInfohash { info_hash, sender })
            .await
            .map_err(|e| e.to_string())?;
        receiver.await.map_err(|e| e.to_string())
    }

    /// Store a value in the DHT with the given key
    pub async fn put_dht_value(&self, key: String, value: Vec<u8>) -> Result<(), String> {
        let (sender, receiver) = oneshot::channel();
        self.cmd_tx
            .send(DhtCommand::PutDhtValue { key, value, sender })
            .await
            .map_err(|e| e.to_string())?;
        receiver.await.map_err(|e| e.to_string())?
    }

    /// Retrieve a value from the DHT by key
    pub async fn get_dht_value(&self, key: String) -> Result<Option<Vec<u8>>, String> {
        let (sender, receiver) = oneshot::channel();
        self.cmd_tx
            .send(DhtCommand::GetDhtValue { key, sender })
            .await
            .map_err(|e| e.to_string())?;
        receiver.await.map_err(|e| e.to_string())?
    }
}

impl DhtService {
    /// Finds Chiral peers in the DHT that are seeding a torrent with the given info_hash.
    pub async fn search_peers_by_infohash(&self, info_hash: String) -> Result<Vec<String>, String> {
        let (sender, receiver) = oneshot::channel();
        self.cmd_tx
            .send(DhtCommand::SearchPeersByInfohash { info_hash, sender })
            .await
            .map_err(|e| e.to_string())?;

        // Wait for the DHT query to complete
        receiver.await.map_err(|e| e.to_string())?
    }
}

/// Process received Bitswap chunk data and assemble complete files
async fn process_bitswap_chunk(
    query_id: &beetswap::QueryId,
    data: &[u8],
    event_tx: &mpsc::Sender<DhtEvent>,
    received_chunks: &Arc<Mutex<HashMap<String, HashMap<u32, FileChunk>>>>,
    file_transfer_service: &Arc<FileTransferService>,
) {
    // Try to parse the data as a FileChunk
    match serde_json::from_slice::<FileChunk>(data) {
        Ok(chunk) => {
            info!(
                "Received chunk {}/{} for file {} ({} bytes)",
                chunk.chunk_index + 1,
                chunk.total_chunks,
                chunk.file_hash,
                chunk.data.len()
            );

            // Store the chunk
            {
                let mut chunks_map = received_chunks.lock().await;
                let file_chunks = chunks_map
                    .entry(chunk.file_hash.clone())
                    .or_insert_with(HashMap::new);
                file_chunks.insert(chunk.chunk_index, chunk.clone());
            }

            // Check if we have all chunks for this file
            let has_all_chunks = {
                let chunks_map = received_chunks.lock().await;
                if let Some(file_chunks) = chunks_map.get(&chunk.file_hash) {
                    file_chunks.len() == chunk.total_chunks as usize
                } else {
                    false
                }
            };

            if has_all_chunks {
                // Assemble the file from all chunks
                assemble_file_from_chunks(
                    &chunk.file_hash,
                    received_chunks,
                    file_transfer_service,
                    event_tx,
                )
                .await;
            }

            let _ = event_tx
                .send(DhtEvent::BitswapDataReceived {
                    query_id: format!("{:?}", query_id),
                    data: data.to_vec(),
                })
                .await;
        }
        Err(e) => {
            warn!("Failed to parse Bitswap data as FileChunk: {}", e);
            // Emit raw data event for debugging
            let _ = event_tx
                .send(DhtEvent::BitswapDataReceived {
                    query_id: format!("{:?}", query_id),
                    data: data.to_vec(),
                })
                .await;
        }
    }
}

/// Assemble a complete file from received chunks
async fn assemble_file_from_chunks(
    file_hash: &str,
    received_chunks: &Arc<Mutex<HashMap<String, HashMap<u32, FileChunk>>>>,
    file_transfer_service: &Arc<FileTransferService>,
    event_tx: &mpsc::Sender<DhtEvent>,
) {
    // Get all chunks for this file
    let chunks = {
        let mut chunks_map = received_chunks.lock().await;
        chunks_map.remove(file_hash)
    };

    if let Some(mut file_chunks) = chunks {
        // Sort chunks by index
        let mut sorted_chunks: Vec<FileChunk> =
            file_chunks.drain().map(|(_, chunk)| chunk).collect();
        sorted_chunks.sort_by_key(|c| c.chunk_index);

        // Get the count before consuming the vector
        let chunk_count = sorted_chunks.len();

        // Concatenate chunk data
        let mut file_data = Vec::new();
        for chunk in sorted_chunks {
            file_data.extend_from_slice(&chunk.data);
        }

        // Store the assembled file
        let file_name = format!("downloaded_{}", file_hash);
        file_transfer_service
            .store_file_data(file_hash.to_string(), file_name, file_data)
            .await;

        info!(
            "Successfully assembled file {} from {} chunks",
            file_hash, chunk_count
        );

        let _ = event_tx
            .send(DhtEvent::FileDownloaded {
                file_hash: file_hash.to_string(),
            })
            .await;
    }
}

fn not_loopback(ip: &Multiaddr) -> bool {
    multiaddr_to_ip(ip)
        .map(|ip| !ip.is_loopback())
        .unwrap_or(false)
}

fn multiaddr_to_ip(addr: &Multiaddr) -> Option<IpAddr> {
    for comp in addr.iter() {
        match comp {
            Protocol::Ip4(ipv4) => return Some(IpAddr::V4(ipv4)),
            Protocol::Ip6(ipv6) => return Some(IpAddr::V6(ipv6)),
            _ => {}
        }
    }
    None
}

fn ipv4_in_same_subnet(target: Ipv4Addr, iface_ip: Ipv4Addr, iface_mask: Ipv4Addr) -> bool {
    let t = u32::from(target);
    let i = u32::from(iface_ip);
    let m = u32::from(iface_mask);
    (t & m) == (i & m)
}

/// If multiaddr can be plausibly reached from this machine
/// - Relay paths (p2p-circuit) are allowed
/// - IPv4 loopback (127.0.0.1) is REJECTED (not reachable from remote peers)
/// - For WAN intent, only public IPv4 addresses are allowed (not private ranges)
fn ma_plausibly_reachable(ma: &Multiaddr) -> bool {
    // Relay paths are allowed
    if ma.iter().any(|p| matches!(p, Protocol::P2pCircuit)) {
        return true;
    }
    // Only consider IPv4 (IPv6 can be added if needed)
    if let Some(Protocol::Ip4(v4)) = ma.iter().find(|p| matches!(p, Protocol::Ip4(_))) {
        // Reject loopback addresses - they're not reachable from remote peers
        if v4.is_loopback() {
            return false;
        }
        // Allow public addresses, reject private
        return !v4.is_private();
    }
    false
}

/// Parsing multiaddr from error string is heuristic and may not be reliable
fn extract_multiaddr_from_error_str(s: &str) -> Option<Multiaddr> {
    // Example: "Failed to negotiate ... [(/ip4/172.17.0.3/tcp/4001/p2p/12D...: : Timeout ...)]"
    // Try to find the first occurrence of "/ip" and extract until a delimiter
    if let Some(start) = s.find("/ip") {
        // Extract until we hit ": " (colon followed by space) which indicates end of multiaddr
        let tail = &s[start..];
        let end = tail.find(": ").unwrap_or_else(|| tail.len());
        let cand = &tail[..end];
        return cand.parse::<Multiaddr>().ok();
    }
    None
}

/// Check if an IPv4 address is private or loopback
fn is_private_or_loopback_v4(ip: Ipv4Addr) -> bool {
    let o = ip.octets();
    o[0] == 10
        || (o[0] == 172 && (16..=31).contains(&o[1]))
        || (o[0] == 192 && o[1] == 168)
        || o[0] == 127
}

async fn record_identify_push_metrics(metrics: &Arc<Mutex<DhtMetrics>>, info: &identify::Info) {
    if let Ok(mut metrics_guard) = metrics.try_lock() {
        for addr in &info.listen_addrs {
            metrics_guard.record_listen_addr(addr);
        }
    }
}

pub struct StringBlock(pub String);
pub struct ByteBlock(pub Vec<u8>);

impl Block<64> for ByteBlock {
    fn cid(&self) -> Result<Cid, CidError> {
        let hash = Code::Sha2_256.digest(&self.0);
        Ok(Cid::new_v1(RAW_CODEC, hash))
    }

    fn data(&self) -> &[u8] {
        &self.0
    }
}

pub fn split_into_blocks(bytes: &[u8], chunk_size: usize) -> Vec<ByteBlock> {
    let mut blocks = Vec::new();
    let mut i = 0usize;
    while i < bytes.len() {
        let end = (i + chunk_size).min(bytes.len());
        let slice = &bytes[i..end];
        // Store raw bytes - no conversion needed
        blocks.push(ByteBlock(slice.to_vec()));
        i = end;
    }
    blocks
}

async fn get_available_download_path(path: PathBuf) -> PathBuf {
    // Helper function to get the temp file path
    let get_temp_path = |p: &PathBuf| -> PathBuf {
        p.with_extension(format!(
            "{}.tmp",
            p.extension().and_then(|s| s.to_str()).unwrap_or("")
        ))
    };

    // Check if both the final path and temp path are available
    let temp_path = get_temp_path(&path);
    let path_exists = fs::metadata(&path).await.is_ok();
    let temp_exists = fs::metadata(&temp_path).await.is_ok();

    if !path_exists && !temp_exists {
        return path;
    }

    let parent = match path.parent() {
        Some(p) => p,
        None => return path, // If no parent, return original path
    };

    let stem = path.file_stem().and_then(|s| s.to_str()).unwrap_or("file");
    let extension = path.extension().and_then(|s| s.to_str());

    let mut counter = 1;
    loop {
        let new_name = match extension {
            Some(ext) => format!("{} ({}).{}", stem, counter, ext),
            None => format!("{} ({})", stem, counter),
        };

        let new_path = parent.join(new_name);
        let new_temp_path = get_temp_path(&new_path);

        // Check if both the final path and temp path are available
        let new_path_exists = fs::metadata(&new_path).await.is_ok();
        let new_temp_exists = fs::metadata(&new_temp_path).await.is_ok();

        if !new_path_exists && !new_temp_exists {
            return new_path;
        }

        counter += 1;
    }
}

/// Parses a magnet URI string into a `MagnetData` struct.
///
/// This function extracts the info hash (btih), display name (dn),
/// and tracker URLs (tr) from a standard magnet link.
///
/// # Examples
///
/// ```
/// let magnet_uri = "magnet:?xt=urn:btih:b263275b1e3138b29596356533f685c33103575c&dn=My+Awesome+File&tr=udp%3A%2F%2Ftracker.openbittorrent.com%3A80";
/// let magnet_data = parse_magnet_uri(magnet_uri).unwrap();
/// assert_eq!(magnet_data.info_hash, "b263275b1e3138b29596356533f685c33103575c");
/// assert_eq!(magnet_data.display_name, Some("My Awesome File".to_string()));
/// assert_eq!(magnet_data.trackers, vec!["udp://tracker.openbittorrent.com:80".to_string()]);
/// ```
pub fn parse_magnet_uri(uri: &str) -> Result<MagnetData, String> {
    if !uri.starts_with("magnet:?") {
        return Err("Invalid magnet URI: must start with 'magnet:?'".to_string());
    }

    let params_str = &uri[8..];
    let params: HashMap<String, Vec<String>> = url::form_urlencoded::parse(params_str.as_bytes())
        .into_owned()
        .fold(HashMap::new(), |mut acc, (key, val)| {
            acc.entry(key).or_default().push(val);
            acc
        });

    let info_hash = params
        .get("xt")
        .and_then(|xts| {
            xts.iter()
                .find_map(|xt| xt.strip_prefix("urn:btih:").map(|hash| hash.to_lowercase()))
        })
        .ok_or_else(|| "Magnet URI is missing 'xt' (info hash) parameter".to_string())?;

    let display_name = params.get("dn").and_then(|dns| dns.first().cloned());

    let trackers = params.get("tr").cloned().unwrap_or_default();

    Ok(MagnetData {
        info_hash,
        display_name,
        trackers,
    })
}

#[cfg(test)]
mod tests {
    use super::*;
    use sha1::{Digest as Sha1Digest, Sha1};

    #[test]
    fn test_parse_magnet_uri_full() {
        let magnet = "magnet:?xt=urn:btih:b263275b1e3138b29596356533f685c33103575c&dn=My+Awesome+File.txt&tr=udp%3A%2F%2Ftracker.openbittorrent.com%3A80&tr=udp%3A%2F%2Ftracker.leechers-paradise.org%3A6969";
        let result = parse_magnet_uri(magnet).unwrap();
        assert_eq!(
            result,
            MagnetData {
                info_hash: "b263275b1e3138b29596356533f685c33103575c".to_string(),
                display_name: Some("My Awesome File.txt".to_string()),
                trackers: vec![
                    "udp://tracker.openbittorrent.com:80".to_string(),
                    "udp://tracker.leechers-paradise.org:6969".to_string(),
                ],
            }
        );
    }

    #[test]
    fn test_parse_magnet_uri_minimal() {
        let magnet = "magnet:?xt=urn:btih:b263275b1e3138b29596356533f685c33103575c";
        let result = parse_magnet_uri(magnet).unwrap();
        assert_eq!(
            result,
            MagnetData {
                info_hash: "b263275b1e3138b29596356533f685c33103575c".to_string(),
                display_name: None,
                trackers: vec![],
            }
        );
    }

    #[test]
    fn test_parse_magnet_uri_case_insensitivity() {
        let magnet = "magnet:?XT=urn:btih:B263275B1E3138B29596356533F685C33103575C";
        let result = parse_magnet_uri(magnet).unwrap();
        assert_eq!(result.info_hash, "b263275b1e3138b29596356533f685c33103575c");
    }

    #[test]
    fn test_parse_magnet_uri_invalid() {
        assert!(parse_magnet_uri("http://example.com").is_err());
        assert!(parse_magnet_uri("magnet:?dn=MyFile").is_err());
    }

    #[test]
    fn test_torrent_piece_hash_verification() {
        // Simulate a torrent file with 3 pieces.
        // Piece size is 16 bytes for this test.
        let piece_size = 16;

        let piece1_data = b"This is piece 1."; // 16 bytes
        let piece2_data = b"This is piece 2!"; // 16 bytes
        let piece3_data = b"Short piece."; // 12 bytes

        // In a real torrent, these hashes would be in the .torrent file's `info.pieces` field.
        let mut hasher = Sha1::new();
        hasher.update(piece1_data);
        let expected_hash1 = hasher.finalize_reset();

        hasher.update(piece2_data);
        let expected_hash2 = hasher.finalize_reset();

        hasher.update(piece3_data);
        let expected_hash3 = hasher.finalize();

        // Simulate receiving the pieces (e.g., from peers).
        let received_piece1 = piece1_data.to_vec();
        let received_piece2 = piece2_data.to_vec();
        let received_piece3 = piece3_data.to_vec();

        // Verify each piece.
        let mut verifier = Sha1::new();
        verifier.update(&received_piece1);
        assert_eq!(verifier.finalize_reset(), expected_hash1);

        verifier.update(&received_piece2);
        assert_eq!(verifier.finalize_reset(), expected_hash2);

        verifier.update(&received_piece3);
        assert_eq!(verifier.finalize(), expected_hash3);
    }

    #[tokio::test(flavor = "multi_thread", worker_threads = 2)]
    async fn shutdown_command_stops_dht_service() {
        let service = match DhtService::new(
            0,
            Vec::new(),
            None,
            false,
            false,
            None,
            Vec::new(),
            None,
            None,
            None,
            Some(256),  // chunk_size_kb
            Some(1024), // cache_size_mb
            false,      // enable_autorelay
            Vec::new(), // preferred_relays
            false,      // enable_relay_server
            false,      // enable_upnp (disabled for testing)
            None,
            None,
            None,
        )
        .await
        {
            Ok(service) => service,
            Err(err) => {
                let message = err.to_string();
                let lowered = message.to_ascii_lowercase();
                if lowered.contains("permission denied") || lowered.contains("not permitted") {
                    // skipping shutdown_command_stops_dht_service (likely sandboxed)
                    return;
                }
                panic!("start service: {message}");
            }
        };

        service.shutdown().await.expect("shutdown");

        // Subsequent calls should gracefully no-op
        assert_eq!(service.get_peer_count().await, 0);

        let snapshot = service.metrics_snapshot().await;
        assert_eq!(snapshot.peer_count, 0);
        assert_eq!(snapshot.reachability, NatReachabilityState::Unknown);
    }

    #[test]
    fn metrics_snapshot_carries_listen_addrs() {
        let mut metrics = DhtMetrics::default();
        metrics.record_listen_addr(&"/ip4/127.0.0.1/tcp/4001".parse::<Multiaddr>().unwrap());
        metrics.record_listen_addr(&"/ip4/0.0.0.0/tcp/4001".parse::<Multiaddr>().unwrap());
        // Duplicate should be ignored
        metrics.record_listen_addr(&"/ip4/127.0.0.1/tcp/4001".parse::<Multiaddr>().unwrap());

        let snapshot = DhtMetricsSnapshot::from(metrics, 5);
        assert_eq!(snapshot.peer_count, 5);
        assert_eq!(snapshot.listen_addrs.len(), 2);
        assert!(snapshot
            .listen_addrs
            .contains(&"/ip4/127.0.0.1/tcp/4001".to_string()));
        assert!(snapshot
            .listen_addrs
            .contains(&"/ip4/0.0.0.0/tcp/4001".to_string()));
        assert!(snapshot.observed_addrs.is_empty());
        assert!(snapshot.reachability_history.is_empty());
    }

    #[tokio::test]
    async fn identify_push_records_listen_addrs() {
        let metrics = Arc::new(Mutex::new(DhtMetrics::default()));
        let listen_addr: Multiaddr = "/ip4/10.0.0.1/tcp/4001".parse().unwrap();
        let secondary_addr: Multiaddr = "/ip4/192.168.0.1/tcp/4001".parse().unwrap();
        let info = identify::Info {
            public_key: identity::Keypair::generate_ed25519().public(),
            protocol_version: EXPECTED_PROTOCOL_VERSION.to_string(),
            agent_version: "test-agent/1.0.0".to_string(),
            listen_addrs: vec![listen_addr.clone(), secondary_addr.clone()],
            protocols: vec![StreamProtocol::new("/chiral/test/1.0.0")],
            observed_addr: "/ip4/127.0.0.1/tcp/4001".parse().unwrap(),
        };

        record_identify_push_metrics(&metrics, &info).await;

        {
            let guard = metrics.lock().await;
            assert_eq!(guard.listen_addrs.len(), 2);
            assert!(guard.listen_addrs.contains(&listen_addr.to_string()));
            assert!(guard.listen_addrs.contains(&secondary_addr.to_string()));
        }

        record_identify_push_metrics(&metrics, &info).await;

        let guard = metrics.lock().await;
        assert_eq!(guard.listen_addrs.len(), 2);
    }
}<|MERGE_RESOLUTION|>--- conflicted
+++ resolved
@@ -5479,12 +5479,7 @@
             metrics_guard.last_dcutr_success = Some(SystemTime::now());
             let success_rate = if metrics_guard.dcutr_hole_punch_attempts > 0 {
                 metrics_guard.dcutr_hole_punch_successes as f64
-<<<<<<< HEAD
                     / metrics_guard.dcutr_hole_punch_attempts as f64 * 100.0
-=======
-                    / metrics_guard.dcutr_hole_punch_attempts as f64
-                    * 100.0
->>>>>>> 68680793
             } else {
                 0.0
             };
@@ -5508,12 +5503,7 @@
             metrics_guard.last_dcutr_failure = Some(SystemTime::now());
             let success_rate = if metrics_guard.dcutr_hole_punch_attempts > 0 {
                 metrics_guard.dcutr_hole_punch_successes as f64
-<<<<<<< HEAD
                     / metrics_guard.dcutr_hole_punch_attempts as f64 * 100.0
-=======
-                    / metrics_guard.dcutr_hole_punch_attempts as f64
-                    * 100.0
->>>>>>> 68680793
             } else {
                 0.0
             };
