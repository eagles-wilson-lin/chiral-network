--- conflicted
+++ resolved
@@ -2810,23 +2810,6 @@
                         debug!("⚠️ No relay base in preferred_relays for {}", peer_id);
                     }
                 }
-<<<<<<< HEAD
-=======
-                // let mut addresses: Vec<String> = listen_addrs.iter().map(|a| a.to_string()).collect();
-                // if let Some(observed) = info.observed_addr {
-                //     addresses.push(observed.to_string());
-                // }
-                let mut addresses: Vec<String> =
-                    listen_addrs.iter().map(|a| a.to_string()).collect();
-                addresses.push(info.observed_addr.to_string());
-
-                let _ = event_tx
-                    .send(DhtEvent::PeerDiscovered {
-                        peer_id: peer_id.to_string(),
-                        addresses,
-                    })
-                    .await;
->>>>>>> f8436b95
             }
         }
         IdentifyEvent::Pushed { peer_id, info, .. } => {
@@ -4522,7 +4505,6 @@
     None
 }
 
-<<<<<<< HEAD
 fn is_private_or_loopback_v4(ip: Ipv4Addr) -> bool {
     let o = ip.octets();
     o[0] == 10
@@ -4575,9 +4557,6 @@
     metrics: &Arc<Mutex<DhtMetrics>>,
     info: &identify::Info,
 ) {
-=======
-async fn record_identify_push_metrics(metrics: &Arc<Mutex<DhtMetrics>>, info: &identify::Info) {
->>>>>>> f8436b95
     if let Ok(mut metrics_guard) = metrics.try_lock() {
         for addr in &info.listen_addrs {
             metrics_guard.record_listen_addr(addr);
