--- conflicted
+++ resolved
@@ -14,13 +14,8 @@
     import RelayPage from './pages/Relay.svelte'
     import BlockchainDashboard from './pages/BlockchainDashboard.svelte'
     import NotFound from './pages/NotFound.svelte'
-<<<<<<< HEAD
-    import ProxySelfTest from './routes/proxy-self-test.svelte'
-import { networkStatus, settings, userLocation, wallet, activeBandwidthLimits } from './lib/stores'
-=======
     // import ProxySelfTest from './routes/proxy-self-test.svelte' // DISABLED
 import { networkStatus, settings, userLocation, wallet, activeBandwidthLimits, etcAccount } from './lib/stores'
->>>>>>> 3701a93a
 import type { AppSettings, ActiveBandwidthLimits } from './lib/stores'
     import { Router, type RouteConfig, goto } from '@mateothegreat/svelte5-router';
     import {onMount, setContext} from 'svelte';
@@ -38,10 +33,7 @@
     import { paymentService } from '$lib/services/paymentService';
 import { listen } from '@tauri-apps/api/event';
 import { invoke } from '@tauri-apps/api/core';
-<<<<<<< HEAD
-=======
 import { exit } from '@tauri-apps/plugin-process';
->>>>>>> 3701a93a
     // gets path name not entire url:
     // ex: http://locatlhost:1420/download -> /download
     
@@ -63,47 +55,6 @@
 let unsubscribeScheduler: (() => void) | null = null;
 let unsubscribeBandwidth: (() => void) | null = null;
 let lastAppliedBandwidthSignature: string | null = null;
-<<<<<<< HEAD
-
-const syncBandwidthScheduler = (config: AppSettings) => {
-  const enabledSchedules = config.bandwidthSchedules?.filter(
-    (entry) => entry.enabled
-  ) ?? [];
-  const shouldRun = config.enableBandwidthScheduling && enabledSchedules.length > 0;
-
-  if (shouldRun) {
-    if (!schedulerRunning) {
-      bandwidthScheduler.start();
-      schedulerRunning = true;
-    }
-    bandwidthScheduler.forceUpdate();
-    return;
-  }
-
-  if (schedulerRunning) {
-    bandwidthScheduler.stop();
-    schedulerRunning = false;
-  } else {
-    // Ensure limits reflect the defaults when scheduler is idle.
-    bandwidthScheduler.forceUpdate();
-  }
-};
-
-const pushBandwidthLimits = (limits: ActiveBandwidthLimits) => {
-  const uploadKbps = Math.max(0, Math.floor(limits.uploadLimitKbps || 0));
-  const downloadKbps = Math.max(0, Math.floor(limits.downloadLimitKbps || 0));
-  const signature = `${uploadKbps}:${downloadKbps}`;
-
-  if (signature === lastAppliedBandwidthSignature) {
-    return;
-  }
-
-  lastAppliedBandwidthSignature = signature;
-
-  if (typeof window === "undefined" || !("__TAURI_INTERNALS__" in window)) {
-    return;
-  }
-=======
 let showFirstRunWizard = false;
 
   const syncBandwidthScheduler = (config: AppSettings) => {
@@ -144,7 +95,6 @@
     if (typeof window === "undefined" || !("__TAURI_INTERNALS__" in window)) {
       return;
     }
->>>>>>> 3701a93a
 
   invoke("set_bandwidth_limits", {
     uploadKbps,
@@ -153,11 +103,6 @@
     console.error("Failed to apply bandwidth limits:", error);
   });
 };
-<<<<<<< HEAD
-    
-  onMount(() => {
-    let stopNetworkMonitoring: () => void = () => {};
-=======
 
 // First-run wizard handlers
 function handleFirstRunComplete() {
@@ -170,7 +115,6 @@
   onMount(() => {
     let stopNetworkMonitoring: () => void = () => {};
     let stopGethMonitoring: () => void = () => {};
->>>>>>> 3701a93a
     let unlistenSeederPayment: (() => void) | null = null;
 
     unsubscribeScheduler = settings.subscribe(syncBandwidthScheduler);
@@ -179,15 +123,6 @@
     pushBandwidthLimits(get(activeBandwidthLimits));
 
     (async () => {
-<<<<<<< HEAD
-        // Initialize payment service to load wallet and transactions
-        paymentService.initialize();
-
-        // Listen for payment notifications from backend
-        if (typeof window !== 'undefined' && '__TAURI_INTERNALS__' in window) {
-          try {
-            const unlisten = await listen('seeder_payment_received', async (event: any) => {
-=======
       // Initialize payment service to load wallet and transactions
       await paymentService.initialize();
 
@@ -197,7 +132,6 @@
           const unlisten = await listen(
             "seeder_payment_received",
             async (event: any) => {
->>>>>>> 3701a93a
               const payload = event.payload;
               console.log("💰 Seeder payment notification received:", payload);
 
@@ -396,16 +330,11 @@
         // Silently skip all errors since services may already be initialized
       }
 
-<<<<<<< HEAD
-        // set the currentPage var
-        syncFromUrl();
-=======
       // set the currentPage var
       syncFromUrl();
 
       // Start network monitoring
       stopNetworkMonitoring = startNetworkMonitoring();
->>>>>>> 3701a93a
 
       // Start Geth monitoring
       stopGethMonitoring = startGethMonitoring();
@@ -417,35 +346,6 @@
 
 
 
-<<<<<<< HEAD
-      window.addEventListener('keydown', handleKeyDown);
-
-      // cleanup
-      return () => {
-        window.removeEventListener('popstate', onPop);
-        window.removeEventListener('keydown', handleKeyDown);
-        stopNetworkMonitoring();
-        if (schedulerRunning) {
-          bandwidthScheduler.stop();
-          schedulerRunning = false;
-        } else {
-          bandwidthScheduler.forceUpdate();
-        }
-        if (unlistenSeederPayment) {
-          unlistenSeederPayment();
-        }
-        if (unsubscribeScheduler) {
-          unsubscribeScheduler();
-          unsubscribeScheduler = null;
-        }
-        if (unsubscribeBandwidth) {
-          unsubscribeBandwidth();
-          unsubscribeBandwidth = null;
-        }
-        lastAppliedBandwidthSignature = null;
-      };
-    })
-=======
     // keyboard shortcuts
     const handleKeyDown = (event: KeyboardEvent) => {
       // Ctrl/Cmd + Q - Quit application
@@ -454,7 +354,6 @@
         exit(0);
         return;
       }
->>>>>>> 3701a93a
 
       // Ctrl/Cmd + , - Open Settings
       if ((event.ctrlKey || event.metaKey) && event.key === ",") {
