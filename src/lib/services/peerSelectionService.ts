--- conflicted
+++ resolved
@@ -109,7 +109,6 @@
   }
 
   /**
-<<<<<<< HEAD
    * Get metrics for a specific list of peers.
    * This is more efficient than getPeerMetrics() when you only need a subset.
    */
@@ -123,7 +122,6 @@
       return metrics || [];
     } catch (error) {
       console.error("Failed to get batch peer metrics:", error);
-=======
    * Get peer metrics for all currently connected DHT peers
    * This includes peers without transfer history, ensuring the reputation system shows all active peers
    */
@@ -133,7 +131,6 @@
       return metrics || [];
     } catch (error) {
       console.error("Failed to get connected peer metrics:", error);
->>>>>>> 84207ee7
       return [];
     }
   }
