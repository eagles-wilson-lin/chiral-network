<script lang="ts">
  import Card from "$lib/components/ui/card.svelte";
  import Badge from "$lib/components/ui/badge.svelte";
  import DropDown from "$lib/components/ui/dropDown.svelte";
  import {
    File as FileIcon,
    X,
    Plus,
    FolderOpen,
    FileText,
    Image,
    Music,
    Video,
    Archive,
    Code,
    FileSpreadsheet,
    Upload,
    Download,
    RefreshCw,
    Lock,
    Key,
    DollarSign,
     Copy,
     Share2,
    Globe,
    Blocks,
    Network,
    Server,
  } from "lucide-svelte";
  import { files, coalescedFiles, type FileItem } from "$lib/stores";
  import {
    loadSeedList,
    saveSeedList,
    clearSeedList,
    type SeedRecord,
  } from "$lib/services/seedPersistence";
  import { t } from "svelte-i18n";
  import { get } from "svelte/store";
  import { onMount, onDestroy } from "svelte";
  import { showToast } from "$lib/toast";
  import { getStorageStatus } from "$lib/uploadHelpers";
  import { fileService } from "$lib/services/fileService";
  import { toHumanReadableSize } from "$lib/utils";
  import { open } from "@tauri-apps/plugin-dialog";
  import { invoke } from "@tauri-apps/api/core";
  import { dhtService } from "$lib/dht";
  import Label from "$lib/components/ui/label.svelte";
  import Input from "$lib/components/ui/input.svelte";
  import { settings } from "$lib/stores";
  import { paymentService } from '$lib/services/paymentService';
  import { getCurrentWindow } from "@tauri-apps/api/window";
  const tr = (k: string, params?: Record<string, any>): string =>
    $t(k, params);

  // Check if running in Tauri environment
  const isTauri =
    typeof window !== "undefined" && "__TAURI_INTERNALS__" in window;

  // Enhanced file type detection with icons
  function getFileIcon(fileName: string) {
    const ext = fileName.split(".").pop()?.toLowerCase() || "";

    // Imageso
    if (
      ["jpg", "jpeg", "png", "gif", "webp", "svg", "bmp", "ico"].includes(ext)
    )
      return Image;
    // Videos
    if (["mp4", "avi", "mkv", "mov", "wmv", "webm", "flv", "m4v"].includes(ext))
      return Video;
    // Audio
    if (["mp3", "wav", "flac", "aac", "ogg", "m4a", "wma"].includes(ext))
      return Music;
    // Archives
    if (["zip", "rar", "7z", "tar", "gz", "bz2", "xz"].includes(ext))
      return Archive;
    // Code files
    if (
      [
        "js",
        "ts",
        "html",
        "css",
        "py",
        "java",
        "cpp",
        "c",
        "php",
        "rb",
        "go",
        "rs",
      ].includes(ext)
    )
      return Code;
    // Documents
    if (["txt", "md", "pdf", "doc", "docx", "rtf"].includes(ext))
      return FileText;
    // Spreadsheets
    if (["xls", "xlsx", "csv", "ods"].includes(ext)) return FileSpreadsheet;

    return FileIcon;
  }

  function getFileColor(fileName: string) {
    const ext = fileName.split(".").pop()?.toLowerCase() || "";

    if (
      ["jpg", "jpeg", "png", "gif", "webp", "svg", "bmp", "ico"].includes(ext)
    )
      return "text-blue-500";
    if (["mp4", "avi", "mkv", "mov", "wmv", "webm", "flv", "m4v"].includes(ext))
      return "text-purple-500";
    if (["mp3", "wav", "flac", "aac", "ogg", "m4a", "wma"].includes(ext))
      return "text-green-500";
    if (["zip", "rar", "7z", "tar", "gz", "bz2", "xz"].includes(ext))
      return "text-orange-500";
    if (
      [
        "js",
        "ts",
        "html",
        "css",
        "py",
        "java",
        "cpp",
        "c",
        "php",
        "rb",
        "go",
        "rs",
      ].includes(ext)
    )
      return "text-red-500";
    if (["txt", "md", "pdf", "doc", "docx", "rtf"].includes(ext))
      return "text-gray-600";
    if (["xls", "xlsx", "csv", "ods"].includes(ext)) return "text-emerald-500";

    return "text-muted-foreground";
  }

  // Helper function to check if DHT is connected (consistent with Network.svelte)
  async function isDhtConnected(): Promise<boolean> {
    if (!isTauri) return false;

    try {
      const isRunning = await invoke<boolean>("is_dht_running").catch(
        () => false,
      );
      return isRunning;
    } catch {
      return false;
    }
  }

  let isDragging = false;
  const LOW_STORAGE_THRESHOLD = 5;
  let availableStorage: number | null = null;
  let storageStatus: "unknown" | "ok" | "low" = "unknown";
  let isRefreshingStorage = false;
  let storageError: string | null = null;
  let lastChecked: Date | null = null;
  let isUploading = false;

  // Protocol selection state - read from settings with Bitswap fallback
  $: selectedProtocol = $settings.selectedProtocol || "Bitswap";
  
  // Ensure settings store always has a valid protocol (defensive fix)
  $: if (!$settings.selectedProtocol) {
    settings.update(s => ({ ...s, selectedProtocol: "Bitswap" }));
  }

  // Encrypted sharing state
  let useEncryptedSharing = false;
  let recipientPublicKeys: string[] = [];
  let recipientPublicKeyInput = "";
  let showEncryptionOptions = false;

  // Calculate price using dynamic network metrics with safe fallbacks
  async function uploadFileStreamingToDisk(file: File) {
    const CHUNK_SIZE = 1024 * 1024; // 1MB chunks
    const totalChunks = Math.ceil(file.size / CHUNK_SIZE);

    try {
      // Create a temporary file path for streaming upload to disk
      const tempFilePath = await invoke<string>(
        "create_temp_file_for_streaming",
        {
          fileName: file.name,
        },
      );

      // Stream file to disk in chunks
      for (let chunkIndex = 0; chunkIndex < totalChunks; chunkIndex++) {
        const start = chunkIndex * CHUNK_SIZE;
        const end = Math.min(start + CHUNK_SIZE, file.size);
        const chunk = file.slice(start, end);

        const buffer = await chunk.arrayBuffer();
        const chunkData = Array.from(new Uint8Array(buffer));

        // Append chunk to temp file
        await invoke("append_chunk_to_temp_file", {
          tempFilePath,
          chunkData,
        });
      }

      return tempFilePath;
    } catch (error) {
      console.error("Streaming upload to disk failed:", error);
      throw error;
    }
  }

  async function calculateFilePrice(sizeInBytes: number): Promise<number> {
    const sizeInMB = sizeInBytes / 1_048_576; // Convert bytes to MB

    try {
      const dynamicPrice =
        await paymentService.calculateDownloadCost(sizeInBytes);
      if (Number.isFinite(dynamicPrice) && dynamicPrice > 0) {
        return Number(dynamicPrice.toFixed(8));
      }
    } catch (error) {
      console.warn(
        "Dynamic price calculation failed, falling back to static rate:",
        error,
      );
    }

    try {
      const pricePerMb = await paymentService.getDynamicPricePerMB(1.2);
      if (Number.isFinite(pricePerMb) && pricePerMb > 0) {
        return Number((sizeInMB * pricePerMb).toFixed(8));
      }
    } catch (secondaryError) {
      console.warn("Secondary dynamic price lookup failed:", secondaryError);
    }

    const fallbackPricePerMb = 0.001;
    return Number((sizeInMB * fallbackPricePerMb).toFixed(8));
  }

  $: storageLabel = isRefreshingStorage
    ? tr("upload.storage.checking")
    : availableStorage !== null
      ? tr("upload.storage.available", {
          values: { space: availableStorage.toLocaleString() },
        })
      : tr("upload.storage.unknown");

  $: storageBadgeClass =
    storageStatus === "low"
      ? "bg-red-500 text-white border-red-500"
      : storageStatus === "ok"
        ? "bg-green-500 text-white border-green-500"
        : "bg-gray-500 text-white border-gray-500";

  $: storageBadgeText =
    storageStatus === "low"
      ? tr("upload.storage.lowBadge")
      : storageStatus === "ok"
        ? tr("upload.storage.okBadge")
        : tr("upload.storage.unknownBadge");

  $: lastCheckedLabel = lastChecked
    ? tr("upload.storage.lastChecked", {
        values: {
          time: new Intl.DateTimeFormat(undefined, {
            hour: "2-digit",
            minute: "2-digit",
            timeZoneName: "short",
          }).format(lastChecked),
        },
      })
    : null;

  $: showLowStorageDescription =
    storageStatus === "low" && !isRefreshingStorage;

  async function refreshAvailableStorage() {
    if (isRefreshingStorage) return;
    isRefreshingStorage = true;
    storageError = null;

    const startTime = Date.now();

    try {
      const timeoutPromise = new Promise<never>((_, reject) =>
        setTimeout(() => reject(new Error("Storage check timeout")), 3000),
      );

      const storagePromise = fileService
        .getAvailableStorage()
        .catch((error) => {
          console.warn("Storage service error:", error);
          return null;
        });

      const result = (await Promise.race([storagePromise, timeoutPromise])) as
        | number
        | null;

      storageStatus = getStorageStatus(result, LOW_STORAGE_THRESHOLD);

      if (result === null || result === undefined || !Number.isFinite(result)) {
        storageError = "Unable to check disk space";
        availableStorage = null;
        lastChecked = null;
        storageStatus = "unknown";
      } else {
        availableStorage = Math.max(0, Math.floor(result));
        storageError = null;
        lastChecked = new Date();
      }
    } catch (error) {
      console.error("Storage check failed:", error);
      storageError =
        error instanceof Error && error.message.includes("timeout")
          ? "Storage check timed out"
          : "Unable to check disk space";
      availableStorage = null;
      lastChecked = null;
      storageStatus = "unknown";
    } finally {
      const elapsed = Date.now() - startTime;
      const minDelay = 600;
      if (elapsed < minDelay) {
        await new Promise((resolve) => setTimeout(resolve, minDelay - elapsed));
      }
      isRefreshingStorage = false;
    }
  }

  // Map to track active WebRTC sessions with downloaders
  let activeSeederSessions = new Map<string, any>();
  let signalingService: any = null;
  let unlisten: (() => void) | null = null;
  onMount(async () => {
    // Initialize WebRTC seeder to accept download requests
    try {
      const { SignalingService } = await import(
        "$lib/services/signalingService"
      );

      signalingService = new SignalingService({
        preferDht: false, // Force WebSocket instead of DHT
        persistPeers: false, // Don't persist peers to avoid stale peer IDs
      });

      // Connect to signaling server
      await signalingService.connect();

      // Expose for debugging
      if (typeof window !== "undefined") {
        (window as any).uploadSignalingService = signalingService;
      }

      // Listen for incoming WebRTC connection requests
      // Don't use webrtcService - handle WebRTC directly to avoid handler conflicts
      signalingService.setOnMessage(async (message: any) => {
        console.log("[Upload] Received signaling message:", message);

        if (message.type === "offer") {
          console.log("[Upload] Received download request from:", message.from);

          // Check if we already have a session with this peer
          if (activeSeederSessions.has(message.from)) {
            console.log(
              "[Upload] Already have session with peer:",
              message.from,
            );
            // Still handle the new offer - create new peer connection
            const oldSession = activeSeederSessions.get(message.from);
            try {
              oldSession.pc?.close();
            } catch (e) {
              console.error("[Upload] Error closing old session:", e);
            }
            activeSeederSessions.delete(message.from);
          }

          try {
            // Create RTCPeerConnection directly (not using webrtcService to avoid handler conflicts)
            const pc = new RTCPeerConnection({
              iceServers: [
                { urls: "stun:stun.l.google.com:19302" },
                { urls: "stun:global.stun.twilio.com:3478" },
              ],
            });

            let dataChannel: RTCDataChannel | null = null;

            // Handle incoming data channel (created by initiator)
            pc.ondatachannel = (event) => {
              console.log("[Upload] Data channel received");
              dataChannel = event.channel;

              dataChannel.onopen = () => {
                console.log(
                  "[Upload] Data channel opened with downloader:",
                  message.from,
                );
              };

              dataChannel.onclose = () => {
                console.log(
                  "[Upload] Data channel closed with downloader:",
                  message.from,
                );
                activeSeederSessions.delete(message.from);
              };

              dataChannel.onerror = (e) => {
                console.error("[Upload] Data channel error:", e);
              };

              dataChannel.onmessage = async (event) => {
                const data = event.data;
                console.log("[Upload] Received message from downloader:", data);

                // Handle file chunk requests
                if (typeof data === "string") {
                  try {
                    const request = JSON.parse(data);

                    // Handle chunk_request
                    if (request.type === "chunk_request") {
                      const fileHash = request.fileHash;
                      const chunkIndex = request.chunkIndex;

                      const currentFiles = get(files);
                      const requestedFile = currentFiles.find(
                        (f) => f.hash === fileHash,
                      );

                      if (requestedFile && requestedFile.path) {
                        console.log(
                          `[Upload] Sending chunk ${chunkIndex} for file ${requestedFile.name}`,
                        );

                        try {
                          const { readFile } = await import(
                            "@tauri-apps/plugin-fs"
                          );
                          const fileData = await readFile(requestedFile.path);

                          const CHUNK_SIZE = 16 * 1024;
                          const start = chunkIndex * CHUNK_SIZE;
                          const end = Math.min(
                            start + CHUNK_SIZE,
                            fileData.length,
                          );
                          const chunk = fileData.slice(start, end);

                          dataChannel?.send(chunk.buffer);
                          console.log(
                            `[Upload] Sent chunk ${chunkIndex} (${chunk.length} bytes)`,
                          );
                        } catch (error) {
                          console.error(
                            "[Upload] Error reading file chunk:",
                            error,
                          );
                        }
                      } else {
                        console.error(
                          "[Upload] Requested file not found or no path:",
                          fileHash,
                        );
                      }
                    }
                  } catch (e) {
                    console.error("[Upload] Error handling message:", e);
                  }
                }
              };
            };

            // Handle ICE candidates
            pc.onicecandidate = (event) => {
              if (event.candidate) {
                signalingService.send({
                  type: "candidate",
                  candidate: event.candidate.toJSON(),
                  to: message.from,
                });
              }
            };

            pc.onconnectionstatechange = () => {
              console.log("[Upload] Connection state:", pc.connectionState);
              if (
                pc.connectionState === "failed" ||
                pc.connectionState === "disconnected" ||
                pc.connectionState === "closed"
              ) {
                activeSeederSessions.delete(message.from);
              }
            };

            // Accept the offer and create answer
            await pc.setRemoteDescription(message.sdp);
            const answer = await pc.createAnswer();
            await pc.setLocalDescription(answer);

            // Send answer
            signalingService.send({
              type: "answer",
              sdp: answer,
              to: message.from,
            });
            console.log("[Upload] Sent answer to:", message.from);

            // Store session
            activeSeederSessions.set(message.from, { pc, dataChannel });
          } catch (error) {
            console.error("[Upload] Failed to create WebRTC session:", error);
          }
        } else if (message.type === "candidate") {
          // Handle incoming ICE candidates
          const session = activeSeederSessions.get(message.from);
          if (session && session.pc) {
            try {
              await session.pc.addIceCandidate(message.candidate);
              console.log("[Upload] Added ICE candidate from:", message.from);
            } catch (e) {
              console.error("[Upload] Error adding ICE candidate:", e);
            }
          }
        }
      });
    } catch (error) {
      console.error("[Upload] Failed to initialize WebRTC seeder:", error);
    }

    // Make storage refresh non-blocking on startup to prevent UI hanging
    setTimeout(() => refreshAvailableStorage(), 100);

    // Clear persisted seed list on startup to prevent ghost files from other nodes
    try {
      await clearSeedList();
    } catch (e) {
      console.warn("Failed to clear persisted seed list", e);
    }

    // Restore persisted seeding list (if any)
    try {
      const persisted: SeedRecord[] = await loadSeedList();
      if (persisted && persisted.length > 0) {
        const existing = get(files);
        const toAdd: FileItem[] = [];
        for (const s of persisted) {
          if (!existing.some((f) => f.hash === s.hash)) {
            toAdd.push({
              id: s.id,
              name: s.name || s.path.split(/[\\/]/).pop() || s.hash,
              path: s.path,
              hash: s.hash,
              size: s.size || 0,
              status: "seeding",
              seeders: 1,
              leechers: 0,
              uploadDate: s.addedAt ? new Date(s.addedAt) : new Date(),
              isEncrypted: false,
              manifest: s.manifest ?? null,
              price: s.price ?? 0,
            });
          }
        }
        if (toAdd.length > 0) {
          files.update((curr) => [...curr, ...toAdd]);
        }
      }
    } catch (e) {
      console.warn("Failed to restore persisted seed list", e);
    }

    // HTML5 Drag and Drop functionality
    const dropZone = document.querySelector(".drop-zone") as HTMLElement;

    if (dropZone) {
      const handleDragOver = (e: DragEvent) => {
        e.preventDefault();
        e.stopPropagation();
        e.dataTransfer!.dropEffect = "copy";
        isDragging = true;
      };

      const handleDragEnter = (e: DragEvent) => {
        e.preventDefault();
        e.stopPropagation();
        e.dataTransfer!.dropEffect = "copy";
        isDragging = true;
      };

      const handleDragLeave = (e: DragEvent) => {
        e.preventDefault();
        e.stopPropagation();
        if (e.currentTarget && !dropZone.contains(e.relatedTarget as Node)) {
          isDragging = false;
        }
      };

      const handleDragEnd = (_e: DragEvent) => {
        isDragging = false;
      };

      const handleDrop = async (e: DragEvent) => {
        isDragging = false;

        // IMPORTANT: Extract files immediately before any async operations
        // dataTransfer.files becomes empty after the event completes
        const droppedFiles = Array.from(e.dataTransfer?.files || []);

        // STEP 1: Verify backend has active account before proceeding
        if (isTauri) {
          try {
            const hasAccount = await invoke<boolean>("has_active_account");
            if (!hasAccount) {
              showToast(
                // "Please log in to your account before uploading files",
                tr("toasts.upload.loginRequired"),
                "error",
              );
              return;
            }
          } catch (error) {
            console.error("Failed to verify account status:", error);
            showToast(
              // "Failed to verify account status. Please try logging in again.",
              tr("toasts.upload.verifyAccountFailed"),
              "error",
            );
            return;
          }
        }

        if (isUploading) {
          showToast(tr("upload.uploadInProgress"), "warning");
          return;
        }

        // STEP 2: Ensure DHT is connected before attempting upload
        const dhtConnected = await isDhtConnected();
        if (!dhtConnected) {
          showToast(
            // "DHT network is not connected. Please start the DHT network before uploading files.",
            tr("toasts.upload.dhtDisconnected"),
            "error",
          );
          return;
        }

        if (droppedFiles.length > 0) {
          if (!isTauri) {
            showToast(tr("upload.desktopOnly"), "error");
            return;
          }

          try {
            isUploading = true;
            let duplicateCount = 0;
            let addedCount = 0;
            let blockedCount = 0;

            // Process files sequentially (unified flow for all protocols)
            for (const file of droppedFiles) {
              const blockedExtensions = [
                ".exe",
                ".bat",
                ".cmd",
                ".com",
                ".msi",
                ".scr",
                ".vbs",
              ];
              const fileName = file.name.toLowerCase();
              if (blockedExtensions.some((ext) => fileName.endsWith(ext))) {
                showToast(
                  tr("upload.executableBlocked", {
                    values: { name: file.name },
                  }),
                  "error",
                );
                blockedCount++;
                continue;
              }

              if (file.size === 0) {
                showToast(
                  tr("upload.emptyFile", { values: { name: file.name } }),
                  "error",
                );
                blockedCount++;
                continue;
              }

              try {
                let metadata;
                const filePrice = await calculateFilePrice(file.size);

                // Use streaming upload for all protocols to avoid memory issues with large files
                // All protocol handlers read from file paths on disk
                const tempFilePath = await uploadFileStreamingToDisk(file);
                metadata = await dhtService.publishFileToNetwork(
                  tempFilePath,
                  filePrice,
                  selectedProtocol,
                  file.name,
                );

                // Check for same content + same protocol (true duplicate)
                if (
                  get(files).some(
                    (f) =>
                      f.hash === metadata.merkleRoot &&
                      f.protocol === selectedProtocol,
                  )
                ) {
                  duplicateCount++;
                  showToast(
                    tr("upload.duplicateSkipped", { values: { count: 1 } }),
                    "warning",
                  );
                  continue;
                }

                // Construct protocol-specific hash for display
                let protocolHash = metadata.merkleRoot || "";
                if (selectedProtocol === "BitTorrent" && metadata.infoHash) {
                  // Construct magnet link for BitTorrent
                  const trackers = metadata.trackers
                    ? metadata.trackers.join("&tr=")
                    : "udp://tracker.openbittorrent.com:80";
                  protocolHash = `magnet:?xt=urn:btih:${metadata.infoHash}&tr=${trackers}`;
                }

                const newFile = {
                  id: `file-${Date.now()}-${Math.random()}`,
                  name: metadata.fileName,
                  path: file.name,
                  hash: metadata.merkleRoot || "",
                  protocolHash,
                  size: metadata.fileSize,
                  status: "seeding" as const,
                  seeders: metadata.seeders?.length ?? 0,
                  seederAddresses: metadata.seeders ?? [],
                  leechers: 0,
                  uploadDate: new Date(metadata.createdAt),
                  price: filePrice,
                  cids: metadata.cids,
                  protocol: selectedProtocol,
                };

                files.update((currentFiles) => [...currentFiles, newFile]);
                addedCount++;
                showToast(
                  tr("toasts.upload.fileSuccess", {
                    values: { name: file.name },
                  }),
                  "success",
                );
              } catch (error) {
                console.error(
                  "Error uploading dropped file:",
                  file.name,
                  error,
                );
                showToast(
                  tr("upload.fileFailed", {
                    values: { name: file.name, error: String(error) },
                  }),
                  "error",
                );
              }
            }

            if (duplicateCount > 0) {
              showToast(
                tr("upload.duplicateSkipped", {
                  values: { count: duplicateCount },
                }),
                "warning",
              );
            }

            // Refresh storage after uploads
            if (addedCount > 0) {
              setTimeout(() => refreshAvailableStorage(), 100);
            }
          } catch (error) {
            console.error("Error handling dropped files:", error);
            showToast(tr("upload.uploadError"), "error");
          } finally {
            isUploading = false;
          }
        }
      };

      dropZone.addEventListener("dragenter", handleDragEnter);
      dropZone.addEventListener("dragover", handleDragOver);
      dropZone.addEventListener("dragleave", handleDragLeave);
      dropZone.addEventListener("drop", handleDrop);

      const preventDefaults = (e: Event) => {
        e.preventDefault();
        e.stopPropagation();
      };

      window.addEventListener("dragover", preventDefaults);
      window.addEventListener("drop", preventDefaults);

      document.addEventListener("dragend", handleDragEnd);
      document.addEventListener("drop", handleDragEnd);

      (window as any).dragDropCleanup = () => {
        dropZone.removeEventListener("dragenter", handleDragEnter);
        dropZone.removeEventListener("dragover", handleDragOver);
        dropZone.removeEventListener("dragleave", handleDragLeave);
        dropZone.removeEventListener("drop", handleDrop);
        window.removeEventListener("dragover", preventDefaults);
        window.removeEventListener("drop", preventDefaults);
        document.removeEventListener("dragend", handleDragEnd);
        document.removeEventListener("drop", handleDragEnd);
      };
    }
    if (isTauri) {
      try {
        unlisten = await getCurrentWindow().onDragDropEvent((event) => {
          if (event.payload.type === 'over') {
             // User is dragging files over the window
            isDragging = true;
          } else if (event.payload.type === 'drop') {
             // User dropped the files
            isDragging = false;
            
             // event.payload.paths is an array of strings (absolute paths)
            const paths = event.payload.paths;
            if (paths && paths.length > 0) {
               // No need to check other conditions. addFilesFromPaths checks those conditions.
              addFilesFromPaths(paths);
            }
          } else {
             // 'leave' or cancelled
            isDragging = false;
          }
        });
      } catch (err) {
        console.error("Failed to setup Tauri drag drop listener:", err);
      }
    }
    else{
        showToast(
            tr("upload.desktopOnly"),
            "error",
          );
      }

  });

  onDestroy(() => {
    if (unlisten) {
      unlisten();
    }
  });

  let persistTimeout: ReturnType<typeof setTimeout> | null = null;
  const unsubscribeFiles = files.subscribe(($files) => {
    const seeds: SeedRecord[] = $files
      .filter((f) => f.status === "seeding" && f.path)
      .map((f) => ({
        id: f.id,
        path: f.path!,
        hash: f.hash,
        name: f.name,
        size: f.size,
        addedAt: f.uploadDate
          ? f.uploadDate.toISOString()
          : new Date().toISOString(),
        manifest: f.manifest,
        price: f.price ?? 0,
      }));

    if (persistTimeout) clearTimeout(persistTimeout);
    persistTimeout = setTimeout(() => {
      saveSeedList(seeds).catch((e) =>
        console.warn("Failed to persist seed list", e),
      );
    }, 400);
  });

  onDestroy(() => {
    unsubscribeFiles();
    if (persistTimeout) clearTimeout(persistTimeout);
  });

  async function openFileDialog() {
    // Verify backend has active account before proceeding
    if (isTauri) {
      try {
        const hasAccount = await invoke<boolean>("has_active_account");
        if (!hasAccount) {
          showToast(
            // "Please log in to your account before uploading files",
            tr("toasts.upload.loginRequired"),
            "error",
          );
          return;
        }
      } catch (error) {
        console.error("Failed to verify account status:", error);
        showToast(
          // "Failed to verify account status. Please try logging in again.",
          tr("toasts.upload.verifyAccountFailed"),
          "error",
        );
        return;
      }
    }

    if (isUploading) return;

    try {
      const selectedPaths = (await open({
        multiple: true,
      })) as string[] | null;

      if (selectedPaths && selectedPaths.length > 0) {
        isUploading = true;
        await addFilesFromPaths(selectedPaths);
      }
    } catch (e) {
      showToast(tr("upload.fileDialogError"), "error");
    } finally {
      isUploading = false;
    }
  }

  async function removeFile(contentHash: string) {
    if (!isTauri) {
      showToast(tr("upload.fileManagementDesktopOnly"), "error");
      return;
    }

    try {
      // Find all files with this content hash and stop publishing each one
      const filesToRemove = get(files).filter(
        (file) => file.hash === contentHash,
      );

      for (const file of filesToRemove) {
        try {
          await invoke("stop_publishing_file", { fileHash: file.hash });
        } catch (unpublishError) {
          console.warn("Failed to unpublish file from DHT:", unpublishError);
        }
      }

      // Remove all files with this content hash from the store
      files.update((f) => f.filter((file) => file.hash !== contentHash));

      const protocolCount = filesToRemove.length;
      showToast(
        `Stopped sharing file on ${protocolCount} protocol${protocolCount > 1 ? "s" : ""}`,
        "success",
      );
    } catch (error) {
      console.error(error);
      showToast(
        tr("upload.fileFailed", {
          values: {
            name: contentHash.slice(0, 8) + "...",
            error: String(error),
          },
        }),
        "error",
      );
    }
  }

  async function addFilesFromPaths(paths: string[]) {
    // Fallback: Force reset isUploading after 30 seconds to prevent UI from being stuck
    const forceResetTimeout = setTimeout(() => {
      console.log(`[UPLOAD] Force resetting isUploading due to timeout`);
      isUploading = false;
      showToast("Upload timed out - please try again", "error");
    }, 30000);

    // STEP 1: Verify backend has active account before proceeding
    if (isTauri) {
      try {
        const hasAccount = await invoke<boolean>("has_active_account");
        if (!hasAccount) {
          showToast(
            // "Please log in to your account before uploading files",
            tr("toasts.upload.loginRequired"),
            "error",
          );
          clearTimeout(forceResetTimeout);
          isUploading = false;
          return;
        }
      } catch (error) {
        console.error("Failed to verify account status:", error);
        showToast(
          // "Failed to verify account status. Please try logging in again.",
          tr("toasts.upload.verifyAccountFailed"),
          "error",
        );
        clearTimeout(forceResetTimeout);
        isUploading = false;
        return;
      }
    }

    // STEP 2: Ensure DHT is connected before attempting upload
    const dhtConnected = await isDhtConnected();
    if (!dhtConnected) {
      showToast(
        // "DHT network is not connected. Please start the DHT network before uploading files.",
        tr("toasts.upload.dhtDisconnected"),
        "error",
      );
      clearTimeout(forceResetTimeout);
      isUploading = false;
      return;
    }

    let addedCount = 0;

    // Unified upload flow for all protocols
    for (const filePath of paths) {
      try {
        const fileName = filePath.replace(/^.*[\\/]/, "") || "";

        // Get file size to calculate price
        const fileSize = await invoke<number>("get_file_size", { filePath });
        const price = await calculateFilePrice(fileSize);

        // Handle BitTorrent differently - create and seed torrent
        if (selectedProtocol === "BitTorrent") {
          const magnetLink = await invoke<string>('torrent_seed', { filePath, announceUrls: null });

          const torrentFile = {
            id: `torrent-${Date.now()}-${Math.random()}`,
            name: fileName,
            hash: magnetLink, // Use magnet link as hash for torrents
            size: fileSize,
            path: filePath,
            seederAddresses: [],
            uploadDate: new Date(),
            seeders: 1,
            status: "seeding" as const,
            price: 0, // BitTorrent is free
          };

          files.update(f => [...f, torrentFile]);
          // showToast(`${fileName} is now seeding as a torrent`, "success");
          showToast(
            tr('toasts.upload.torrentSeeding', { values: { name: fileName } }),
            "success"
          );
          // continue; // Skip the normal Chiral upload flow
        }

        // Copy file to temp location to prevent original file from being moved
        const tempFilePath = await invoke<string>("copy_file_to_temp", {
          filePath,
        });

        // Extract original filename from the file path
        const originalFileName = filePath.split(/[/\\]/).pop() || filePath;

        const metadata = await dhtService.publishFileToNetwork(
          tempFilePath,
          price,
          selectedProtocol,
          originalFileName,
        );

        // Add WebSocket client ID to seeder addresses for WebRTC discovery
        console.log('🔍 DEBUG UPLOAD: Received metadata from backend:', JSON.stringify(metadata, null, 2));
        console.log('🔍 DEBUG UPLOAD: metadata.seeders =', metadata.seeders);
        console.log('🔍 DEBUG UPLOAD: signalingService?.clientId =', signalingService?.clientId);

        // Use seeders from metadata (backend already adds local peer ID via heartbeat system)
        // Only add WebSocket client ID if no seeders exist (shouldn't happen in normal flow)
        const allSeederAddresses = metadata.seeders && metadata.seeders.length > 0
          ? metadata.seeders
          : (signalingService?.clientId ? [signalingService.clientId] : []);

        console.log('🔍 DEBUG UPLOAD: allSeederAddresses after processing =', allSeederAddresses);

        // Construct protocol-specific hash for display
        let protocolHash = metadata.merkleRoot || "";
        if ((selectedProtocol as "WebRTC" | "Bitswap" | "BitTorrent" | "ED2K" | "FTP") === "BitTorrent" && metadata.infoHash) {
          // Construct magnet link for BitTorrent
          const trackers = metadata.trackers
            ? metadata.trackers.join("&tr=")
            : "udp://tracker.openbittorrent.com:80";
          protocolHash = `magnet:?xt=urn:btih:${metadata.infoHash}&tr=${trackers}`;
        } else if (
          selectedProtocol === "ED2K" &&
          metadata.ed2kSources &&
          metadata.ed2kSources.length > 0
        ) {
          // Use the first ED2K source
          const ed2kSource = metadata.ed2kSources[0];
          protocolHash = `ed2k://|file|${metadata.fileName}|${metadata.fileSize}|${ed2kSource.file_hash}|/`;
        } else if (
          selectedProtocol === "FTP" &&
          metadata.ftpSources &&
          metadata.ftpSources.length > 0
        ) {
          // Use the first FTP source
          protocolHash = metadata.ftpSources[0].url;
        }

        const newFile = {
          id: `file-${Date.now()}-${Math.random()}`,
          name: metadata.fileName,
          path: filePath,
          hash: metadata.merkleRoot || "",
          protocolHash,
          size: metadata.fileSize,
          status: "seeding" as const,
          seeders: metadata.seeders?.length ?? 0,
          seederAddresses: allSeederAddresses,
          leechers: 0,
          uploadDate: new Date(metadata.createdAt),
          price: price,
          cids: metadata.cids,
          protocol: selectedProtocol, // Track which protocol was used
        };

        let existed = false;
        files.update((f) => {
          const matchIndex = f.findIndex(
            (item) =>
              metadata.merkleRoot &&
              item.hash === metadata.merkleRoot &&
              item.protocol === selectedProtocol,
          );

          if (matchIndex !== -1) {
            const existing = f[matchIndex];
            // Use seeders from metadata (backend already adds local peer ID via heartbeat system)
            // Only add WebSocket client ID if no seeders exist (shouldn't happen in normal flow)
            const mergedSeederAddresses = (metadata.seeders && metadata.seeders.length > 0)
              ? metadata.seeders
              : (existing.seederAddresses && existing.seederAddresses.length > 0)
                ? existing.seederAddresses
                : (signalingService?.clientId ? [signalingService.clientId] : []);
            const updated = {
              ...existing,
              name: metadata.fileName || existing.name,
              hash: metadata.merkleRoot || existing.hash,
              size: metadata.fileSize ?? existing.size,
              seeders: metadata.seeders?.length ?? existing.seeders,
              seederAddresses: mergedSeederAddresses,
              uploadDate: new Date(
                (metadata.createdAt ??
                  existing.uploadDate?.getTime() ??
                  Date.now()) * 1000,
              ),
              status: "seeding" as const,
              price: price,
            };
            f = f.slice();
            f[matchIndex] = updated;
            existed = true;
          } else {
            f = [...f, newFile];
          }

          return f;
        });

        if (existed) {
          // File was updated, not skipped - don't count as duplicate
          showToast(
            tr("upload.fileUpdated", { values: { name: fileName } }),
            "info",
          );
        } else {
          addedCount++;
          // showToast(`${fileName} uploaded successfully`, "success");
          showToast(
            tr("toasts.upload.fileSuccess", { values: { name: fileName } }),
            "success",
          );
        }
      } catch (error) {
        console.error(`[UPLOAD] Error uploading ${filePath}:`, error);
        showToast(
          tr("upload.fileFailed", {
            values: {
              name: filePath.replace(/^.*[\\/]/, ""),
              error: String(error),
            },
          }),
          "error",
        );
      }
    }

    if (addedCount > 0) {
      setTimeout(() => refreshAvailableStorage(), 100);
    }
    clearTimeout(forceResetTimeout);
    isUploading = false;
  }

  // Use centralized file size formatting for consistency
  const formatFileSize = toHumanReadableSize;

  // Protocol options for dropdown
  const protocolOptions = [
    { value: "Bitswap", label: "Bitswap" },
    { value: "WebRTC", label: "WebRTC" },
    { value: "BitTorrent", label: "BitTorrent" },
    { value: "ED2K", label: "ED2K" },
    { value: "FTP", label: "FTP" },
  ];

  async function handleCopy(hash: string) {
    await navigator.clipboard.writeText(hash);
    showToast(tr("upload.hashCopiedClipboard"), "success");
  }

  // Extract info hash from magnet link
  function extractInfoHash(magnetLink: string): string {
    const match = magnetLink.match(/xt=urn:btih:([a-fA-F0-9]{40})/);
    return match ? match[1] : "unknown";
  }

  // Extract MD4 hash from ed2k link
  function extractEd2kHash(ed2kLink: string): string {
    const parts = ed2kLink.split("|");
    // ed2k://|file|name|size|hash|/
    return parts.length >= 5 ? parts[4] : "unknown";
  }
</script>

<div class="space-y-6">
  <div>
    <h1 class="text-3xl font-bold">{$t("upload.title")}</h1>
    <p class="text-muted-foreground mt-2">{$t("upload.subtitle")}</p>
  </div>

  {#if isTauri}
    <Card class="p-4 flex flex-wrap items-start justify-between gap-4">
      <div class="space-y-1">
        <p class="text-sm font-semibold text-foreground">
          {$t("upload.storage.title")}
        </p>
        <p class="text-sm text-muted-foreground">{storageLabel}</p>
        {#if lastCheckedLabel}
          <p class="text-xs text-muted-foreground">{lastCheckedLabel}</p>
        {/if}
        {#if showLowStorageDescription}
          <p class="text-xs text-amber-600 dark:text-amber-400">
            {$t("upload.storage.lowDescription")}
          </p>
        {/if}
        {#if storageError}
          <p class="text-xs text-destructive">{storageError}</p>
        {/if}
      </div>
      <div class="flex items-center gap-3">
        <Badge class={`text-xs font-medium ${storageBadgeClass}`}
          >{storageBadgeText}</Badge
        >
        <button
          class="inline-flex items-center justify-center h-9 rounded-md px-3 text-sm font-medium border border-input bg-background hover:bg-muted disabled:opacity-60 disabled:cursor-not-allowed"
          on:click={() => refreshAvailableStorage()}
          disabled={isRefreshingStorage}
          aria-label={$t("upload.storage.refresh")}
        >
          <RefreshCw
            class={`h-4 w-4 mr-2 ${isRefreshingStorage ? "animate-spin" : ""}`}
          />
          {$t("upload.storage.refresh")}
        </button>
      </div>
    </Card>
  {:else}
    <Card class="p-4">
      <div class="text-center">
        <p class="text-sm font-semibold text-foreground mb-2">
          {$t("upload.desktopAppRequired")}
        </p>
        <p class="text-sm text-muted-foreground">
          {$t("upload.storageMonitoringDesktopOnly")}
        </p>
      </div>
    </Card>
  {/if}

  <!-- Upload Protocol Selection -->
  {#if isTauri}
    <Card class="p-4">
      <div class="flex items-center justify-between gap-4">
        <div class="flex items-center gap-3">
          <div
            class="flex items-center justify-center w-10 h-10 bg-gradient-to-br from-blue-500/10 to-blue-500/5 rounded-lg border border-blue-500/20"
          >
            <Upload class="h-5 w-5 text-blue-600" />
          </div>
          <div class="text-left">
            <h3 class="text-sm font-semibold text-foreground">
              Upload Protocol
            </h3>
            <p class="text-xs text-muted-foreground">
              Choose which protocol to use for uploading files
            </p>
          </div>
        </div>

        <div class="w-fit min-w-32">
          <DropDown
            id="upload-protocol"
            options={protocolOptions}
            bind:value={$settings.selectedProtocol}
          />
        </div>
      </div>
    </Card>
  {/if}

  <!-- Encrypted Sharing Options -->
  {#if isTauri}
    <Card class="p-4">
      <button
        class="w-full flex items-center justify-between cursor-pointer hover:opacity-80 transition-opacity"
        on:click={() => (showEncryptionOptions = !showEncryptionOptions)}
      >
        <div class="flex items-center gap-3">
          <div
            class="flex items-center justify-center w-10 h-10 bg-gradient-to-br from-purple-500/10 to-purple-500/5 rounded-lg border border-purple-500/20"
          >
            <Lock class="h-5 w-5 text-purple-600" />
          </div>
          <div class="text-left">
            <h3 class="text-sm font-semibold text-foreground">
              {$t("upload.encryption.title")}
            </h3>
            <p class="text-xs text-muted-foreground">
              {$t("upload.encryption.subtitle")}
            </p>
          </div>
        </div>
        <svg
          class="h-5 w-5 text-muted-foreground transition-transform duration-200 {showEncryptionOptions
            ? 'rotate-180'
            : ''}"
          fill="none"
          stroke="currentColor"
          viewBox="0 0 24 24"
        >
          <path
            stroke-linecap="round"
            stroke-linejoin="round"
            stroke-width="2"
            d="M19 9l-7 7-7-7"
          />
        </svg>
      </button>

      {#if showEncryptionOptions}
        <div class="mt-4 space-y-4 pt-4 border-t border-border">
          <div class="flex items-center gap-2">
            <input
              type="checkbox"
              id="use-encrypted-sharing"
              bind:checked={useEncryptedSharing}
              class="cursor-pointer"
            />
            <Label for="use-encrypted-sharing" class="cursor-pointer text-sm">
              {$t("upload.encryption.enableForRecipient")}
            </Label>
          </div>

          {#if useEncryptedSharing}
            <div class="space-y-2 pl-6">
              <div class="flex items-center gap-2">
                <Key class="h-4 w-4 text-muted-foreground" />
                <Label for="recipient-public-key" class="text-sm font-medium">
                  {$t("upload.encryption.recipientPublicKey")}
                </Label>
              </div>
              <form
                on:submit|preventDefault={() => {
                  if (recipientPublicKeyInput.trim()) {
                    const trimmedKey = recipientPublicKeyInput.trim();
                    if (/^[0-9a-fA-F]{64}$/.test(trimmedKey)) {
                      recipientPublicKeys = [
                        ...recipientPublicKeys,
                        trimmedKey,
                      ];
                      recipientPublicKeyInput = "";
                    }
                  }
                }}
              >
                <Input
                  id="recipient-public-key"
                  bind:value={recipientPublicKeyInput}
                  placeholder={$t("upload.encryption.publicKeyPlaceholder")}
                  class="font-mono text-sm"
                  disabled={isUploading}
                />
              </form>
              <p class="text-xs text-muted-foreground">
                {$t("upload.encryption.publicKeyHint")}
              </p>
              {#if recipientPublicKeyInput && !/^[0-9a-fA-F]{64}$/.test(recipientPublicKeyInput.trim())}
                <p class="text-xs text-destructive">
                  {$t("upload.encryption.invalidPublicKey")}
                </p>
              {/if}
              <div class="space-y-2">
                <h4 class="text-sm font-semibold">
                  {$t("upload.encryption.recipientsList")}
                </h4>
                {#if recipientPublicKeys.length > 0}
                  <ul class="space-y-2">
                    {#each recipientPublicKeys as key, index}
                      <li class="flex items-center gap-2">
                        <span class="flex items-center gap-2">
                          <button
                            class="group/btn p-1 hover:bg-destructive/10 rounded transition-colors"
                            on:click={() =>
                              (recipientPublicKeys = recipientPublicKeys.filter(
                                (_, i) => i !== index,
                              ))}
                            title={$t("upload.encryption.removeRecipient")}
                            aria-label={$t("upload.encryption.removeRecipient")}
                          >
                            <X
                              class="h-4 w-4 text-muted-foreground group-hover/btn:text-destructive transition-colors"
                            />
                          </button>
                          <span
                            class="font-mono text-sm bg-muted/50 px-2 py-1 rounded"
                            >{key}</span
                          >
                        </span>
                      </li>
                    {/each}
                  </ul>
                {/if}
                <p class="text-xs text-muted-foreground">
                  {recipientPublicKeys.length +
                    " " +
                    $t("upload.encryption.numberOfRecipientsAdded")}
                </p>
              </div>
            </div>
          {/if}
        </div>
      {/if}
    </Card>
  {/if}

  <!-- BitTorrent Seeding Section (Collapsible) - REMOVED: Now integrated as protocol option -->

  <Card
    class="drop-zone relative p-6 transition-all duration-200 border-dashed {isDragging
      ? 'border-primary bg-primary/5'
      : isUploading
        ? 'border-orange-500 bg-orange-500/5'
        : 'border-muted-foreground/25 hover:border-muted-foreground/50'}"
  >
    <!-- Drag & Drop Indicator -->
    {#if $files.filter((f) => f.status === "seeding" || f.status === "uploaded").length === 0}
      <div
        class="text-center py-12 transition-all duration-300 relative overflow-hidden"
      >
        <div class="relative z-10">
          <div class="relative mb-6">
            {#if isDragging}
              <Upload class="h-16 w-16 mx-auto text-primary" />
            {:else}
              <FolderOpen
                class="h-16 w-16 mx-auto text-muted-foreground/70 hover:text-primary transition-colors duration-300"
              />
            {/if}
          </div>

          <h3
            class="text-2xl font-bold mb-3 transition-all duration-300 {isDragging
              ? 'text-primary'
              : isUploading
                ? 'text-orange-500'
                : 'text-foreground'}"
          >
            {isDragging
              ? $t("upload.dropFilesHere")
              : isUploading
                ? $t("upload.uploadingFiles")
                : $t("upload.dropFiles")}
          </h3>

          <p
            class="text-muted-foreground mb-8 text-lg transition-colors duration-300"
          >
            {isDragging
              ? isTauri
                ? $t("upload.releaseToUpload")
                : $t("upload.dragDropWebNotAvailable")
              : isUploading
                ? $t("upload.pleaseWaitProcessing")
                : isTauri
                  ? $t("upload.dropFilesHint")
                  : $t("upload.dragDropRequiresDesktop")}
          </p>

          <div
            class="flex justify-center gap-4 mb-8 opacity-60 {isDragging
              ? 'invisible'
              : 'visible'}"
          >
            <Image class="h-8 w-8 text-blue-500 animate-pulse" />
            <Video class="h-8 w-8 text-purple-500 animate-pulse" />
            <Music class="h-8 w-8 text-green-500 animate-pulse" />
            <Archive class="h-8 w-8 text-orange-500 animate-pulse" />
            <Code class="h-8 w-8 text-red-500 animate-pulse" />
          </div>

          <div
            class="flex justify-center gap-3 {isDragging
              ? 'invisible'
              : 'visible'}"
          >
            {#if isTauri}
              <button
                class="group inline-flex items-center justify-center h-12 rounded-xl px-6 text-sm font-medium bg-gradient-to-r from-primary to-primary/90 text-primary-foreground hover:from-primary/90 hover:to-primary shadow-lg hover:shadow-xl transition-all duration-300 hover:scale-105 disabled:opacity-50 disabled:cursor-not-allowed disabled:hover:scale-100"
                disabled={isUploading}
                on:click={openFileDialog}
              >
                <Plus
                  class="h-5 w-5 mr-2 group-hover:rotate-90 transition-transform duration-300"
                />
                {isUploading ? $t("upload.uploading") : $t("upload.addFiles")}
              </button>
            {:else}
              <div class="text-center">
                <p class="text-sm text-muted-foreground mb-3">
                  {$t("upload.fileUploadDesktopApp")}
                </p>
                <p class="text-xs text-muted-foreground">
                  {$t("upload.downloadDesktopApp")}
                </p>
              </div>
            {/if}
          </div>

          <p
            class="text-xs text-muted-foreground/75 mt-4 {isDragging
              ? 'invisible'
              : 'visible'}"
          >
            {#if isTauri}
              {$t("upload.supportedFormats")}
            {:else}
              {$t("upload.supportedFormatsDesktop")}
            {/if}
          </p>
        </div>
      </div>
    {:else}
      <!-- Shared Files Header -->
      <div class="flex flex-wrap items-center justify-between gap-4 mb-4 px-4">
        <div>
          <h2 class="text-lg font-semibold">
            {$t("upload.sharedFiles")}
          </h2>
          <p class="text-sm text-muted-foreground mt-1">
            {$coalescedFiles.length}
            {$coalescedFiles.length === 1
              ? $t("upload.file")
              : $t("upload.files")} •
            {formatFileSize(
              $coalescedFiles.reduce((sum, f) => sum + f.size, 0),
            )}
            {$t("upload.total")}
            <span class="text-green-600 font-medium">
              ({$coalescedFiles.reduce((sum, f) => sum + f.totalSeeders, 0)}
              {$coalescedFiles.reduce((sum, f) => sum + f.totalSeeders, 0) === 1
                ? "seeder"
                : "seeders"})
            </span>
          </p>
          <p class="text-xs text-muted-foreground mt-1">
            {$t("upload.tip")}
          </p>
        </div>

        <div class="flex gap-2">
          {#if isTauri}
            <button
              class="inline-flex items-center justify-center h-9 rounded-md px-3 text-sm font-medium bg-primary text-primary-foreground hover:bg-primary/90 disabled:opacity-50 disabled:cursor-not-allowed"
              disabled={isUploading}
              on:click={openFileDialog}
            >
              <Plus class="h-4 w-4 mr-2" />
              {isUploading ? $t("upload.uploading") : $t("upload.addMoreFiles")}
            </button>
          {:else}
            <div class="text-center">
              <p class="text-xs text-muted-foreground">
                {$t("upload.desktopManagementRequired")}
              </p>
            </div>
          {/if}
        </div>
      </div>

      <!-- File List -->
      {#if $coalescedFiles.length > 0}
        <div class="space-y-3 relative px-4">
          {#each $coalescedFiles as coalescedFile}
            <div
              class="group relative bg-gradient-to-r from-card to-card/80 border border-border/50 rounded-xl p-4 hover:shadow-lg hover:border-border transition-all duration-300 overflow-hidden mb-3"
            >
              <div
                class="absolute inset-0 bg-gradient-to-r from-primary/5 via-transparent to-secondary/5 opacity-0 group-hover:opacity-100 transition-opacity duration-300"
              ></div>

              <div class="relative flex items-center justify-between gap-4">
                <div class="flex items-center gap-4 min-w-0 flex-1">
                  <!-- File Icon -->
                  <div class="relative">
                    <div
                      class="absolute inset-0 bg-primary/20 rounded-lg blur-lg opacity-0 group-hover:opacity-100 transition-opacity duration-300"
                    ></div>
                    <div
                      class="relative flex items-center justify-center w-12 h-12 bg-gradient-to-br from-primary/10 to-primary/5 rounded-lg border border-primary/20"
                    >
                      <svelte:component
                        this={getFileIcon(coalescedFile.name)}
                        class="h-6 w-6 {getFileColor(coalescedFile.name)}"
                      />
                    </div>
                  </div>

                  <!-- File Info -->
                  <div class="flex-1 min-w-0 space-y-2">
                    <div class="flex items-center gap-2">
                      <p class="text-sm font-semibold truncate text-foreground">
                        {coalescedFile.name || "Unnamed File"}
                      </p>

                      {#if coalescedFile.primaryProtocol?.fileItem.isEncrypted}
                        <Badge
                          class="bg-purple-100 text-purple-800 text-xs px-2 py-0.5 flex items-center gap-1"
                          title={$t("upload.encryptedEndToEnd")}
                        >
                          <Lock class="h-3 w-3" />
                          {$t("upload.encryption.encryptedBadge")}
                        </Badge>
                      {/if}
                    </div>

                    <div class="space-y-2 text-xs text-muted-foreground">
                      <!-- Protocol Badges -->
                      <div class="flex items-center gap-2 flex-wrap">
                        {#each coalescedFile.protocols as protocolEntry}
                          <Badge
                            class={`text-xs px-2 py-0.5 ${
                              protocolEntry.protocol === "WebRTC"
                                ? "bg-blue-100 text-blue-800"
                                : protocolEntry.protocol === "Bitswap"
                                  ? "bg-purple-100 text-purple-800"
                                  : protocolEntry.protocol === "BitTorrent"
                                    ? "bg-green-100 text-green-800"
                                    : protocolEntry.protocol === "ED2K"
                                      ? "bg-orange-100 text-orange-800"
                                      : "bg-gray-100 text-gray-800"
                            }`}
                          >
                            {#if protocolEntry.protocol === "WebRTC"}
                              <Globe class="h-3 w-3 mr-1" />
                            {:else if protocolEntry.protocol === "Bitswap"}
                              <Blocks class="h-3 w-3 mr-1" />
                            {:else if protocolEntry.protocol === "BitTorrent"}
                              <Share2 class="h-3 w-3 mr-1" />
                            {:else if protocolEntry.protocol === "ED2K"}
                              <Network class="h-3 w-3 mr-1" />
                            {:else if protocolEntry.protocol === "FTP"}
                              <Server class="h-3 w-3 mr-1" />
                            {/if}
                            {protocolEntry.protocol}
                          </Badge>
                        {/each}
                      </div>

                      <!-- All Identifiers/Links at the top -->
                      <div class="space-y-1 mb-3">
                        <!-- Merkle Hash -->
                        <div class="flex items-center gap-1">
                          <span class="text-xs opacity-70">Merkle Hash:</span>
                          <code
                            class="bg-muted/50 px-1.5 py-0.5 rounded text-xs font-mono"
                          >
                            {coalescedFile.contentHash.slice(
                              0,
                              8,
                            )}...{coalescedFile.contentHash.slice(-6)}
                          </code>
                          <button
                            on:click={() =>
                              handleCopy(coalescedFile.contentHash)}
                            class="group/btn p-1 hover:bg-primary/10 rounded transition-colors"
                            title="Copy Merkle Hash (use this to search and download)"
                            aria-label="Copy Merkle hash"
                          >
                            <Copy
                              class="h-3 w-3 text-muted-foreground group-hover/btn:text-primary transition-colors"
                            />
                          </button>
                        </div>

                        <!-- Protocol-Specific Links -->
                        {#each coalescedFile.protocols as protocolEntry}
                          {#if protocolEntry.protocol === "BitTorrent" && protocolEntry.hash.startsWith("magnet:")}
                            <div class="flex items-center gap-1">
                              <span class="text-xs opacity-70"
                                >Magnet Link:</span
                              >
                              <code
                                class="bg-muted/50 px-1.5 py-0.5 rounded text-xs font-mono truncate max-w-32"
                              >
                                magnet:?xt=urn:btih:{extractInfoHash(
                                  protocolEntry.hash,
                                )}
                              </code>
                              <button
                                on:click={() => handleCopy(protocolEntry.hash)}
                                class="group/btn p-1 hover:bg-primary/10 rounded transition-colors"
                                title="Copy Magnet Link"
                                aria-label="Copy magnet link"
                              >
                                <Copy
                                  class="h-3 w-3 text-muted-foreground group-hover/btn:text-primary transition-colors"
                                />
                              </button>
                            </div>
                          {:else if protocolEntry.protocol === "ED2K" && protocolEntry.hash.startsWith("ed2k://")}
                            <div class="flex items-center gap-1">
                              <span class="text-xs opacity-70">eD2k Link:</span>
                              <code
                                class="bg-muted/50 px-1.5 py-0.5 rounded text-xs font-mono truncate max-w-32"
                              >
                                ed2k://|file|{coalescedFile.name}|{coalescedFile.size}|{extractEd2kHash(
                                  protocolEntry.hash,
                                )}|/
                              </code>
                              <button
                                on:click={() => handleCopy(protocolEntry.hash)}
                                class="group/btn p-1 hover:bg-primary/10 rounded transition-colors"
                                title="Copy eD2k Link"
                                aria-label="Copy eD2k link"
                              >
                                <Copy
                                  class="h-3 w-3 text-muted-foreground group-hover/btn:text-primary transition-colors"
                                />
                              </button>
                            </div>
<<<<<<< HEAD
                          {:else if protocolEntry.protocol === "FTP" && protocolEntry.hash.startsWith("ftp://")}
                            <div class="flex items-center gap-1">
                              <span class="text-xs opacity-70">FTP URL:</span>
                              <code
                                class="bg-muted/50 px-1.5 py-0.5 rounded text-xs font-mono truncate max-w-32"
                              >
                                {protocolEntry.hash}
                              </code>
                              <button
                                on:click={() => handleCopy(protocolEntry.hash)}
                                class="group/btn p-1 hover:bg-primary/10 rounded transition-colors"
                                title="Copy FTP URL"
                                aria-label="Copy FTP URL"
=======
                          </div>
                        </div>

                        <!-- Price and Actions -->
                        <div class="flex items-center gap-2">
                          <!-- Price Badge -->
                          {#if coalescedFile.averagePrice > 0}
                            <div
                              class="flex items-center gap-1.5 bg-green-500/10 text-green-600 border border-green-500/20 font-medium px-2.5 py-1 rounded-md"
                              title={`Average price across ${coalescedFile.protocols.length} protocol${coalescedFile.protocols.length > 1 ? 's' : ''}`}
                            >
                              <DollarSign class="h-3.5 w-3.5" />
                              <span class="text-sm"
                                >{coalescedFile.averagePrice.toFixed(4)} Chiral</span
>>>>>>> 1417e2a1
                              >
                                <Copy
                                  class="h-3 w-3 text-muted-foreground group-hover/btn:text-primary transition-colors"
                                />
                              </button>
                            </div>
                          {/if}
                        {/each}
                      </div>

                      <!-- Protocol Seeder Status -->
                      <div class="space-y-1">
                        {#each coalescedFile.protocols as protocolEntry}
                          <div class="text-xs opacity-70">
                            <span
                              >{coalescedFile.protocols.length > 1
                                ? protocolEntry.protocol + " "
                                : ""}Seeders: {protocolEntry.technicalInfo
                                .seederCount || 0}</span
                            >
                          </div>
                        {/each}
                      </div>

                      <div class="flex items-center gap-3">
                        <span class="font-medium"
                          >{formatFileSize(coalescedFile.size)}</span
                        >

                        {#if coalescedFile.totalSeeders > 0}
                          <div class="flex items-center gap-1">
                            <Upload class="h-3 w-3 text-green-500" />
                            <span class="text-green-600 font-medium"
                              >{coalescedFile.totalSeeders}</span
                            >
                          </div>
                        {/if}

                        {#if coalescedFile.totalLeechers > 0}
                          <div class="flex items-center gap-1">
                            <Download class="h-3 w-3 text-orange-500" />
                            <span class="text-orange-600 font-medium"
                              >{coalescedFile.totalLeechers}</span
                            >
                          </div>
                        {/if}
                      </div>
                    </div>
                  </div>
                </div>

                <!-- Price and Actions -->
                <div class="flex items-center gap-2">
                  <!-- Price Badge -->
                  {#if coalescedFile.averagePrice > 0}
                    <div
                      class="flex items-center gap-1.5 bg-green-500/10 text-green-600 border border-green-500/20 font-medium px-2.5 py-1 rounded-md"
                      title={`Average price across ${coalescedFile.protocols.length} protocol${coalescedFile.protocols.length > 1 ? "s" : ""}`}
                    >
                      <DollarSign class="h-3.5 w-3.5" />
                      <span class="text-sm"
                        >{coalescedFile.averagePrice.toFixed(8)} Chiral</span
                      >
                    </div>
                  {/if}

                  {#if isTauri}
                    <button
                      on:click={() => removeFile(coalescedFile.contentHash)}
                      class="group/btn p-2 hover:bg-destructive/10 rounded-lg transition-all duration-200 hover:scale-110"
                      title={`Stop sharing this file on all ${coalescedFile.protocols.length} protocol${coalescedFile.protocols.length > 1 ? "s" : ""}`}
                      aria-label="Stop sharing file"
                    >
                      <X
                        class="h-4 w-4 text-muted-foreground group-hover/btn:text-destructive transition-colors"
                      />
                    </button>
                  {:else}
                    <div
                      class="p-2 text-muted-foreground/50 cursor-not-allowed"
                      title={$t("upload.fileManagementTooltip")}
                      aria-label={$t("upload.fileManagementWebNotAvailable")}
                    >
                      <X class="h-4 w-4" />
                    </div>
                  {/if}
                </div>
              </div>
            </div>
          {/each}
        </div>
      {:else}
        <div class="text-center py-8">
          <FolderOpen class="h-12 w-12 mx-auto text-muted-foreground mb-3" />
          <p class="text-sm text-muted-foreground">
            {$t("upload.noFilesShared")}
          </p>
          <p class="text-xs text-muted-foreground mt-1">
            {$t("upload.addFilesHint2")}
          </p>
        </div>
      {/if}
    {/if}
  </Card>
</div><|MERGE_RESOLUTION|>--- conflicted
+++ resolved
@@ -1769,7 +1769,6 @@
                                 />
                               </button>
                             </div>
-<<<<<<< HEAD
                           {:else if protocolEntry.protocol === "FTP" && protocolEntry.hash.startsWith("ftp://")}
                             <div class="flex items-center gap-1">
                               <span class="text-xs opacity-70">FTP URL:</span>
@@ -1783,7 +1782,13 @@
                                 class="group/btn p-1 hover:bg-primary/10 rounded transition-colors"
                                 title="Copy FTP URL"
                                 aria-label="Copy FTP URL"
-=======
+                              >
+                                <Copy
+                                  class="h-3 w-3 text-muted-foreground group-hover/btn:text-primary transition-colors"
+                                />
+                              </button>
+                            </div>
+                          {/if}
                           </div>
                         </div>
 
@@ -1797,14 +1802,7 @@
                             >
                               <DollarSign class="h-3.5 w-3.5" />
                               <span class="text-sm"
-                                >{coalescedFile.averagePrice.toFixed(4)} Chiral</span
->>>>>>> 1417e2a1
-                              >
-                                <Copy
-                                  class="h-3 w-3 text-muted-foreground group-hover/btn:text-primary transition-colors"
-                                />
-                              </button>
-                            </div>
+                                  >{coalescedFile.averagePrice.toFixed(4)} Chiral</span>
                           {/if}
                         {/each}
                       </div>
