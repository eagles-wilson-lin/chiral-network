--- conflicted
+++ resolved
@@ -1500,7 +1500,6 @@
           <HardDrive class="h-5 w-5 text-emerald-600 dark:text-emerald-400" />
         </div>
       </div>
-<<<<<<< HEAD
     </div>
     
     <div class="space-y-3">
@@ -1797,9 +1796,6 @@
     <Card class="p-6">
       <h3 class="text-lg font-semibold mb-4">{$t('network.dht.dcutr.title')}</h3>
       <p class="text-sm text-muted-foreground mb-4">{$t('network.dht.dcutr.description')}</p>
-=======
-    </Card>
->>>>>>> bfb7a661
 
     <!-- Active Peers -->
     <Card class="p-4 border-l-4 {dhtStatus === 'connected' ? 'border-l-blue-500' : 'border-l-muted'}">
