<script lang="ts">
  import Button from '$lib/components/ui/button.svelte'
  import Card from '$lib/components/ui/card.svelte'
  import Input from '$lib/components/ui/input.svelte'
  import Label from '$lib/components/ui/label.svelte'
  import Badge from '$lib/components/ui/badge.svelte'
  import Progress from '$lib/components/ui/progress.svelte'
  import { Search, Pause, Play, X, ChevronUp, ChevronDown, Settings, FolderOpen, File as FileIcon, FileText, FileImage, FileVideo, FileAudio, Archive, Code, FileSpreadsheet, Presentation, History, Download as DownloadIcon, Upload as UploadIcon, Trash2, RefreshCw } from 'lucide-svelte'
import { files, downloadQueue, activeTransfers, wallet } from '$lib/stores'
import { dhtService } from '$lib/dht'
import { paymentService } from '$lib/services/paymentService'
import DownloadSearchSection from '$lib/components/download/DownloadSearchSection.svelte'
import ProtocolTestPanel from '$lib/components/ProtocolTestPanel.svelte'
import type { FileMetadata } from '$lib/dht'
  import { onDestroy, onMount } from 'svelte'
  import { t } from 'svelte-i18n'
  import { get } from 'svelte/store'
  import { toHumanReadableSize } from '$lib/utils'
  import { buildSaveDialogOptions } from '$lib/utils/saveDialog'
  import { initDownloadTelemetry, disposeDownloadTelemetry } from '$lib/downloadTelemetry'
  import { MultiSourceDownloadService, type MultiSourceProgress } from '$lib/services/multiSourceDownloadService'
  import { listen } from '@tauri-apps/api/event'
  import PeerSelectionService from '$lib/services/peerSelectionService'
  import { downloadHistoryService, type DownloadHistoryEntry } from '$lib/services/downloadHistoryService'
  import { showToast } from '$lib/toast'
  import { diagnosticLogger, fileLogger, errorLogger } from '$lib/diagnostics/logger'
  import DownloadRestartControls from '$lib/components/download/DownloadRestartControls.svelte'
  // Import transfer events store for centralized transfer state management
  import {
    transferStore,
    activeTransfers as storeActiveTransfers
  } from '$lib/stores/transferEventsStore'
  import { invoke } from '@tauri-apps/api/core'
  import { homeDir } from '@tauri-apps/api/path'

  const tr = (k: string, params?: Record<string, any>) => $t(k, params)

 // Auto-detect protocol based on file metadata
  let detectedProtocol: 'WebRTC' | 'Bitswap' | null = null
  let torrentDownloads = new Map<string, any>();
  onMount(() => {
    // Initialize payment service to load persisted wallet and transactions
    paymentService.initialize();

    initDownloadTelemetry()

    // Listen for multi-source download events
    const setupEventListeners = async () => {
      // Listen for BitTorrent events
      const unlistenTorrentEvent = await listen('torrent_event', (event) => {
        const payload = event.payload as any;
        diagnosticLogger.debug('Download', 'Received torrent event', { eventType: Object.keys(payload)[0] });

        if (payload.Progress) {
          const { info_hash, downloaded, total, speed, peers, eta_seconds } = payload.Progress;
          torrentDownloads.set(info_hash, {
            info_hash,
            name: torrentDownloads.get(info_hash)?.name || 'Fetching name...',
            status: 'downloading',
            progress: total > 0 ? (downloaded / total) * 100 : 0,
            speed: toHumanReadableSize(speed) + '/s',
            eta: eta_seconds ? `${eta_seconds}s` : 'N/A',
            peers,
            size: total,
          });
          torrentDownloads = new Map(torrentDownloads); // Trigger reactivity
        } else if (payload.Complete) {
          const { info_hash, name } = payload.Complete;
          const existing = torrentDownloads.get(info_hash);
          if (existing) {
            torrentDownloads.set(info_hash, { ...existing, status: 'completed', progress: 100 });
            torrentDownloads = new Map(torrentDownloads);
            showNotification(`Torrent download complete: ${name}`, 'success');
          }
        } else if (payload.Added) {
            const { info_hash, name } = payload.Added;
            torrentDownloads.set(info_hash, {
                info_hash,
                name,
                status: 'downloading',
                progress: 0,
                speed: '0 B/s',
                eta: 'N/A',
                peers: 0,
                size: 0,
            });
            torrentDownloads = new Map(torrentDownloads);
            showNotification(`Torrent added: ${name}`, 'info');
        } else if (payload.Removed) {
            const { info_hash } = payload.Removed;
            if (torrentDownloads.has(info_hash)) {
                const name = torrentDownloads.get(info_hash)?.name || 'Unknown';
                torrentDownloads.delete(info_hash);
                torrentDownloads = new Map(torrentDownloads);
                showNotification(`Torrent removed: ${name}`, 'warning');
            }
        }
      });

      try {
        const unlistenProgress = await listen('multi_source_progress_update', (event) => {
          const progress = event.payload as MultiSourceProgress

          // Find the corresponding file and update its progress
          files.update(f => f.map(file => {
            if (file.hash === progress.fileHash) {
              const percentage = MultiSourceDownloadService.getCompletionPercentage(progress);
              return {
                ...file,
                progress: percentage,
                status: 'downloading' as const,
                speed: MultiSourceDownloadService.formatSpeed(progress.downloadSpeedBps),
                eta: MultiSourceDownloadService.formatETA(progress.etaSeconds)
              };
            }
            return file;
          }));

          multiSourceProgress.set(progress.fileHash, progress)
          multiSourceProgress = multiSourceProgress // Trigger reactivity
        })

        const unlistenCompleted = await listen('multi_source_download_completed', (event) => {
          const data = event.payload as any

<<<<<<< HEAD
          // Update file status to completed - only update files that are actively downloading
          // to avoid overwriting seeding files with the same hash
          files.update(f => f.map(file => {
            if (file.hash === data.file_hash && file.status === 'downloading') {
              return {
                ...file,
                status: 'completed' as const,
=======
          // Update file status to completed
          files.update(f => {
            let found = false;
            const updated = f.map(file => {
              if (file.hash === data.file_hash) {
                found = true;
                return {
                  ...file,
                  status: 'completed' as const,
                  progress: 100,
                  downloadPath: data.output_path,
                  path: data.output_path,
                  isDownload: true,
                  isSeedingDownload: true,
                };
              }
              return file;
            });

            if (!found) {
              updated.push({
                id: `download-${Date.now()}`,
                name: data.file_name,
                hash: data.file_hash,
                size: data.file_size ?? 0,
                status: 'completed',
>>>>>>> 53fb8ac5
                progress: 100,
                downloadPath: data.output_path,
                path: data.output_path,
                uploadDate: new Date(),
                isDownload: true,
                isSeedingDownload: true,
                price: data.price ?? 0,
              });
            }
            return updated;
          });

          multiSourceProgress.delete(data.file_hash)
          multiSourceProgress = multiSourceProgress
          showNotification(`Multi-source download completed: ${data.file_name}`, 'success')
        })

        const unlistenStarted = await listen('multi_source_download_started', (event) => {
          const data = event.payload as any
          showNotification(`Multi-source download started with ${data.total_peers} peers`, 'info')
        })

        const unlistenFailed = await listen('multi_source_download_failed', (event) => {
          const data = event.payload as any

          // Update file status to failed - only update files that are actively downloading
          // to avoid overwriting seeding files with the same hash
          files.update(f => f.map(file => {
            if (file.hash === data.file_hash && file.status === 'downloading') {
              return {
                ...file,
                status: 'failed' as const
              };
            }
            return file;
          }));

          multiSourceProgress.delete(data.file_hash)
          multiSourceProgress = multiSourceProgress
          showNotification(`Multi-source download failed: ${data.error}`, 'error')
        })

        const unlistenBitswapProgress = await listen('bitswap_chunk_downloaded', (event) => {
          const progress = event.payload as {
                fileHash: string;
                chunkIndex: number;
                totalChunks: number;
                chunkSize: number;
            };

            files.update(f => f.map(file => {
                if (file.hash === progress.fileHash) {
                    const downloadedChunks = new Set(file.downloadedChunks || []);
                    
                    if (downloadedChunks.has(progress.chunkIndex)) {
                        return file; // Already have this chunk, do nothing.
                    }
                    downloadedChunks.add(progress.chunkIndex);
                    const newSize = downloadedChunks.size;

                    let bitswapStartTime = file.downloadStartTime;
                    if (newSize === 1) {
                        // This is the first chunk, start the timer
                        bitswapStartTime = Date.now();
                    }

                    let speed = file.speed || '0 B/s';
                    let eta = file.eta || 'N/A';

                    if (bitswapStartTime) {
                        const elapsedTimeMs = Date.now() - bitswapStartTime;
                        
                        // We have downloaded `newSize - 1` chunks since the timer started.
                        const downloadedBytesSinceStart = (newSize - 1) * progress.chunkSize;
                        
                        if (elapsedTimeMs > 500) { // Get a better average over a short time.
                            const speedBytesPerSecond = downloadedBytesSinceStart > 0 ? (downloadedBytesSinceStart / elapsedTimeMs) * 1000 : 0;
                            
                            if (speedBytesPerSecond < 1000) {
                                speed = `${speedBytesPerSecond.toFixed(0)} B/s`;
                            } else if (speedBytesPerSecond < 1000 * 1000) {
                                speed = `${(speedBytesPerSecond / 1000).toFixed(2)} KB/s`;
                            } else {
                                speed = `${(speedBytesPerSecond / (1000 * 1000)).toFixed(2)} MB/s`;
                            }

                            const remainingChunks = progress.totalChunks - newSize;
                            if (speedBytesPerSecond > 0) {
                                const remainingBytes = remainingChunks * progress.chunkSize;
                                const etaSeconds = remainingBytes / speedBytesPerSecond;
                                eta = `${Math.round(etaSeconds)}s`;
                            } else {
                                eta = 'N/A';
                            }
                        }
                    }
                    
                    const percentage = (newSize / progress.totalChunks) * 100;
                    
                    return {
                        ...file,
                        progress: percentage,
                        status: 'downloading' as const,
                        downloadedChunks: Array.from(downloadedChunks),
                        totalChunks: progress.totalChunks,
                        downloadStartTime: bitswapStartTime,
                        speed: speed,
                        eta: eta,
                    };
                }
                return file;
            }));
        });

        const unlistenDownloadCompleted = await listen('file_content', async (event) => {
            const metadata = event.payload as any;

            // Find the file that just completed
            const completedFile = $files.find(f => f.hash === metadata.merkleRoot);

            if (completedFile && !paidFiles.has(completedFile.hash)) {
                // Process payment for Bitswap download (only once per file)
                diagnosticLogger.info('Download', 'Bitswap download completed, processing payment', { fileName: completedFile.name });
                const paymentAmount = await paymentService.calculateDownloadCost(completedFile.size);
                
                // Skip payment check for free files (price = 0)
                if (paymentAmount === 0) {
                    diagnosticLogger.info('Download', 'Free file, skipping payment', { fileName: completedFile.name });
                    paidFiles.add(completedFile.hash);
                    showNotification(`Download complete! "${completedFile.name}" (Free)`, 'success');
                    return;
                }


                const seederPeerId = completedFile.seederAddresses?.[0];
                const seederWalletAddress = paymentService.isValidWalletAddress(completedFile.seederAddresses?.[0])
                  ? completedFile.seederAddresses?.[0]!
                  : null;                if (!seederWalletAddress) {
                  diagnosticLogger.warn('Download', 'Skipping Bitswap payment due to missing or invalid uploader wallet address', {
                      file: completedFile.name,
                      seederAddresses: completedFile.seederAddresses
                  });
                  showNotification('Payment skipped: missing uploader wallet address', 'warning');
              } else {
                    try {
                        const paymentResult = await paymentService.processDownloadPayment(
                            completedFile.hash,
                            completedFile.name,
                            completedFile.size,
                            seederWalletAddress,
                            seederPeerId
                        );

                        if (paymentResult.success) {
                            paidFiles.add(completedFile.hash); // Mark as paid
                            diagnosticLogger.info('Download', 'Bitswap payment processed', { 
                              amount: paymentAmount.toFixed(6), 
                              seederWalletAddress, 
                              seederPeerId 
                            });
                            showNotification(
                                `Download complete! Paid ${paymentAmount.toFixed(4)} Chiral`,
                                'success'
                            );
                        } else {
                            errorLogger.fileOperationError('Bitswap payment', paymentResult.error || 'Unknown error');
                            showNotification(`Payment failed: ${paymentResult.error}`, 'warning');
                        }
                    } catch (error) {
                        errorLogger.fileOperationError('Bitswap payment processing', error instanceof Error ? error.message : String(error));
                        showNotification(`Payment failed: ${error instanceof Error ? error.message : 'Unknown error'}`, 'warning');
                    }
                }
            }

<<<<<<< HEAD
            // Update file status - only update files that are actively downloading
            // to avoid overwriting seeding files with the same hash
            files.update(f => f.map(file => {
                if (file.hash === metadata.merkleRoot && file.status === 'downloading') {
                    return {
                        ...file,
                        status: 'completed' as const,
=======
            files.update(f => {
                let found = false;
                const updated = f.map(file => {
                    if (file.hash === metadata.merkleRoot) {
                        found = true;
                        return {
                            ...file,
                            status: 'completed' as const,
                            progress: 100,
                            downloadPath: metadata.downloadPath,
                            path: metadata.downloadPath,
                            seederAddresses: metadata.seeders ?? file.seederAddresses,
                            seeders: metadata.seeders?.length ?? file.seeders,
                            isDownload: true,
                            isSeedingDownload: true
                        };
                    }
                    return file;
                });

                if (!found) {
                    updated.push({
                        id: `download-${Date.now()}`,
                        name: metadata.fileName,
                        hash: metadata.merkleRoot,
                        size: metadata.fileSize ?? 0,
                        status: 'completed',
>>>>>>> 53fb8ac5
                        progress: 100,
                        downloadPath: metadata.downloadPath,
                        path: metadata.downloadPath,
                        seeders: metadata.seeders?.length ?? 1,
                        seederAddresses: metadata.seeders ?? [],
                        uploadDate: new Date(),
                        isDownload: true,
                        isSeedingDownload: true,
                        price: metadata.price ?? 0,
                    });
                }

                return updated;
            });
        });

        // Listen for DHT errors (like missing CIDs)
        const unlistenDhtError = await listen('dht_event', (event) => {
          const eventStr = event.payload as string;
          if (eventStr.startsWith('error:')) {
            const errorMsg = eventStr.substring(6); // Remove 'error:' prefix
            errorLogger.dhtInitError(errorMsg);

            // Try to match error to a download in progress
            if (errorMsg.includes('No root CID found')) {
              // Find downloading files and mark them as failed
              files.update(f => f.map(file => {
                if (file.status === 'downloading' && (!file.cids || file.cids.length === 0)) {
                  showNotification(
                    `Download failed for "${file.name}": ${errorMsg}`,
                    'error',
                    6000
                  )
                  return { ...file, status: 'failed' as const }
                }
                return file
              }))
            }
          }
        });


        // Listen for WebRTC download progress
        const unlistenWebRTCProgress = await listen('webrtc_download_progress', (event) => {
          const data = event.payload as {
            fileHash: string;
            progress: number;
            chunksReceived: number;
            totalChunks: number;
            bytesReceived: number;
            totalBytes: number;
          };

          // Update file progress (FileItem uses 'hash' property)
          files.update(f => f.map(file =>
            file.hash === data.fileHash
              ? { ...file, status: 'downloading', progress: data.progress }
              : file
          ));
        });

        // Listen for WebRTC download completion
const unlistenWebRTCComplete = await listen('webrtc_download_complete', async (event) => {
  const data = event.payload as {
    fileHash: string;
    fileName: string;
    fileSize: number;
    data: number[]; // Array of bytes
  };

  try {
    // ✅ GET SETTINGS PATH
    const stored = localStorage.getItem("chiralSettings");
    if (!stored) {
      showNotification(
        'Please configure a download path in Settings before downloading files.',
        'error',
        8000
      );
      return;
    }
    
    const settings = JSON.parse(stored);
    let storagePath = settings.storagePath;
    
    if (!storagePath || storagePath === '.') {
      showNotification(
        'Please set a valid download path in Settings.',
        'error',
        8000
      );
      return;
    }
    
    // Expand ~ to home directory if needed
    if (storagePath.startsWith("~")) {
      const home = await homeDir();
      storagePath = storagePath.replace("~", home);
    }
    
    // Validate directory exists
    const dirExists = await invoke('check_directory_exists', { path: storagePath });
    if (!dirExists) {
      showNotification(
        `Download path "${settings.storagePath}" does not exist. Please update it in Settings.`,
        'error',
        8000
      );
      return;
    }

    // Construct full file path
    const { join } = await import('@tauri-apps/api/path');
    const outputPath = await join(storagePath, data.fileName);
    
    fileLogger.downloadStarted(data.fileName);

    // Write the file to disk
    const { writeFile } = await import('@tauri-apps/plugin-fs');
    const fileData = new Uint8Array(data.data);
    await writeFile(outputPath, fileData);

    fileLogger.downloadCompleted(data.fileName);

    // Update status to completed
    files.update(f => f.map(file => 
      file.hash === data.fileHash
        ? { ...file, status: 'completed', progress: 100, downloadPath: outputPath }
        : file
    ));

    showNotification(`Successfully saved "${data.fileName}"`, 'success');
    
  } catch (error) {
    errorLogger.fileOperationError('Save WebRTC file', error instanceof Error ? error.message : String(error));
    const errorMessage = error instanceof Error ? error.message : String(error);
    showNotification(`Failed to save file: ${errorMessage}`, 'error');

    files.update(f => f.map(file =>
      file.hash === data.fileHash
        ? { ...file, status: 'failed' }
        : file
    ));
  }
});

        // Cleanup listeners on destroy
        return () => {
          unlistenProgress()
          unlistenCompleted()
          unlistenStarted()
          unlistenFailed()
          unlistenBitswapProgress()
          unlistenDownloadCompleted()
          unlistenDhtError()
          unlistenWebRTCProgress()
          unlistenWebRTCComplete()
          unlistenTorrentEvent()
        }
      } catch (error) {
        errorLogger.fileOperationError('Setup event listeners', error instanceof Error ? error.message : String(error));
        return () => {} // Return empty cleanup function
      }
    }

    setupEventListeners()

    // Smart Resume: Load and auto-resume interrupted downloads
    loadAndResumeDownloads()
  })

  onDestroy(() => {
    disposeDownloadTelemetry()
  })

  // Load saved download page settings
  const loadDownloadSettings = () => {
    try {
      const saved = localStorage.getItem('downloadPageSettings')
      if (saved) {
        return JSON.parse(saved)
      }
    } catch (error) {
      console.error('Failed to load download settings:', error)
    }
    return {
      autoStartQueue: true,
      maxConcurrentDownloads: 3,
      autoClearCompleted: false,
      filterStatus: 'all',
      multiSourceEnabled: true,
      maxPeersPerDownload: 3
    }
  }

  const savedSettings = loadDownloadSettings()

  let searchFilter = ''  // For searching existing downloads
  let maxConcurrentDownloads: string | number = savedSettings.maxConcurrentDownloads
  let lastValidMaxConcurrent = 3 // Store the last valid value
  let autoStartQueue = savedSettings.autoStartQueue
  let autoClearCompleted = savedSettings.autoClearCompleted
  let filterStatus = savedSettings.filterStatus
  let activeSimulations = new Set<string>() // Track files with active progress simulations

  // Multi-source download state
  let multiSourceProgress = new Map<string, MultiSourceProgress>()
  let multiSourceEnabled = savedSettings.multiSourceEnabled
  let maxPeersPerDownload = savedSettings.maxPeersPerDownload

  // Sync transfer events store with local state
  // This reactive block updates the multiSourceProgress map when transfer events come in
  $: {
    // Update multiSourceProgress from transferEventsStore for active transfers
    for (const transfer of $storeActiveTransfers) {
      if (!multiSourceProgress.has(transfer.fileHash)) {
        // Create a compatible MultiSourceProgress object from the transfer event
        const progress: MultiSourceProgress = {
          fileHash: transfer.fileHash,
          fileName: transfer.fileName,
          totalSize: transfer.fileSize,
          downloadedSize: transfer.downloadedBytes,
          totalChunks: transfer.totalChunks,
          completedChunks: transfer.completedChunks,
          activeSources: transfer.activeSources,
          downloadSpeedBps: transfer.downloadSpeedBps,
          etaSeconds: transfer.etaSeconds,
          sourceAssignments: []
        };
        multiSourceProgress.set(transfer.fileHash, progress);
        multiSourceProgress = multiSourceProgress; // Trigger reactivity
      } else {
        // Update existing progress
        const existing = multiSourceProgress.get(transfer.fileHash);
        if (existing) {
          existing.downloadedSize = transfer.downloadedBytes;
          existing.completedChunks = transfer.completedChunks;
          existing.downloadSpeedBps = transfer.downloadSpeedBps;
          existing.etaSeconds = transfer.etaSeconds;
          existing.activeSources = transfer.activeSources;
          multiSourceProgress = multiSourceProgress; // Trigger reactivity
        }
      }
    }

    // Log transfer events store activity for debugging
    if ($transferStore.lastEventTimestamp > 0 && import.meta.env.DEV) {
      console.log('📦 Transfer store update:', {
        active: $transferStore.activeCount,
        queued: $transferStore.queuedCount,
        completed: $transferStore.completedCount,
        failed: $transferStore.failedCount,
        totalDownloadSpeed: MultiSourceDownloadService.formatSpeed($transferStore.totalDownloadSpeed)
      });
    }
  }

  // Add notification related variables
  let currentNotification: HTMLElement | null = null
  let showSettings = false // Toggle for settings panel

  // Smart Resume: Track resumed downloads
  let resumedDownloads = new Set<string>() // Track which downloads were auto-resumed

  // Track which files have already had payment processed
  let paidFiles = new Set<string>()

  // Download History state
  let showHistory = false
  let downloadHistory: DownloadHistoryEntry[] = []
  let historySearchQuery = ''
  let historyFilter: 'all' | 'completed' | 'failed' | 'canceled' = 'all'
  let statistics = downloadHistoryService.getStatistics()

  // Load history on mount
  $: downloadHistory = downloadHistoryService.getFilteredHistory(
    historyFilter === 'all' ? undefined : historyFilter,
    historySearchQuery
  )

  $: if (downloadHistory) {
    statistics = downloadHistoryService.getStatistics()
  }


  // Track files to add to history when they complete/fail
  $: {
    for (const file of $files) {
      if (['completed', 'failed', 'canceled'].includes(file.status)) {
        downloadHistoryService.addToHistory(file)
        //Refeshing history to keep it most updated
        downloadHistory = downloadHistoryService.getFilteredHistory(
          historyFilter === 'all' ? undefined : historyFilter,
          historySearchQuery
      )
      }
    }
  }

  // Show notification function
  function showNotification(message: string, type: 'success' | 'error' | 'info' | 'warning' = 'success', duration = 4000) {
    // Remove existing notification
    if (currentNotification) {
      currentNotification.remove()
      currentNotification = null
    }

    const colors = {
      success: '#22c55e',
      error: '#ef4444',
      info: '#3b82f6',
      warning: '#f59e0b'
    }

    const notification = document.createElement('div')
    notification.style.cssText = `
      position: fixed;
      top: 20px;
      right: 20px;
      background: ${colors[type]};
      color: white;
      padding: 12px 16px;
      border-radius: 8px;
      box-shadow: 0 4px 12px rgba(0, 0, 0, 0.15);
      z-index: 10000;
      font-family: -apple-system, BlinkMacSystemFont, "Segoe UI", Roboto, sans-serif;
      font-size: 14px;
      font-weight: 500;
      max-width: 320px;
      animation: slideInRight 0.3s ease-out;
      display: flex;
      align-items: center;
      gap: 8px;
    `

    // Add CSS animation styles
    if (!document.querySelector('#download-notification-styles')) {
      const style = document.createElement('style')
      style.id = 'download-notification-styles'
      style.textContent = `
        @keyframes slideInRight {
          from { transform: translateX(100%); opacity: 0; }
          to { transform: translateX(0); opacity: 1; }
        }
      `
      document.head.appendChild(style)
    }

    notification.innerHTML = `
      <span>${message}</span>
      <button onclick="this.parentElement.remove()" style="
        background: none;
        border: none;
        color: white;
        font-size: 18px;
        cursor: pointer;
        padding: 0;
        margin-left: 8px;
        opacity: 0.8;
      ">×</button>
    `

    document.body.appendChild(notification)
    currentNotification = notification

    // Auto remove
    setTimeout(() => {
      if (notification.parentNode) {
        notification.remove()
        if (currentNotification === notification) {
          currentNotification = null
        }
      }
    }, duration)
  }

  function getFileIcon(fileName: string) {
    const extension = fileName.split('.').pop()?.toLowerCase() || '';

    switch (extension) {
      case 'pdf':
      case 'doc':
      case 'docx':
      case 'txt':
      case 'rtf':
        return FileText;

      case 'jpg':
      case 'jpeg':
      case 'png':
      case 'gif':
      case 'bmp':
      case 'svg':
      case 'webp':
        return FileImage;

      case 'mp4':
      case 'avi':
      case 'mov':
      case 'wmv':
      case 'flv':
      case 'webm':
      case 'mkv':
        return FileVideo;

      case 'mp3':
      case 'wav':
      case 'flac':
      case 'aac':
      case 'ogg':
        return FileAudio;

      case 'zip':
      case 'rar':
      case '7z':
      case 'tar':
      case 'gz':
        return Archive;

      case 'js':
      case 'ts':
      case 'html':
      case 'css':
      case 'py':
      case 'java':
      case 'cpp':
      case 'c':
      case 'php':
        return Code;

      case 'xls':
      case 'xlsx':
      case 'csv':
        return FileSpreadsheet;

      case 'ppt':
      case 'pptx':
        return Presentation;

      default:
        return FileIcon;
    }
  }
  // Commented out - not currently used but kept for future reference
  // async function saveRawData(fileName: string, data: Uint8Array) {
  //   try {
  //     const { save } = await import('@tauri-apps/plugin-dialog');
  //     const filePath = await save({ defaultPath: fileName });
  //     if (filePath) {
  //       const { writeFile } = await import('@tauri-apps/plugin-fs');
  //       await writeFile(filePath, new Uint8Array(data));
  //       showNotification(`Successfully saved "${fileName}"`, 'success');
  //     }
  //   } catch (error) {
  //     showNotification(`Error saving "${fileName}"`, 'error');
  //   }
  // }

  // Smart Resume: Save in-progress downloads to localStorage
  function saveDownloadState() {
    try {
      const activeDownloads = $files.filter(f => 
        f.status === 'downloading' || f.status === 'paused'
      ).map(file => ({
        id: file.id,
        name: file.name,
        hash: file.hash,
        size: file.size,
        progress: file.progress || 0,
        status: file.status,
        cids: file.cids,
        seederAddresses: file.seederAddresses,
        isEncrypted: file.isEncrypted,
        manifest: file.manifest,
        downloadPath: file.downloadPath,
        downloadStartTime: file.downloadStartTime,
        downloadedChunks: file.downloadedChunks,
        totalChunks: file.totalChunks
      }))

      const queuedDownloads = $downloadQueue.map(file => ({
        id: file.id,
        name: file.name,
        hash: file.hash,
        size: file.size,
        cids: file.cids,
        seederAddresses: file.seederAddresses,
        isEncrypted: file.isEncrypted,
        manifest: file.manifest
      }))

      localStorage.setItem('pendingDownloads', JSON.stringify({
        active: activeDownloads,
        queued: queuedDownloads,
        timestamp: Date.now()
      }))
    } catch (error) {
      errorLogger.fileOperationError('Save download state', error instanceof Error ? error.message : String(error));
    }
  }

  // Smart Resume: Load and resume interrupted downloads
async function loadAndResumeDownloads() {
  try {
    // Check if we've already restored in this session
    if (sessionStorage.getItem('downloadsRestored') === 'true') {
      return
    }

    const saved = localStorage.getItem('pendingDownloads')
    if (!saved) {
      sessionStorage.setItem('downloadsRestored', 'true')
      return
    }

    const { active, queued, timestamp } = JSON.parse(saved)

    // Only auto-resume if less than 24 hours old
    const hoursSinceLastSave = (Date.now() - timestamp) / (1000 * 60 * 60)
    if (hoursSinceLastSave > 24) {
      diagnosticLogger.debug('Download', 'Saved downloads are too old, skipping auto-resume', { hoursSinceLastSave });
      localStorage.removeItem('pendingDownloads')
      sessionStorage.setItem('downloadsRestored', 'true')
      return
    }

    let resumeCount = 0

    // Restore queued downloads
    if (queued && queued.length > 0) {
      downloadQueue.set(queued)
      resumeCount += queued.length
    }

    // Restore active downloads - dedupe by id/hash/name+size before adding
    if (active && active.length > 0) {
      const restoredFiles = active.map((file: any) => ({
        ...file,
        status: 'paused' as const,
        speed: '0 B/s',
        eta: 'N/A'
      }))

      let addedRestored: typeof restoredFiles = []

      files.update(existing => {
        const existingKeys = new Set(
          existing.map(file => file.id ?? file.hash ?? `${file.name}-${file.size}`)
        )

        const deduped = restoredFiles.filter((file: any) => {
          const key = file.id ?? file.hash ?? `${file.name}-${file.size}`
          if (existingKeys.has(key)) {
            return false
          }
          existingKeys.add(key)
          return true
        })

        addedRestored = deduped
        return deduped.length > 0 ? [...existing, ...deduped] : existing
      })

      if (addedRestored.length > 0) {
        addedRestored.forEach((file: any) => {
          if (file.id) {
            resumedDownloads.add(file.id)
          } else if (file.hash) {
            resumedDownloads.add(file.hash)
          }
        })
        resumeCount += addedRestored.length
      }
    }

    if (resumeCount > 0) {
      const message = resumeCount === 1
        ? `Restored 1 interrupted download. Resume it from the Downloads page.`
        : `Restored ${resumeCount} interrupted downloads. Resume them from the Downloads page.`
      showNotification(message, 'info', 6000)
    }

    localStorage.removeItem('pendingDownloads')
    sessionStorage.setItem('downloadsRestored', 'true')
  } catch (error) {
    errorLogger.fileOperationError('Load download state', error instanceof Error ? error.message : String(error));
    localStorage.removeItem('pendingDownloads')
    sessionStorage.setItem('downloadsRestored', 'true')
  }
}


  function handleSearchMessage(event: CustomEvent<{ message: string; type?: 'success' | 'error' | 'info' | 'warning'; duration?: number }>) {
    const { message, type = 'info', duration = 4000 } = event.detail
    showNotification(message, type, duration)
  }

  async function handleSearchDownload(metadata: FileMetadata & { selectedProtocol?: string }) {
    diagnosticLogger.debug('Download', 'handleSearchDownload called', { metadata });

    // Use user's protocol selection if provided, otherwise auto-detect
    if (metadata.selectedProtocol) {
      detectedProtocol = metadata.selectedProtocol === 'webrtc' ? 'WebRTC' : 'Bitswap';
      diagnosticLogger.debug('Download', 'Using user-selected protocol', { protocol: detectedProtocol });
    } else {
      // Auto-detect protocol based on file metadata
      const hasCids = metadata.cids && metadata.cids.length > 0
      detectedProtocol = hasCids ? 'Bitswap' : 'WebRTC'
      diagnosticLogger.debug('Download', 'Auto-detected protocol', { protocol: detectedProtocol, hasCids });
    }

    // Check both download queue and files store for duplicates
    // This ensures we detect if user tries to download a file they're already seeding
    const allFiles = [...$downloadQueue, ...$files]
    const existingFile = allFiles.find((file) => file.hash === metadata.fileHash)

    if (existingFile) {
      let statusMessage = ''
      switch (existingFile.status) {
        case 'completed':
          statusMessage = tr('download.search.queue.status.completed')
          break
        case 'downloading':
          statusMessage = tr('download.search.queue.status.downloading', { values: { progress: existingFile.progress || 0 } })
          break
        case 'paused':
          statusMessage = tr('download.search.queue.status.paused', { values: { progress: existingFile.progress || 0 } })
          break
        case 'queued':
          statusMessage = tr('download.search.queue.status.queued')
          break
        case 'failed':
          statusMessage = tr('download.search.queue.status.failed')
          break
        case 'seeding':
        case 'uploaded':
          statusMessage = tr('download.search.queue.status.seeding')
          break
        default:
          statusMessage = tr('download.search.queue.status.other', { values: { status: existingFile.status } })
      }

      showNotification(statusMessage, 'warning', 4000)

      if (existingFile.status !== 'failed' && existingFile.status !== 'canceled') {
        return
      }
    }

    const newFile = {
      id: `download-${Date.now()}`,
      name: metadata.fileName,
      hash: metadata.fileHash,
      size: metadata.fileSize,
      price: metadata.price ?? 0,
      status: 'queued' as const,
      priority: 'normal' as const,
      seeders: metadata.seeders.length, // Convert array length to number
      seederAddresses: metadata.seeders, // Array that only contains selected seeder rather than all seeders
      // Pass encryption info to the download item
      isEncrypted: metadata.isEncrypted,
      manifest: metadata.manifest ? JSON.parse(metadata.manifest) : null,
      cids: metadata.cids, // IMPORTANT: Pass CIDs for Bitswap downloads
      protocol: detectedProtocol // Store the selected protocol with the file
    }

    diagnosticLogger.debug('Download', 'Created new file for queue', { fileName: newFile.name, hash: newFile.hash });
    downloadQueue.update((queue) => [...queue, newFile])
    showNotification(tr('download.search.status.addedToQueue', { values: { name: metadata.fileName } }), 'success')

    diagnosticLogger.debug('Download', 'Auto-start queue check', { autoStartQueue });
    if (autoStartQueue) {
      diagnosticLogger.debug('Download', 'Calling processQueue');
      await processQueue()
    }
  }

  async function addToDownloadQueue(metadata: FileMetadata) {
    await handleSearchDownload(metadata)
  }

  // Function to validate and correct maxConcurrentDownloads
  function validateMaxConcurrent() {
    // If empty or invalid, revert to last valid value
    if (maxConcurrentDownloads === '' || maxConcurrentDownloads === null || maxConcurrentDownloads === undefined) {
      maxConcurrentDownloads = lastValidMaxConcurrent
      return
    }

    const parsed = Number(maxConcurrentDownloads)
    if (isNaN(parsed) || parsed < 1) {
      maxConcurrentDownloads = lastValidMaxConcurrent
    } else {
      const validValue = Math.floor(parsed) // Ensure it's an integer
      maxConcurrentDownloads = validValue
      lastValidMaxConcurrent = validValue // Store as the new last valid value
    }
  }

  // Function to handle input and only allow positive numbers
  function handleMaxConcurrentInput(event: Event) {
    const target = (event.target as HTMLInputElement)
    let value = target.value

    // Remove any non-digit characters
    value = value.replace(/\D/g, '')

    // Remove leading zeros but allow empty string
    if (value.length > 1 && value.startsWith('0')) {
      value = value.replace(/^0+/, '')
    }

    // Update the input value to the cleaned version
    target.value = value

    // Update the bound variable (allow empty string during typing)
    if (value === '') {
      maxConcurrentDownloads = '' // Allow empty during typing
    } else {
      maxConcurrentDownloads = parseInt(value)
    }
  }

  // Combine all files and queue into single list with stable sorting
  $: allDownloads = (() => {
    const combined = [...$files, ...$downloadQueue]

    // Normal sorting by status
    const statusOrder = {
      'downloading': 0,
      'paused': 1,
      'completed': 2,
      'queued': 3,
      'failed': 4,
      'canceled': 5,
      'uploaded': 6,
      'seeding': 7
    }


    return combined.sort((a, b) => {
      const statusA = statusOrder[a.status] ?? 999
      const statusB = statusOrder[b.status] ?? 999
      const statusDiff = statusA - statusB

      // If status is the same, sort by ID for stable ordering
      if (statusDiff === 0) {
        return a.id.localeCompare(b.id)
      }

      return statusDiff
    })
  })()


  // Filter downloads based on selected status and search
  $: filteredDownloads = (() => {
    let filtered = allDownloads.filter(f => f.status !== 'uploaded' && f.status !== 'seeding')

    // Apply search filter first
    if (searchFilter.trim()) {
      filtered = filtered.filter(f =>
        f.hash.toLowerCase().includes(searchFilter.toLowerCase()) ||
        f.name.toLowerCase().includes(searchFilter.toLowerCase())
      )
    }

    // Then apply status filter
    switch (filterStatus) {
      case 'active':
        return filtered.filter(f => f.status === 'downloading')
      case 'paused':
        return filtered.filter(f => f.status === 'paused')
      case 'queued':
        return filtered.filter(f => f.status === 'queued')
      case 'completed':
        return filtered.filter(f => f.status === 'completed')
      case 'failed':
        return filtered.filter(f => f.status === 'failed')
      case 'canceled':
        return filtered.filter(f => f.status === 'canceled')
      default:
        return filtered
    }

  })()  // Calculate counts from the filtered set (excluding uploaded/seeding)
  $: allFilteredDownloads = allDownloads.filter(f => f.status !== 'uploaded' && f.status !== 'seeding')
  $: activeCount = allFilteredDownloads.filter(f => f.status === 'downloading').length
  $: pausedCount = allFilteredDownloads.filter(f => f.status === 'paused').length
  $: queuedCount = allFilteredDownloads.filter(f => f.status === 'queued').length
  $: completedCount = allFilteredDownloads.filter(f => f.status === 'completed').length
  $: failedCount = allFilteredDownloads.filter(f => f.status === 'failed').length

  // Start progress simulation for any downloading files when component mounts
  $: if ($files.length > 0) {
    $files.forEach(file => {
      if (file.status === 'downloading' && !activeSimulations.has(file.id)) {
    // Start simulation only if not already active
        if (detectedProtocol!=='Bitswap')
        simulateDownloadProgress(file.id)
      }
    })
  }

  // Process download queue
  $: {
    if (autoStartQueue) {
      const activeDownloads = $files.filter(f => f.status === 'downloading').length
      const queued = $downloadQueue.filter(f => f.status === 'queued')
      // Handle case where maxConcurrentDownloads might be empty during typing
      const maxConcurrent = Math.max(1, Number(maxConcurrentDownloads) || 3)

      if (activeDownloads < maxConcurrent && queued.length > 0) {
        // Start next queued download
        const nextFile = queued.sort((a, b) => {
          // Priority order: high > normal > low
          const priorityOrder = { high: 3, normal: 2, low: 1 }
          return (priorityOrder[b.priority || 'normal'] - priorityOrder[a.priority || 'normal'])
        })[0]

        if (nextFile) {
          startQueuedDownload(nextFile.id)
        }
      }
    }
  }

  // Auto-clear completed downloads when setting is enabled
  $: if (autoClearCompleted) {
    files.update(f => f.filter(file => file.status !== 'completed'))
  }

  // Persist download page settings
  $: {
    const settings = {
      autoStartQueue,
      maxConcurrentDownloads: typeof maxConcurrentDownloads === 'number' ? maxConcurrentDownloads : parseInt(maxConcurrentDownloads as string) || 3,
      autoClearCompleted,
      filterStatus,
      multiSourceEnabled,
      maxPeersPerDownload
    }
    localStorage.setItem('downloadPageSettings', JSON.stringify(settings))
  }

  // Smart Resume: Auto-save download state when files or queue changes
  $: if ($files || $downloadQueue) {
    saveDownloadState()
  }

  // New function to download from search results
  async function processQueue() {
    diagnosticLogger.debug('Download', 'processQueue called');
    // Only prevent starting new downloads if we've reached the max concurrent limit
    const activeDownloads = $files.filter(f => f.status === 'downloading').length
    // Handle case where maxConcurrentDownloads might be empty during typing
    const maxConcurrent = Math.max(1, Number(maxConcurrentDownloads) || 3)
    diagnosticLogger.debug('Download', 'Queue status', { activeDownloads, maxConcurrent });
    if (activeDownloads >= maxConcurrent) {
      diagnosticLogger.debug('Download', 'Max concurrent downloads reached, waiting');
      return
    }

    const nextFile = $downloadQueue[0]
    if (!nextFile) {
      diagnosticLogger.debug('Download', 'Queue is empty');
      return
    }
    diagnosticLogger.debug('Download', 'Next file from queue', { fileName: nextFile.name, hash: nextFile.hash });
    downloadQueue.update(q => q.filter(f => f.id !== nextFile.id))
    const downloadingFile = {
      ...nextFile,
      hash: nextFile.hash, // Use hash property from FileItem
      status: 'downloading' as const,
      progress: 0,
      speed: '0 B/s', // Ensure speed property exists
      eta: 'N/A',     // Ensure eta property exists
      downloadStartTime: Date.now(), // Track start time for speed calculation
      downloadedChunks: [], // Track downloaded chunks for Bitswap
      totalChunks: 0 // Will be set when first chunk arrives
    }
    diagnosticLogger.debug('Download', 'Created downloadingFile object', { fileName: downloadingFile.name });
    files.update(f => [...f, downloadingFile])

    // Use the protocol stored with the file, or fall back to global detectedProtocol
    const fileProtocol = downloadingFile.protocol || detectedProtocol;
    diagnosticLogger.debug('Download', 'Added file to files store', { fileName: downloadingFile.name, protocol: fileProtocol });

    if (fileProtocol === "Bitswap"){
  diagnosticLogger.debug('Download', 'Starting Bitswap download', { fileName: downloadingFile.name });

  // CRITICAL: Bitswap requires CIDs to download
  if (!downloadingFile.cids || downloadingFile.cids.length === 0) {
    errorLogger.fileOperationError('Bitswap download', 'No CIDs found for Bitswap download');
    files.update(f => f.map(file =>
      file.id === downloadingFile.id
        ? { ...file, status: 'failed' }
        : file
    ))
    showNotification(
      `Cannot download "${downloadingFile.name}": This file was not uploaded via Bitswap and has no CIDs. Please use WebRTC protocol instead.`,
      'error',
      8000
    )
    return
  }

  // Verify seeders are available
  if (!downloadingFile.seederAddresses || downloadingFile.seederAddresses.length === 0) {
    errorLogger.fileOperationError('Download', 'No seeders found for download');
    files.update(f => f.map(file =>
      file.id === downloadingFile.id
        ? { ...file, status: 'failed' }
        : file
    ))
    showNotification(
      `Cannot download "${downloadingFile.name}": No seeders are currently online for this file.`,
      'error',
      6000
    )
    return
  }

  // ✅ VALIDATE SETTINGS PATH BEFORE DOWNLOADING
  try {
    const stored = localStorage.getItem("chiralSettings");
    if (!stored) {
      showNotification(
        'Please configure a download path in Settings before downloading files.',
        'error',
        8000
      );
      files.update(f => f.map(file =>
        file.id === downloadingFile.id
          ? { ...file, status: 'failed' }
          : file
      ));
      return;
    }
    
    const settings = JSON.parse(stored);
    let storagePath = settings.storagePath;
    
    if (!storagePath || storagePath === '.') {
      showNotification(
        'Please set a valid download path in Settings before downloading files.',
        'error',
        8000
      );
      files.update(f => f.map(file =>
        file.id === downloadingFile.id
          ? { ...file, status: 'failed' }
          : file
      ));
      return;
    }
    
    // Expand ~ to home directory if needed
    if (storagePath.startsWith("~")) {
      const home = await homeDir();
      storagePath = storagePath.replace("~", home);
    }
    
    // Validate directory exists using Tauri command
    const dirExists = await invoke('check_directory_exists', { path: storagePath });
    if (!dirExists) {
      showNotification(
        `Download path "${settings.storagePath}" does not exist. Please update it in Settings.`,
        'error',
        8000
      );
      files.update(f => f.map(file =>
        file.id === downloadingFile.id
          ? { ...file, status: 'failed' }
          : file
      ));
      return;
    }


    // ✅ ADD SEEDING CONFIRMATION
  const userConfirmed = confirm(
    `Download "${downloadingFile.name}"?\n\n` +
    `You will automatically become a seeder for this file after downloading.\n\n` +
    `This means:\n` +
    `• The file will be shared with other users\n` +
    `• You can stop seeding anytime from the Uploads page\n\n` +
    `Continue with download?`
  );

  if (!userConfirmed) {
    console.log('User cancelled download');
    files.update(f => f.map(file =>
      file.id === downloadingFile.id
        ? { ...file, status: 'idle' }
        : file
    ));
    return;
  }


    // Construct full file path: directory + filename
    const fullPath = `${storagePath}/${downloadingFile.name}`;
    
    diagnosticLogger.debug('Download', 'Using settings download path', { fullPath });

    // Now start the actual Bitswap download
    const metadata = {
      fileHash: downloadingFile.hash,
      fileName: downloadingFile.name,
      fileSize: downloadingFile.size,
      seeders: downloadingFile.seederAddresses,
      createdAt: Date.now(),
      isEncrypted: downloadingFile.isEncrypted || false,
      manifest: downloadingFile.manifest ? JSON.stringify(downloadingFile.manifest) : undefined,
      cids: downloadingFile.cids,
      downloadPath: fullPath,  // Pass the full path
      price: downloadingFile.price ?? 0  // Add price field
    }
    
    diagnosticLogger.debug('Download', 'Calling dhtService.downloadFile', { 
      fileName: metadata.fileName, 
      cids: downloadingFile.cids,
      seeders: downloadingFile.seederAddresses,
      downloadPath: fullPath
    });

    // Start the download asynchronously
    dhtService.downloadFile(metadata)
      .then((_result) => {
        diagnosticLogger.debug('Download', 'Bitswap download completed', { fileName: downloadingFile.name });
        showNotification(`Successfully downloaded "${downloadingFile.name}"`, 'success')
      })
      .catch((error) => {
        errorLogger.fileOperationError('Bitswap download', error instanceof Error ? error.message : String(error));
        const errorMessage = error instanceof Error ? error.message : String(error)

        files.update(f => f.map(file =>
          file.id === downloadingFile.id
            ? { ...file, status: 'failed' }
            : file
        ))

        showNotification(
          `Download failed for "${downloadingFile.name}": ${errorMessage}`,
          'error',
          6000
        )
      })
  } catch (error) {
    errorLogger.fileOperationError('Path validation', error instanceof Error ? error.message : String(error));
    files.update(f => f.map(file =>
      file.id === downloadingFile.id
        ? { ...file, status: 'failed' }
        : file
    ))
    showNotification('Failed to validate download path', 'error', 6000);
    return;
  }
}
    else {
      // WebRTC download path - Use backend Rust WebRTC (works in Tauri)
      diagnosticLogger.debug('Download', 'Starting WebRTC download via backend', { fileName: downloadingFile.name });

      try {
        const { invoke } = await import('@tauri-apps/api/core');
        const { save } = await import('@tauri-apps/plugin-dialog');

        // Get download path from user
        const outputPath = await save(buildSaveDialogOptions(downloadingFile.name));

        if (!outputPath) {
          files.update(f => f.map(file =>
            file.id === downloadingFile.id
              ? { ...file, status: 'failed' }
              : file
          ));
          showNotification('Download cancelled by user', 'info');
          return;
        }

        diagnosticLogger.debug('Download', 'Initiating backend WebRTC transfer', {
          fileName: downloadingFile.name,
          hash: downloadingFile.hash,
          outputPath
        });

        // Call backend Rust WebRTC via Tauri command
        // This uses the WebRTCService with webrtc-rs crate (works in Tauri)
        await invoke('download_file_from_network', {
          fileHash: downloadingFile.hash,
          outputPath: outputPath
        });

        // Update file status to downloading (not completed - that happens via events)
        files.update(f => f.map(file =>
          file.id === downloadingFile.id
            ? {
                ...file,
                status: 'downloading',
                progress: 0,
                downloadPath: outputPath
              }
            : file
        ));

        diagnosticLogger.debug('Download', 'WebRTC download initiated', { outputPath });
        showNotification(`WebRTC download started for "${downloadingFile.name}"`, 'info');

      } catch (error) {
        errorLogger.fileOperationError('WebRTC download', error instanceof Error ? error.message : String(error));
        files.update(f => f.map(file =>
          file.id === downloadingFile.id
            ? { ...file, status: 'failed' }
            : file
        ));
        showNotification(
          `WebRTC download failed: ${error instanceof Error ? error.message : String(error)}`,
          'error',
          6000
        );
      }
    }
  }

  function togglePause(fileId: string) {
    files.update(f => f.map(file => {
      if (file.id === fileId) {
        const newStatus = file.status === 'downloading' ? 'paused' as const : 'downloading' as const
        // Ensure speed and eta are always present
        return {
          ...file,
          status: newStatus,
          speed: file.speed ?? '0 B/s',
          eta: file.eta ?? 'N/A'
        }
      }
      return file
    }))
  }

  async function cancelDownload(fileId: string) {
    files.update(f => f.map(file =>
      file.id === fileId
        ? { ...file, status: 'canceled' }
        : file
    ))
    downloadQueue.update(q => q.filter(file => file.id !== fileId))
    activeSimulations.delete(fileId)

    // Clean up P2P transfer
    const transfer = get(activeTransfers).get(fileId);
    if (transfer && transfer.type === 'p2p') {
      const { p2pFileTransferService } = await import('$lib/services/p2pFileTransfer');
      p2pFileTransferService.cancelTransfer(transfer.transferId);
      activeTransfers.update(transfers => {
        transfers.delete(fileId);
        return transfers;
      });
    }
  }

  function startQueuedDownload(fileId: string) {
    downloadQueue.update(queue => {
      const file = queue.find(f => f.id === fileId)
      if (file) {
        files.update(f => [...f, {
          ...file,
          status: 'downloading',
          progress: 0,
          speed: '0 B/s', // Ensure speed property exists
          eta: 'N/A'      // Ensure eta property exists
        }])
        simulateDownloadProgress(fileId)
      }
      return queue.filter(f => f.id !== fileId)
    })
  }

  async function simulateDownloadProgress(fileId: string) {
    // Prevent duplicate simulations
    if (activeSimulations.has(fileId)) {
      return
    }

    activeSimulations.add(fileId)

    // Get the file to download
    const fileToDownload = $files.find(f => f.id === fileId);
    if (!fileToDownload) {
      activeSimulations.delete(fileId);
      return;
    }

      // Proceed directly to file dialog
      try {
        diagnosticLogger.debug('Download', 'Starting download for file', { fileName: fileToDownload.name });
        const { save } = await import('@tauri-apps/plugin-dialog');

        // Show file save dialog
        diagnosticLogger.debug('Download', 'Opening file save dialog', { fileName: fileToDownload.name });
        const outputPath = await save(buildSaveDialogOptions(fileToDownload.name));
        diagnosticLogger.debug('Download', 'File save dialog result', { outputPath });

        if (!outputPath) {
          // User cancelled the save dialog
          activeSimulations.delete(fileId);
          files.update(f => f.map(file =>
            file.id === fileId
              ? { ...file, status: 'canceled' }
              : file
          ));
          return;
        }

        // PAYMENT PROCESSING: Calculate and deduct payment before download
        const paymentAmount = await paymentService.calculateDownloadCost(fileToDownload.size);
        diagnosticLogger.info('Download', 'Payment required', { 
          fileName: fileToDownload.name, 
          amount: paymentAmount.toFixed(6) 
        });

        // Check if user has sufficient balance
        if (paymentAmount > 0 && !paymentService.hasSufficientBalance(paymentAmount)) {
          showNotification(
            `Insufficient balance. Need ${paymentAmount.toFixed(4)} Chiral, have ${$wallet.balance.toFixed(4)} Chiral`,
            'error',
            6000
          );
          activeSimulations.delete(fileId);
          files.update(f => f.map(file =>
            file.id === fileId
              ? { ...file, status: 'failed' }
              : file
          ));
          return;
        }

      // Determine seeders, prefer local seeder when available
        let seeders = (fileToDownload.seederAddresses || []).slice();
        try {
          const localPeerId = dhtService.getPeerId ? dhtService.getPeerId() : null;
          if ((!seeders || seeders.length === 0) && fileToDownload.status === 'seeding') {
            if (localPeerId) seeders.unshift(localPeerId)
            else seeders.unshift('local_peer')
          }
        } catch (e) {
          // ignore
        }

        // If the local copy is available and we're running in Tauri, copy directly to outputPath
        const localPeerIdNow = dhtService.getPeerId ? dhtService.getPeerId() : null;

        if (outputPath && (localPeerIdNow || seeders.includes('local_peer'))) {
          try {

            let hash = fileToDownload.hash
            diagnosticLogger.debug('Download', 'Attempting to get file data for hash', { hash });
            const base64Data = await invoke('get_file_data', { fileHash: hash }) as string;
            diagnosticLogger.debug('Download', 'Retrieved base64 data', { hash, dataLength: base64Data.length });

            // Convert base64 to Uint8Array
            let data_ = new Uint8Array(0); // Default empty array
            if (base64Data && base64Data.length > 0) {
              const binaryStr = atob(base64Data);
              data_ = new Uint8Array(binaryStr.length);
              for (let i = 0; i < binaryStr.length; i++) {
                data_[i] = binaryStr.charCodeAt(i);
              }
              diagnosticLogger.debug('Download', 'Converted to Uint8Array', { length: data_.length });
            } else {
              diagnosticLogger.warn('Download', 'No file data found for hash', { hash });
            }

            diagnosticLogger.debug('Download', 'Final data array length', { length: data_.length });

            // Ensure the directory exists before writing
            await invoke('ensure_directory_exists', { path: outputPath });
            
            // Write the file data to the output path
            diagnosticLogger.debug('Download', 'About to write file', { outputPath, dataLength: data_.length });
            const { writeFile } = await import('@tauri-apps/plugin-fs');
            await writeFile(outputPath, data_);
            diagnosticLogger.debug('Download', 'File written successfully', { outputPath });

            // Process payment for local download (only if not already paid)
            if (!paidFiles.has(fileToDownload.hash)) {
              const seederPeerId = localPeerIdNow || seeders[0];
              const seederWalletAddress = paymentService.isValidWalletAddress(fileToDownload.seederAddresses?.[0])
                ? fileToDownload.seederAddresses?.[0]!
                : null;

              if (!seederWalletAddress) {
                diagnosticLogger.warn('Download', 'Skipping local copy payment due to missing or invalid uploader wallet address', {
                  file: fileToDownload.name,
                  seederAddresses: fileToDownload.seederAddresses
                });
                showNotification('Payment skipped: missing uploader wallet address', 'warning');
              } else {
                const paymentResult = await paymentService.processDownloadPayment(
                  fileToDownload.hash,
                  fileToDownload.name,
                  fileToDownload.size,
                  seederWalletAddress,
                  seederPeerId
                );

                if (paymentResult.success) {
                  paidFiles.add(fileToDownload.hash); // Mark as paid
                  diagnosticLogger.info('Download', 'Payment processed', { 
                    amount: paymentAmount.toFixed(6), 
                    seederWalletAddress, 
                    seederPeerId 
                  });
                  showNotification(
                    `${tr('download.notifications.downloadComplete', { values: { name: fileToDownload.name } })} - Paid ${paymentAmount.toFixed(4)} Chiral`,
                    'success'
                  );
                } else {
                  errorLogger.fileOperationError('Payment', paymentResult.error || 'Unknown error');
                  showNotification(`Payment failed: ${paymentResult.error}`, 'warning');
                }
              }
            }

            files.update(f => f.map(file => file.id === fileId ? { ...file, status: 'completed', progress: 100, downloadPath: outputPath } : file));
            activeSimulations.delete(fileId);
            diagnosticLogger.debug('Download', 'Done with downloading file', { fileName: fileToDownload.name, outputPath });
            return;
          } catch (e) {
            errorLogger.fileOperationError('Local copy fallback', e instanceof Error ? e.message : String(e));
            showNotification(`Download failed: ${e}`, 'error');
            activeSimulations.delete(fileId);
            files.update(f => f.map(file =>
              file.id === fileId
                ? { ...file, status: 'failed' }
                : file
            ));
            return; // Don't continue to P2P download
          }
        }

      // Show "automatically started" message now that download is proceeding
      showNotification(tr('download.notifications.autostart'), 'info');

       if (fileToDownload.isEncrypted && fileToDownload.manifest) {
        // 1. Download all the required encrypted chunks using the P2P service.
        //    This new function will handle fetching multiple chunks in parallel.
        showNotification(`Downloading encrypted chunks for "${fileToDownload.name}"...`, 'info');

        const { p2pFileTransferService } = await import('$lib/services/p2pFileTransfer');


        await p2pFileTransferService.downloadEncryptedChunks(
          fileToDownload.manifest,
          seeders, // Pass the list of seeders
          (progress) => { // This is the progress callback
            files.update(f => f.map(file =>
              file.id === fileId ? { ...file, progress: progress.percentage, status: 'downloading', speed: progress.speed, eta: progress.eta } : file
            ));
          }
        );

        // 2. Once all chunks are downloaded, call the backend to decrypt.
        showNotification(`All chunks received. Decrypting file...`, 'info');
        const { encryptionService } = await import('$lib/services/encryption');
        await encryptionService.decryptFile(fileToDownload.manifest, outputPath);

        // 3. Process payment for encrypted download (only if not already paid)
        if (!paidFiles.has(fileToDownload.hash)) {
          const seederPeerId = seeders[0];
          const seederWalletAddress = paymentService.isValidWalletAddress(fileToDownload.seederAddresses?.[0])
            ? fileToDownload.seederAddresses?.[0]!
            : null;

          if (!seederWalletAddress) {
            diagnosticLogger.warn('Download', 'Skipping encrypted download payment due to missing or invalid uploader wallet address', {
              file: fileToDownload.name,
              seederAddresses: fileToDownload.seederAddresses
            });
            showNotification('Payment skipped: missing uploader wallet address', 'warning');
          } else {
            const paymentResult = await paymentService.processDownloadPayment(
              fileToDownload.hash,
              fileToDownload.name,
              fileToDownload.size,
              seederWalletAddress,
              seederPeerId
            );

            if (paymentResult.success) {
              paidFiles.add(fileToDownload.hash); // Mark as paid
              diagnosticLogger.info('Download', 'Payment processed', { 
                amount: paymentAmount.toFixed(6), 
                seederWalletAddress, 
                seederPeerId 
              });
            } else {
              errorLogger.fileOperationError('Payment', paymentResult.error || 'Unknown error');
              showNotification(`Payment failed: ${paymentResult.error}`, 'warning');
            }
          }
        }

        // 4. Mark the download as complete.
        files.update(f => f.map(file =>
          file.id === fileId ? { ...file, status: 'completed', progress: 100, downloadPath: outputPath } : file
        ));
        showNotification(`Successfully decrypted and saved "${fileToDownload.name}"! Paid ${paymentAmount.toFixed(4)} Chiral`, 'success');
        activeSimulations.delete(fileId);

      } else {
        // Check if we should use multi-source download
        const seeders = fileToDownload.seederAddresses || [];

        if (multiSourceEnabled && seeders.length >= 2 && fileToDownload && fileToDownload.size > 1024 * 1024) {
          // Use multi-source download for files > 1MB with multiple seeders
          const downloadStartTime = Date.now();
          try {
            showNotification(`Starting multi-source download from ${seeders.length} peers...`, 'info');

            if (!outputPath) {
              throw new Error('Output path is required for download');
            }

            await MultiSourceDownloadService.startDownload(
              fileToDownload.hash,
              outputPath,
              {
                maxPeers: maxPeersPerDownload,
                selectedPeers: seeders,  // Pass selected peers from peer selection modal
                peerAllocation: (fileToDownload as any).peerAllocation  // Pass manual allocation if available
              }
            );

            // The progress updates will be handled by the event listeners in onMount
            activeSimulations.delete(fileId);

            // Process payment for multi-source download (only if not already paid)
            if (!paidFiles.has(fileToDownload.hash)) {
              const seederPeerId = seeders[0];
              const seederWalletAddress = paymentService.isValidWalletAddress(fileToDownload.seederAddresses?.[0])
                ? fileToDownload.seederAddresses?.[0]!
                : null;

              if (!seederWalletAddress) {
                diagnosticLogger.warn('Download', 'Skipping multi-source payment due to missing or invalid uploader wallet address', {
                  file: fileToDownload.name,
                  seederAddresses: fileToDownload.seederAddresses
                });
                showNotification('Payment skipped: missing uploader wallet address', 'warning');
              } else {
                const paymentResult = await paymentService.processDownloadPayment(
                  fileToDownload.hash,
                  fileToDownload.name,
                  fileToDownload.size,
                  seederWalletAddress,
                  seederPeerId
                );

                if (paymentResult.success) {
                  paidFiles.add(fileToDownload.hash); // Mark as paid
                  diagnosticLogger.info('Download', 'Multi-source payment processed', { 
                    amount: paymentAmount.toFixed(6), 
                    seederWalletAddress, 
                    seederPeerId 
                  });
                  showNotification(`Multi-source download completed! Paid ${paymentAmount.toFixed(4)} Chiral`, 'success');
                } else {
                  errorLogger.fileOperationError('Multi-source payment', paymentResult.error || 'Unknown error');
                  showNotification(`Payment failed: ${paymentResult.error}`, 'warning');
                }
              }
            }

            // Record transfer success metrics for each peer
            const downloadDuration = Date.now() - downloadStartTime;
            for (const peerId of seeders) {
              try {
                await PeerSelectionService.recordTransferSuccess(
                  peerId,
                  fileToDownload.size,
                  downloadDuration
                );
              } catch (error) {
                errorLogger.networkError(`Failed to record success for peer ${peerId}: ${error instanceof Error ? error.message : String(error)}`);
              }
            }

          } catch (error) {
            errorLogger.fileOperationError('Multi-source download', error instanceof Error ? error.message : String(error));

            // Record transfer failures for each peer
            for (const peerId of seeders) {
              try {
                await PeerSelectionService.recordTransferFailure(
                  peerId,
                  error instanceof Error ? error.message : 'Multi-source download failed'
                );
              } catch (recordError) {
                errorLogger.networkError(`Failed to record failure for peer ${peerId}: ${recordError instanceof Error ? recordError.message : String(recordError)}`);
              }
            }

            // Fall back to single-peer P2P download
            await fallbackToP2PDownload();
          }
        } else {
          // Use traditional P2P download for smaller files or single seeder
          await fallbackToP2PDownload();
        }

        async function fallbackToP2PDownload() {
          const { p2pFileTransferService } = await import('$lib/services/p2pFileTransfer');

          try {
            if (seeders.length === 0) {
              throw new Error('No seeders available for this file');
            }

            // Create file metadata for P2P transfer
            const fileMetadata = fileToDownload ? {
              fileHash: fileToDownload.hash,
              fileName: fileToDownload.name,
              fileSize: fileToDownload.size,
              seeders: seeders,
              createdAt: Date.now(),
              isEncrypted: false,
              price: fileToDownload.price ?? 0  // Add price field
            } : null;

            if (!fileMetadata) {
              throw new Error('File metadata is not available');
            }

            // Track download start time for metrics
            const p2pStartTime = Date.now();

            // Initiate P2P download with file saving
            const transferId = await p2pFileTransferService.initiateDownloadWithSave(
              fileMetadata,
              seeders,
              outputPath || undefined,
              async (transfer) => {
                // Update UI with transfer progress
                files.update(f => f.map(file => {
                  if (file.id === fileId) {
                    return {
                      ...file,
                      progress: transfer.progress,
                      status: transfer.status === 'completed' ? 'completed' :
                            transfer.status === 'failed' ? 'failed' :
                            transfer.status === 'transferring' ? 'downloading' : file.status,
                      speed: `${Math.round(transfer.speed / 1024)} KB/s`,
                      eta: transfer.eta ? `${Math.round(transfer.eta)}s` : 'N/A',
                      downloadPath: transfer.outputPath // Store the download path
                    };
                  }
                  return file;
                }));

                // Show notification and record metrics on completion or failure
                if (transfer.status === 'completed' && fileToDownload) {
                  // Process payment for P2P download (only if not already paid)
                  if (!paidFiles.has(fileToDownload.hash)) {
                    const seederPeerId = seeders[0];
                    const seederWalletAddress = paymentService.isValidWalletAddress(fileToDownload.seederAddresses?.[0])
                      ? fileToDownload.seederAddresses?.[0]!
                      : null;

                    if (!seederWalletAddress) {
                      diagnosticLogger.warn('Download', 'Skipping P2P payment due to missing or invalid uploader wallet address', {
                        file: fileToDownload.name,
                        seederAddresses: fileToDownload.seederAddresses
                      });
                      showNotification('Payment skipped: missing uploader wallet address', 'warning');
                    } else {
                      const paymentResult = await paymentService.processDownloadPayment(
                        fileToDownload.hash,
                        fileToDownload.name,
                        fileToDownload.size,
                        seederWalletAddress,
                        seederPeerId
                      );

                      if (paymentResult.success) {
                        paidFiles.add(fileToDownload.hash); // Mark as paid
                        diagnosticLogger.info('Download', 'Payment processed', { 
                          amount: paymentAmount.toFixed(6), 
                          seederWalletAddress, 
                          seederPeerId 
                        });
                        showNotification(
                          `${tr('download.notifications.downloadComplete', { values: { name: fileToDownload.name } })} - Paid ${paymentAmount.toFixed(4)} Chiral`,
                          'success'
                        );
                      } else {
                        errorLogger.fileOperationError('Payment', paymentResult.error || 'Unknown error');
                        showNotification(tr('download.notifications.downloadComplete', { values: { name: fileToDownload.name } }), 'success');
                        showNotification(`Payment failed: ${paymentResult.error}`, 'warning');
                      }
                    }
                  }

                  // Record success metrics for each peer
                  const duration = Date.now() - p2pStartTime;
                  for (const peerId of seeders) {
                    try {
                      await PeerSelectionService.recordTransferSuccess(peerId, fileToDownload.size, duration);
                    } catch (error) {
                      errorLogger.networkError(`Failed to record P2P success for peer ${peerId}: ${error instanceof Error ? error.message : String(error)}`);
                    }
                  }
                } else if (transfer.status === 'failed' && fileToDownload) {
                  showNotification(tr('download.notifications.downloadFailed', { values: { name: fileToDownload.name } }), 'error');

                  // Record failure metrics for each peer
                  for (const peerId of seeders) {
                    try {
                      await PeerSelectionService.recordTransferFailure(peerId, 'P2P download failed');
                    } catch (error) {
                      errorLogger.networkError(`Failed to record P2P failure for peer ${peerId}: ${error instanceof Error ? error.message : String(error)}`);
                    }
                  }
                }
              }
            );

            // Store transfer ID for cleanup
            activeTransfers.update(transfers => {
              transfers.set(fileId, { fileId, transferId, type: 'p2p' });
              return transfers;
            });

            activeSimulations.delete(fileId);

          } catch (error) {
            errorLogger.fileOperationError('P2P download', error instanceof Error ? error.message : String(error));
            const errorMessage = error instanceof Error ? error.message : String(error);
            showNotification(`P2P download failed: ${errorMessage}`, 'error');
            activeSimulations.delete(fileId);
            files.update(f => f.map(file =>
              file.id === fileId
                ? { ...file, status: 'failed' }
                : file
            ));
          }
        }
      }
    } catch (error) {
      // Download failed
      const errorMessage = error instanceof Error ? error.message : String(error);
      showNotification(`Download failed: ${errorMessage}`, 'error');
      activeSimulations.delete(fileId);

      files.update(f => f.map(file =>
        file.id === fileId
          ? { ...file, status: 'failed' }
          : file
      ));

      const errorMsg = error instanceof Error ? error.message : String(error);
      errorLogger.fileOperationError('Download', error instanceof Error ? error.message : String(error));
      showNotification(
        tr('download.notifications.downloadFailed', { values: { name: fileToDownload?.name || 'Unknown file' } }) + (errorMsg ? `: ${errorMsg}` : ''),
        'error'
      );
    }
  }
  function changePriority(fileId: string, priority: 'low' | 'normal' | 'high') {
    downloadQueue.update(queue => queue.map(file =>
      file.id === fileId ? { ...file, priority } : file
    ))
  }

  async function showInFolder(fileId: string) {
    const file = $files.find(f => f.id === fileId);
    if (file && file.downloadPath) {
      try {
        const { invoke } = await import('@tauri-apps/api/core');
        await invoke('show_in_folder', { path: file.downloadPath });
      } catch (error) {
        errorLogger.fileOperationError('Show file in folder', error instanceof Error ? error.message : String(error));
        showNotification('Failed to open file location', 'error');
      }
    }
  }

  function clearDownload(fileId: string) {
    // Remove from both files and downloadQueue for good measure
    files.update(f => f.filter(file => file.id !== fileId));
    downloadQueue.update(q => q.filter(file => file.id !== fileId));
  }

  function clearAllFinished() {
    files.update(f => f.filter(file =>
      file.status !== 'completed' &&
      file.status !== 'failed' &&
      file.status !== 'canceled'
    ));
  }

  function retryDownload(fileId: string) {
    const fileToRetry = filteredDownloads.find(f => f.id === fileId);
    if (!fileToRetry || (fileToRetry.status !== 'failed' && fileToRetry.status !== 'canceled')) {
      return;
    }

    files.update(f => f.filter(file => file.id !== fileId));

    const newFile = {
      ...fileToRetry,
      id: `download-${Date.now()}`,
      status: 'queued' as const,
      progress: 0,
      downloadPath: undefined,
      speed: '0 B/s', // Ensure speed property exists
      eta: 'N/A'      // Ensure eta property exists
    };
    downloadQueue.update(q => [...q, newFile]);
    showNotification(`Retrying download for "${newFile.name}"`, 'info');
  }

  function moveInQueue(fileId: string, direction: 'up' | 'down') {
    downloadQueue.update(queue => {
      const index = queue.findIndex(f => f.id === fileId)
      if (index === -1) return queue

      const newIndex = direction === 'up' ? Math.max(0, index - 1) : Math.min(queue.length - 1, index + 1)
      if (index === newIndex) return queue

      const newQueue = [...queue]
      const [removed] = newQueue.splice(index, 1)
      newQueue.splice(newIndex, 0, removed)
      return newQueue
    })
  }

  // Download History functions
  function exportHistory() {
    const data = downloadHistoryService.exportHistory()
    const blob = new Blob([data], { type: 'application/json' })
    const url = URL.createObjectURL(blob)
    const a = document.createElement('a')
    a.href = url
    a.download = `chiral-download-history-${new Date().toISOString().split('T')[0]}.json`
    document.body.appendChild(a)
    a.click()
    document.body.removeChild(a)
    URL.revokeObjectURL(url)
    showToast(tr('downloadHistory.messages.exportSuccess'), 'success')
  }

  function importHistory() {
    const input = document.createElement('input')
    input.type = 'file'
    input.accept = '.json'
    input.onchange = async (e) => {
      const file = (e.target as HTMLInputElement).files?.[0]
      if (!file) return

      try {
        const text = await file.text()
        const result = downloadHistoryService.importHistory(text)
        
        if (result.success) {
          showToast(tr('downloadHistory.messages.importSuccess', { count: result.imported }), 'success')
          downloadHistory = downloadHistoryService.getFilteredHistory()
        } else {
          showToast(tr('downloadHistory.messages.importError', { error: result.error }), 'error')
        }
      } catch (error) {
        showToast(tr('downloadHistory.messages.importError', { error: error instanceof Error ? error.message : 'Unknown error' }), 'error')
      }
    }
    input.click()
  }

  async function clearAllHistory() {
    if (await confirm(tr('downloadHistory.confirmClear'))) {
      await downloadHistoryService.clearHistory()
      downloadHistory = []
      showToast(tr('downloadHistory.messages.historyCleared'), 'success')
    }
  }

  async function clearFailedHistory() {
    if (await confirm(tr('downloadHistory.confirmClearFailed'))) {
      await downloadHistoryService.clearFailedDownloads()
      downloadHistory = downloadHistoryService.getFilteredHistory()
      showToast(tr('downloadHistory.messages.failedCleared'), 'success')
    }
  }

  async function clearCanceledHistory() {
    if (await confirm(tr('downloadHistory.confirmClearCanceled'))) {
      await downloadHistoryService.clearCanceledDownloads()
      downloadHistory = downloadHistoryService.getFilteredHistory()
      showToast(tr('downloadHistory.messages.canceledCleared'), 'success')
    }
  }

  function removeHistoryEntry(hash: string) {
    downloadHistoryService.removeFromHistory(hash)
    downloadHistory = downloadHistoryService.getFilteredHistory()
    showToast(tr('downloadHistory.messages.entryRemoved'), 'success')
  }

  async function redownloadFile(entry: DownloadHistoryEntry) {
    showToast(tr('downloadHistory.messages.redownloadStarted', { name: entry.name }), 'info')
    
    // Create metadata object from history entry
    const metadata: FileMetadata = {
      fileHash: entry.hash,
      fileName: entry.name,
      fileSize: entry.size,
      seeders: entry.seederAddresses || [],
      createdAt: Date.now(),
      price: entry.price || 0,
      isEncrypted: entry.encrypted || false,
      manifest: entry.manifest ? JSON.stringify(entry.manifest) : undefined,
      cids: entry.cids || []
    }

    // Add to queue
    await addToDownloadQueue(metadata)
  }

  const formatFileSize = toHumanReadableSize

  // Restartable HTTP download controls
  let showRestartSection = false
  let restartDownloadId = ''
  let restartSourceUrl = ''
  let restartDestinationPath = ''
  let restartSha256 = ''

  async function chooseRestartDestination() {
    try {
      const defaultDir = await homeDir()
      const suggestedPath =
        restartDestinationPath || `${defaultDir.replace(/\/$/, '')}/Downloads/restart-download.bin`
      const { save } = await import('@tauri-apps/plugin-dialog')
      const selection = await save({
        defaultPath: suggestedPath,
        filters: [
          {
            name: 'All Files',
            extensions: ['*']
          }
        ]
      })
      if (selection) {
        restartDestinationPath = selection
      }
    } catch (error) {
      console.error('Failed to choose destination path', error)
      showToast('Failed to choose destination path', 'error')
    }
  }

</script>

<div class="space-y-6">
  <div>
    <h1 class="text-3xl font-bold">{$t('download.title')}</h1>
    <p class="text-muted-foreground mt-2">{$t('download.subtitle')}</p>
  </div>

  <!-- DEV ONLY: Protocol Test Panel - Remove before production -->
  <!-- File: src/lib/components/ProtocolTestPanel.svelte -->
  <ProtocolTestPanel />

  <!-- Combined Download Section (Chiral DHT + BitTorrent) -->
  <Card class="overflow-hidden">
    <!-- Chiral DHT Search Section with integrated BitTorrent -->
    <div class="border-b">
      <DownloadSearchSection
        on:download={(event) => handleSearchDownload(event.detail)}
        on:message={handleSearchMessage}
      />
    </div>
  </Card>

  <!-- BitTorrent Downloads List -->
  {#if torrentDownloads.size > 0}
    <Card class="p-6">
      <h2 class="text-xl font-semibold mb-4">BitTorrent Downloads</h2>
      <div class="space-y-3">
        {#each [...torrentDownloads.values()] as torrent (torrent.info_hash)}
          <div class="p-3 bg-muted/60 rounded-lg">
            <div class="flex items-center justify-between">
              <div>
                <h3 class="font-semibold text-sm">{torrent.name}</h3>
                <p class="text-xs text-muted-foreground truncate">Info Hash: {torrent.info_hash}</p>
              </div>
              <Badge>{torrent.status}</Badge>
            </div>
            {#if torrent.status === 'downloading'}
              <div class="mt-2">
                <Progress value={torrent.progress || 0} class="h-2" />
                <div class="flex justify-between text-xs text-muted-foreground mt-1">
                  <span>{torrent.progress.toFixed(2)}%</span>
                  <span>{torrent.speed}</span>
                  <span>ETA: {torrent.eta}</span>
                  <span>Peers: {torrent.peers}</span>
                </div>
              </div>
            {/if}
            <div class="flex gap-2 mt-2">
                <Button size="sm" variant="outline" on:click={() => invoke('pause_torrent', { infoHash: torrent.info_hash })}>
                    <Pause class="h-3 w-3 mr-1" /> Pause
                </Button>
                <Button size="sm" variant="outline" on:click={() => invoke('resume_torrent', { infoHash: torrent.info_hash })}>
                    <Play class="h-3 w-3 mr-1" /> Resume
                </Button>
                <Button size="sm" variant="destructive" on:click={() => invoke('remove_torrent', { infoHash: torrent.info_hash, deleteFiles: false })}>
                    <X class="h-3 w-3 mr-1" /> Remove
                </Button>
            </div>
          </div>
        {/each}
      </div>
    </Card>
  {/if}

  <!-- Unified Downloads List -->
  <Card class="p-6">
    <!-- Header Section -->
    <div class="space-y-4 mb-6">
      <div class="flex flex-col sm:flex-row sm:items-center sm:justify-between gap-4">
        <h2 class="text-xl font-semibold">{$t('download.downloads')}</h2>

        <!-- Search Bar -->
        <div class="relative w-full sm:w-80">
          <Input
            bind:value={searchFilter}
            placeholder={$t('download.searchPlaceholder')}
            class="pr-8"
          />
          {#if searchFilter}
            <button
              on:click={() => searchFilter = ''}
              class="absolute right-2 top-1/2 transform -translate-y-1/2 text-muted-foreground hover:text-foreground"
              type="button"
              title={$t('download.clearSearch')}
            >
              ×
            </button>
          {:else}
            <Search class="absolute right-2 top-1/2 transform -translate-y-1/2 h-4 w-4 text-muted-foreground pointer-events-none" />
          {/if}
        </div>
      </div>

      <!-- Filter Buttons and Controls -->
      <div class="flex flex-col lg:flex-row lg:items-center lg:justify-between gap-4">
        <!-- Filter Buttons and Clear Finished -->
        <div class="flex flex-wrap items-center gap-2">
          <Button
            size="sm"
            variant={filterStatus === 'all' ? 'default' : 'outline'}
            on:click={() => filterStatus = 'all'}
            class="text-xs"
          >
            {$t('download.filters.all')} ({allFilteredDownloads.length})
          </Button>
          <Button
            size="sm"
            variant={filterStatus === 'active' ? 'default' : 'outline'}
            on:click={() => filterStatus = 'active'}
            class="text-xs"
          >
            {$t('download.filters.active')} ({activeCount})
          </Button>
          <Button
            size="sm"
            variant={filterStatus === 'paused' ? 'default' : 'outline'}
            on:click={() => filterStatus = 'paused'}
            class="text-xs"
          >
            {$t('download.filters.paused')} ({pausedCount})
          </Button>
          <Button
            size="sm"
            variant={filterStatus === 'queued' ? 'default' : 'outline'}
            on:click={() => filterStatus = 'queued'}
            class="text-xs"
          >
            {$t('download.filters.queued')} ({queuedCount})
          </Button>
          <Button
            size="sm"
            variant={filterStatus === 'completed' ? 'default' : 'outline'}
            on:click={() => filterStatus = 'completed'}
            class="text-xs"
          >
            {$t('download.filters.completed')} ({completedCount})
          </Button>
          <Button
            size="sm"
            variant={filterStatus === 'canceled' ? 'default' : 'outline'}
            on:click={() => filterStatus = 'canceled'}
            class="text-xs"
          >
            {$t('download.filters.canceled')} ({allFilteredDownloads.filter(f => f.status === 'canceled').length})
          </Button>
          <Button
            size="sm"
            variant={filterStatus === 'failed' ? 'default' : 'outline'}
            on:click={() => filterStatus = 'failed'}
            class="text-xs"
          >
            {$t('download.filters.failed')} ({failedCount})
          </Button>

          {#if completedCount > 0 || failedCount > 0 || allFilteredDownloads.filter(f => f.status === 'canceled').length > 0}
            <Button
              size="sm"
              variant="outline"
              on:click={clearAllFinished}
              class="text-xs text-destructive border-destructive hover:bg-destructive/10 hover:text-destructive"
            >
              <X class="h-3 w-3 mr-1" />
              {$t('download.clearFinished')}
            </Button>
          {/if}
        </div>

        <!-- Settings Toggle Button -->
        <Button
          size="sm"
          variant="outline"
          on:click={() => showSettings = !showSettings}
          class="text-xs"
        >
          <Settings class="h-3 w-3 mr-1" />
          {$t('download.settings.title')}
          {#if showSettings}
            <ChevronUp class="h-3 w-3 ml-1" />
          {:else}
            <ChevronDown class="h-3 w-3 ml-1" />
          {/if}
        </Button>
      </div>

      <!-- Collapsible Settings Panel -->
      {#if showSettings}
        <Card class="p-4 bg-muted/50 border-dashed">
          <div class="space-y-4">
            <h3 class="text-sm font-semibold text-muted-foreground uppercase tracking-wide">
              {$t('download.settings.title')}
            </h3>

            <div class="grid grid-cols-1 md:grid-cols-2 lg:grid-cols-3 gap-4">
              <!-- Concurrency Settings -->
              <div class="space-y-3">
                <h4 class="text-xs font-medium text-muted-foreground uppercase tracking-wide">
                  {$t('download.settings.concurrency')}
                </h4>
                <div class="space-y-2">
                  <div class="flex items-center justify-between">
                    <Label class="text-sm">{$t('download.settings.maxConcurrent')}:</Label>
                    <input
                      type="number"
                      bind:value={maxConcurrentDownloads}
                      on:input={handleMaxConcurrentInput}
                      on:blur={validateMaxConcurrent}
                      min="1"
                      step="1"
                      class="w-16 h-8 text-center text-sm border border-input bg-background px-2 py-1 rounded-md focus:ring-2 focus:ring-ring focus:ring-offset-2"
                    />
                  </div>

                  {#if multiSourceEnabled}
                    <div class="flex items-center justify-between">
                      <Label class="text-sm">{$t('download.maxPeers')}:</Label>
                      <input
                        type="number"
                        bind:value={maxPeersPerDownload}
                        min="2"
                        max="10"
                        step="1"
                        class="w-16 h-8 text-center text-sm border border-input bg-background px-2 py-1 rounded-md focus:ring-2 focus:ring-ring focus:ring-offset-2"
                      />
                    </div>
                  {/if}
                </div>
              </div>

              <!-- Automation Settings -->
              <div class="space-y-3">
                <h4 class="text-xs font-medium text-muted-foreground uppercase tracking-wide">
                  {$t('download.settings.automation')}
                </h4>
                <div class="space-y-3">
                  <div class="flex items-center justify-between">
                    <Label class="text-sm">{$t('download.settings.autoStart')}:</Label>
                    <button
                      type="button"
                      aria-label={$t('download.settings.toggleAutoStart', { values: { status: autoStartQueue ? 'off' : 'on' } })}
                      on:click={() => autoStartQueue = !autoStartQueue}
                      class="relative inline-flex h-4 w-8 items-center rounded-full transition-colors focus:outline-none"
                      class:bg-green-500={autoStartQueue}
                      class:bg-muted-foreground={!autoStartQueue}
                    >
                      <span
                        class="inline-block h-3 w-3 rounded-full bg-white transition-transform shadow-sm"
                        style="transform: translateX({autoStartQueue ? '18px' : '2px'})"
                      ></span>
                    </button>
                  </div>

                  <div class="flex items-center justify-between">
                    <Label class="text-sm">{$t('download.autoClear')}:</Label>
                    <button
                      type="button"
                      aria-label="Toggle auto-clear completed downloads"
                      on:click={() => autoClearCompleted = !autoClearCompleted}
                      class="relative inline-flex h-4 w-8 items-center rounded-full transition-colors focus:outline-none"
                      class:bg-green-500={autoClearCompleted}
                      class:bg-muted-foreground={!autoClearCompleted}
                    >
                      <span
                        class="inline-block h-3 w-3 rounded-full bg-white transition-transform shadow-sm"
                        style="transform: translateX({autoClearCompleted ? '18px' : '2px'})"
                      ></span>
                    </button>
                  </div>
                </div>
              </div>

              <!-- Feature Settings -->
              <div class="space-y-3">
                <h4 class="text-xs font-medium text-muted-foreground uppercase tracking-wide">
                  {$t('download.settings.features')}
                </h4>
                <div class="space-y-3">
                  <div class="flex items-center justify-between">
                    <Label class="text-sm">{$t('download.multiSource')}:</Label>
                    <button
                      type="button"
                      aria-label="Toggle multi-source downloads"
                      on:click={() => multiSourceEnabled = !multiSourceEnabled}
                      class="relative inline-flex h-4 w-8 items-center rounded-full transition-colors focus:outline-none"
                      class:bg-green-500={multiSourceEnabled}
                      class:bg-muted-foreground={!multiSourceEnabled}
                    >
                      <span
                        class="inline-block h-3 w-3 rounded-full bg-white transition-transform shadow-sm"
                        style="transform: translateX({multiSourceEnabled ? '18px' : '2px'})"
                      ></span>
                    </button>
                  </div>
                </div>
              </div>
            </div>
          </div>
        </Card>
      {/if}
    </div>

    {#if filteredDownloads.length === 0}
      <p class="text-sm text-muted-foreground text-center py-8">
        {#if filterStatus === 'all'}
          {$t('download.status.noDownloads')}
        {:else if filterStatus === 'active'}
          {$t('download.status.noActive')}
        {:else if filterStatus === 'paused'}
          {$t('download.status.noPaused')}
        {:else if filterStatus === 'queued'}
          {$t('download.status.noQueued')}
        {:else if filterStatus === 'completed'}
          {$t('download.status.noCompleted')}
        {:else}
          {$t('download.status.noFailed')}
        {/if}
      </p>
    {:else}
      <div class="space-y-3">
        {#each filteredDownloads as file, index}
          <div class="p-3 bg-muted/60 rounded-lg hover:bg-muted/80 transition-colors">
            <!-- File Header -->
            <div class="pb-2">
              <div class="flex items-start justify-between gap-4">
                <div class="flex items-start gap-3 flex-1 min-w-0">
                  <!-- Queue Controls -->
                  {#if file.status === 'queued'}
                    <div class="flex flex-col gap-1 mt-1">
                      <Button
                        size="sm"
                        variant="ghost"
                        on:click={() => moveInQueue(file.id, 'up')}
                        disabled={index === 0}
                        class="h-6 w-6 p-0 hover:bg-muted"
                      >
                        <ChevronUp class="h-4 w-4" />
                      </Button>
                      <Button
                        size="sm"
                        variant="ghost"
                        on:click={() => moveInQueue(file.id, 'down')}
                        disabled={index === filteredDownloads.filter(f => f.status === 'queued').length - 1}
                        class="h-6 w-6 p-0 hover:bg-muted"
                      >
                        <ChevronDown class="h-4 w-4" />
                      </Button>
                    </div>
                  {/if}

                  <!-- File Info -->
                  <div class="flex items-start gap-3 flex-1 min-w-0">
                    <svelte:component this={getFileIcon(file.name)} class="h-4 w-4 text-muted-foreground mt-0.5" />
                    <div class="flex-1 min-w-0">
                      <div class="flex items-center gap-3 mb-1">
                        <h3 class="font-semibold text-sm truncate">{file.name}</h3>
                        {#if resumedDownloads.has(file.id)}
                          <Badge class="bg-blue-100 text-blue-800 text-xs px-2 py-0.5">
                            Resumed
                          </Badge>
                        {/if}
                        {#if multiSourceProgress.has(file.hash)}
                          <Badge class="bg-purple-100 text-purple-800 text-xs px-2 py-0.5">
                            Multi-source
                          </Badge>
                        {/if}
                        <Badge class="text-xs font-semibold bg-muted-foreground/20 text-foreground border-0 px-2 py-0.5">
                          {formatFileSize(file.size)}
                        </Badge>
                      </div>
                      <div class="flex items-center gap-x-3 gap-y-1 mt-1">
                        <p class="text-xs text-muted-foreground truncate">{$t('download.file.hash')}: {file.hash}</p>
                      </div>
                    </div>
                    <div class="flex items-center gap-2 flex-wrap">
                      {#if file.status === 'queued'}
                        <select
                          value={file.priority || 'normal'}
                          on:change={(e) => {
                            const target = e.target as HTMLSelectElement;
                            if (target) changePriority(file.id, target.value as 'low' | 'normal' | 'high');
                          }}
                          class="text-xs px-2 py-1 border rounded bg-background h-6"
                        >
                          <option value="low">{$t('download.priority.low')}</option>
                          <option value="normal">{$t('download.priority.normal')}</option>
                          <option value="high">{$t('download.priority.high')}</option>
                        </select>
                      {/if}
                    </div>
                  </div>
                </div>

                <!-- Status Badge -->
                <Badge class={
                  file.status === 'downloading' ? 'bg-blue-500 text-white border-blue-500' :
                  file.status === 'completed' ? 'bg-green-500 text-white border-green-500' :
                  file.status === 'paused' ? 'bg-yellow-400 text-white border-yellow-400' :
                  file.status === 'queued' ? 'bg-gray-500 text-white border-gray-500' :
                  file.status === 'canceled' ? 'bg-red-600 text-white border-red-600' :
                  'bg-red-500 text-white border-red-500'
                }
                >
                  {file.status === 'queued' ? `${$t('download.file.queue')} #${$downloadQueue.indexOf(file) + 1}` : file.status}
                </Badge>
              </div>
            </div>

            <!-- Progress Section -->
            {#if file.status === 'downloading' || file.status === 'paused'}
              <div class="pb-2 ml-7">
                <div class="flex items-center justify-between text-sm mb-1">
                  <div class="flex items-center gap-4 text-muted-foreground">
                    <span>Speed: {file.status === 'paused' ? '0 B/s' : (file.speed || '0 B/s')}</span>
                    <span>ETA: {file.status === 'paused' ? 'N/A' : (file.eta || 'N/A')}</span>
                    {#if multiSourceProgress.has(file.hash) && file.status === 'downloading'}
                      {@const msProgress = multiSourceProgress.get(file.hash)}
                      {#if msProgress}
                        <span class="text-purple-600">Peers: {msProgress.activeSources}</span>
                        <span class="text-purple-600">Chunks: {msProgress.completedChunks}/{msProgress.totalChunks}</span>
                      {/if}
                    {/if}
                  </div>
                  <span class="text-foreground">{(file.progress || 0).toFixed(2)}%</span>
                </div>
                {#if detectedProtocol === 'Bitswap' && file.totalChunks}
                  <div class="w-full bg-border rounded-full h-2 flex overflow-hidden" title={`Chunks: ${file.downloadedChunks?.length || 0} / ${file.totalChunks || '?'}`}>
                    {#if file.totalChunks && file.totalChunks > 0}
                      {@const chunkWidth = 100 / file.totalChunks}
                      {#each Array.from({ length: file.totalChunks }) as _, i}
                        <div
                          class="h-2 {file.downloadedChunks?.includes(i) ? 'bg-green-500' : 'bg-transparent'}"
                          style="width: {chunkWidth}%"
                        ></div>
                      {/each}
                    {/if}
                  </div>
                {:else}
                  <Progress
                    value={file.progress || 0}
                    max={100}
                    class="h-2 bg-border [&>div]:bg-green-500 w-full"
                  />
                {/if}
                {#if multiSourceProgress.has(file.hash)}
                  {@const msProgress = multiSourceProgress.get(file.hash)}
                  {#if msProgress && msProgress.sourceAssignments.length > 0}
                    <div class="mt-2 space-y-1">
                      <div class="text-xs text-muted-foreground">Peer progress:</div>
                      {#each msProgress.sourceAssignments as peerAssignment}
                        <div class="flex items-center gap-2 text-xs">
                          <span class="w-20 truncate">{peerAssignment.source.type === 'p2p' ? peerAssignment.source.p2p.peerId.slice(0, 8) : 'N/A'}...</span>
                          <div class="flex-1 bg-muted rounded-full h-1">
                            <div
                              class="bg-purple-500 h-1 rounded-full transition-all duration-300"
                              style="width: {peerAssignment.status === 'Completed' ? 100 : peerAssignment.status === 'Downloading' ? 50 : 0}%"
                            ></div>
                          </div>
                          <span class="text-muted-foreground">{peerAssignment.status}</span>
                        </div>
                      {/each}
                    </div>
                  {/if}
                {/if}
              </div>
            {/if}

            <!-- Action Buttons -->
            <div class="pt-2 ml-7">
              <div class="flex flex-wrap gap-2">
                {#if file.status === 'downloading' || file.status === 'paused' || file.status === 'queued'}
                  {#if file.status === 'queued'}
                    <Button
                      size="sm"
                      variant="default"
                      on:click={() => startQueuedDownload(file.id)}
                      class="h-7 px-3 text-sm"
                    >
                      <Play class="h-3 w-3 mr-1" />
                      {$t('download.actions.start')}
                    </Button>
                  {:else}
                    <Button
                      size="sm"
                      variant="outline"
                      on:click={() => togglePause(file.id)}
                      class="h-7 px-3 text-sm"
                    >
                      {#if file.status === 'downloading'}
                        <Pause class="h-3 w-3 mr-1" />
                        {$t('download.actions.pause')}
                      {:else}
                        <Play class="h-3 w-3 mr-1" />
                        {$t('download.actions.resume')}
                      {/if}
                    </Button>
                  {/if}
                  <Button
                    size="sm"
                    variant="destructive"
                    on:click={() => cancelDownload(file.id)}
                    class="h-7 px-3 text-sm"
                  >
                    <X class="h-3 w-3 mr-1" />
                    {file.status === 'queued' ? $t('download.actions.remove') : $t('download.actions.cancel')}
                  </Button>
                {:else if file.status === 'completed'}
                  <Button
                    size="sm"
                    variant="outline"
                    on:click={() => showInFolder(file.id)}
                    class="h-7 px-3 text-sm"
                  >
                    <FolderOpen class="h-3 w-3 mr-1" />
                    {$t('download.actions.showInFolder')}
                  </Button>
                  <Button
                    size="sm"
                    variant="ghost"
                    on:click={() => clearDownload(file.id)}
                    class="h-7 px-3 text-sm text-muted-foreground hover:text-destructive"
                    title={$t('download.actions.remove', { default: 'Remove' })}
                  >
                    <X class="h-3 w-3" />
                  </Button>
                {:else if file.status === 'failed' || file.status === 'canceled'}
                  <Button
                    size="sm"
                    variant="outline"
                    on:click={() => retryDownload(file.id)}
                    class="h-7 px-3 text-sm"
                  >
                    <Play class="h-3 w-3 mr-1" />
                    {$t('download.actions.retry', { default: 'Retry' })}
                  </Button>
                  <!-- You could also add a "Clear" button here to remove it from the list -->
                  <Button
                    size="sm"
                    variant="ghost"
                    on:click={() => clearDownload(file.id)}
                    class="h-7 px-3 text-sm text-muted-foreground hover:text-destructive"
                    title={$t('download.actions.remove', { default: 'Remove' })}
                  >
                    <X class="h-3 w-3" />
                  </Button>
                {/if}
              </div>
            </div>
          </div>
        {/each}
      </div>
    {/if}
  </Card>

  <!-- Restartable HTTP Download Section -->
  <Card class="p-6">
    <div class="flex flex-col gap-3 sm:flex-row sm:items-center sm:justify-between">
      <div>
        <div class="flex items-center gap-2">
          <DownloadIcon class="h-5 w-5" />
          <h2 class="text-lg font-semibold">Restartable HTTP Download (Beta)</h2>
        </div>
        <p class="text-sm text-muted-foreground mt-1">
          Download any HTTP resource with pause/resume support powered by the restartable engine.
        </p>
      </div>
      <Button size="sm" variant="outline" on:click={() => (showRestartSection = !showRestartSection)}>
        {showRestartSection ? 'Hide Controls' : 'Show Controls'}
      </Button>
    </div>

    {#if showRestartSection}
      <div class="mt-6 space-y-5">
        <div class="grid gap-4 md:grid-cols-2">
          <div class="space-y-2">
            <Label for="restart-url">HTTP Source URL</Label>
            <Input
              id="restart-url"
              type="url"
              placeholder="https://example.com/file.bin"
              bind:value={restartSourceUrl}
            />
          </div>
          <div class="space-y-2">
            <Label for="restart-hash">Expected SHA-256 (optional)</Label>
            <Input
              id="restart-hash"
              placeholder="64-character hex"
              bind:value={restartSha256}
            />
          </div>
          <div class="space-y-2">
            <Label for="restart-id">Download ID (optional)</Label>
            <Input
              id="restart-id"
              placeholder="Leave blank to auto-generate"
              bind:value={restartDownloadId}
            />
          </div>
        </div>
        <div class="space-y-2">
          <Label for="restart-dest">Destination Path</Label>
          <div class="flex flex-col gap-2 md:flex-row">
            <Input
              id="restart-dest"
              placeholder="/home/user/Downloads/file.bin"
              bind:value={restartDestinationPath}
              class="flex-1"
            />
            <Button type="button" variant="outline" on:click={chooseRestartDestination}>
              Choose Path
            </Button>
          </div>
        </div>

        <div class="rounded-md border border-dashed p-4 text-sm text-muted-foreground">
          <p>
            Enter a direct HTTP URL and destination path, then use the controls below to start,
            pause, or resume the transfer. Metadata is stored next to the destination as
            <code>.filename.chiral.meta.json</code> so progress survives restarts.
          </p>
        </div>

        <DownloadRestartControls
          bind:downloadId={restartDownloadId}
          sourceUrl={restartSourceUrl}
          destinationPath={restartDestinationPath}
          expectedSha256={restartSha256 ? restartSha256 : null}
        />
      </div>
    {/if}
  </Card>

  <!-- Download History Section -->
  <Card class="p-6">
    <div class="flex items-center justify-between mb-4">
      <div class="flex items-center gap-3">
        <History class="h-5 w-5" />
        <h2 class="text-lg font-semibold">{$t('downloadHistory.title')}</h2>
        <Badge variant="secondary">{statistics.total}</Badge>
      </div>
      <Button
        size="sm"
        variant="outline"
        on:click={() => showHistory = !showHistory}
      >
        {showHistory ? $t('downloadHistory.hideHistory') : $t('downloadHistory.showHistory')}
        {#if showHistory}
          <ChevronUp class="h-4 w-4 ml-1" />
        {:else}
          <ChevronDown class="h-4 w-4 ml-1" />
        {/if}
      </Button>
    </div>

    {#if showHistory}
      <!-- History Controls -->
      <div class="mb-4 space-y-3">
        <!-- Search and Filter -->
        <div class="flex flex-wrap gap-2">
          <div class="relative flex-1 min-w-[200px]">
            <Search class="absolute left-3 top-1/2 -translate-y-1/2 h-4 w-4 text-muted-foreground" />
            <Input
              type="text"
              bind:value={historySearchQuery}
              placeholder={$t('downloadHistory.search')}
              class="pl-10"
            />
          </div>
          <div class="flex gap-2">
            <Button
              size="sm"
              variant={historyFilter === 'all' ? 'default' : 'outline'}
              on:click={() => historyFilter = 'all'}
            >
              {$t('downloadHistory.filterAll')} ({statistics.total})
            </Button>
            <Button
              size="sm"
              variant={historyFilter === 'completed' ? 'default' : 'outline'}
              on:click={() => historyFilter = 'completed'}
            >
              {$t('downloadHistory.filterCompleted')} ({statistics.completed})
            </Button>
            <Button
              size="sm"
              variant={historyFilter === 'failed' ? 'default' : 'outline'}
              on:click={() => historyFilter = 'failed'}
            >
              {$t('downloadHistory.filterFailed')} ({statistics.failed})
            </Button>
            <Button
              size="sm"
              variant={historyFilter === 'canceled' ? 'default' : 'outline'}
              on:click={() => historyFilter = 'canceled'}
            >
              {$t('downloadHistory.filterCanceled')} ({statistics.canceled})
            </Button>
          </div>
        </div>

        <!-- History Actions -->
        <div class="flex flex-wrap gap-2">
          <Button
            size="sm"
            variant="outline"
            on:click={exportHistory}
          >
            <UploadIcon class="h-3 w-3 mr-1" />
            {$t('downloadHistory.exportHistory')}
          </Button>
          <Button
            size="sm"
            variant="outline"
            on:click={importHistory}
          >
            <DownloadIcon class="h-3 w-3 mr-1" />
            {$t('downloadHistory.importHistory')}
          </Button>
          {#if statistics.failed > 0}
            <Button
              size="sm"
              variant="outline"
              on:click={clearFailedHistory}
              class="text-orange-600 border-orange-600 hover:bg-orange-50"
            >
              <Trash2 class="h-3 w-3 mr-1" />
              {$t('downloadHistory.clearFailed')}
            </Button>
          {/if}
          {#if statistics.canceled > 0}
            <Button
              size="sm"
              variant="outline"
              on:click={clearCanceledHistory}
              class="text-orange-600 border-orange-600 hover:bg-orange-50"
            >
              <Trash2 class="h-3 w-3 mr-1" />
              {$t('downloadHistory.clearCanceled')}
            </Button>
          {/if}
          {#if downloadHistory.length > 0}
            <Button
              size="sm"
              variant="outline"
              on:click={clearAllHistory}
              class="text-destructive border-destructive hover:bg-destructive/10"
            >
              <Trash2 class="h-3 w-3 mr-1" />
              {$t('downloadHistory.clearHistory')}
            </Button>
          {/if}
        </div>
      </div>

      <!-- History List -->
      {#if downloadHistory.length === 0}
        <div class="text-center py-12 text-muted-foreground">
          <History class="h-12 w-12 mx-auto mb-3 opacity-50" />
          <p class="font-medium">{$t('downloadHistory.empty')}</p>
          <p class="text-sm">{$t('downloadHistory.emptyDescription')}</p>
        </div>
      {:else}
        <div class="space-y-2">
          {#each downloadHistory as entry (entry.id + entry.downloadDate)}
            <div class="flex items-center gap-3 p-3 rounded-lg border bg-card hover:bg-muted/50 transition-colors">
              <!-- File Icon -->
              <div class="flex-shrink-0">
                <svelte:component this={getFileIcon(entry.name)} class="h-5 w-5 text-muted-foreground" />
              </div>

              <!-- File Info -->
              <div class="flex-1 min-w-0">
                <p class="font-medium truncate">{entry.name}</p>
                <p class="text-xs text-muted-foreground">
                  {toHumanReadableSize(entry.size)}
                  {#if entry.price}
                    · {entry.price.toFixed(4)} Chiral
                  {/if}
                  · {new Date(entry.downloadDate).toLocaleString()}
                </p>
              </div>

              <!-- Status Badge -->
              <Badge
                variant={entry.status === 'completed' ? 'default' : entry.status === 'failed' ? 'destructive' : 'secondary'}
              >
                {entry.status}
              </Badge>

              <!-- Actions -->
              <div class="flex gap-1">
                <Button
                  size="sm"
                  variant="ghost"
                  on:click={() => redownloadFile(entry)}
                  title={$t('downloadHistory.redownload')}
                >
                  <RefreshCw class="h-4 w-4" />
                </Button>
                <Button
                  size="sm"
                  variant="ghost"
                  on:click={() => removeHistoryEntry(entry.hash)}
                  title={$t('downloadHistory.remove')}
                  class="text-muted-foreground hover:text-destructive"
                >
                  <X class="h-4 w-4" />
                </Button>
              </div>
            </div>
          {/each}
        </div>
      {/if}
    {/if}
  </Card>
</div><|MERGE_RESOLUTION|>--- conflicted
+++ resolved
@@ -123,20 +123,12 @@
         const unlistenCompleted = await listen('multi_source_download_completed', (event) => {
           const data = event.payload as any
 
-<<<<<<< HEAD
           // Update file status to completed - only update files that are actively downloading
           // to avoid overwriting seeding files with the same hash
-          files.update(f => f.map(file => {
-            if (file.hash === data.file_hash && file.status === 'downloading') {
-              return {
-                ...file,
-                status: 'completed' as const,
-=======
-          // Update file status to completed
           files.update(f => {
             let found = false;
             const updated = f.map(file => {
-              if (file.hash === data.file_hash) {
+              if (file.hash === data.file_hash && file.status === 'downloading') {
                 found = true;
                 return {
                   ...file,
@@ -158,7 +150,6 @@
                 hash: data.file_hash,
                 size: data.file_size ?? 0,
                 status: 'completed',
->>>>>>> 53fb8ac5
                 progress: 100,
                 downloadPath: data.output_path,
                 path: data.output_path,
@@ -334,7 +325,6 @@
                 }
             }
 
-<<<<<<< HEAD
             // Update file status - only update files that are actively downloading
             // to avoid overwriting seeding files with the same hash
             files.update(f => f.map(file => {
@@ -342,7 +332,12 @@
                     return {
                         ...file,
                         status: 'completed' as const,
-=======
+                        progress: 100,
+                        downloadPath: metadata.downloadPath
+                    };
+                }
+                return file;
+            }));
             files.update(f => {
                 let found = false;
                 const updated = f.map(file => {
@@ -370,7 +365,6 @@
                         hash: metadata.merkleRoot,
                         size: metadata.fileSize ?? 0,
                         status: 'completed',
->>>>>>> 53fb8ac5
                         progress: 100,
                         downloadPath: metadata.downloadPath,
                         path: metadata.downloadPath,
