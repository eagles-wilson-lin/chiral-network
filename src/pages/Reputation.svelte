--- conflicted
+++ resolved
@@ -780,53 +780,6 @@
         {/each}
       </div>
 
-<<<<<<< HEAD
-        <!-- Pagination Controls -->
-        {#if totalPages > 1}
-          <div class="flex items-center justify-between mt-6 pt-6 border-t border-gray-200">
-            <div class="text-sm text-gray-600">
-              {$t('reputation.pagination.showing', {
-                values: {
-                  start: (currentPage - 1) * peersPerPage + 1,
-                  end: Math.min(currentPage * peersPerPage, filteredPeers.length),
-                  total: filteredPeers.length
-                }
-              })}
-            </div>
-            <div class="flex items-center gap-2">
-              <Button
-                variant="outline"
-                size="sm"
-                on:click={() => currentPage = currentPage - 1}
-                disabled={currentPage === 1}
-              >
-                {$t('reputation.pagination.previous')}
-              </Button>
-              <div class="flex items-center gap-1">
-                {#each Array(totalPages) as _, i}
-                  {#if totalPages <= 7 || i === 0 || i === totalPages - 1 || (i >= currentPage - 2 && i <= currentPage)}
-                    <Button
-                      variant={currentPage === i + 1 ? 'default' : 'outline'}
-                      size="sm"
-                      class="w-10"
-                      on:click={() => currentPage = i + 1}
-                    >
-                      {i + 1}
-                    </Button>
-                  {:else if i === 1 || i === totalPages - 2}
-                    <span class="px-2">...</span>
-                  {/if}
-                {/each}
-              </div>
-              <Button
-                variant="outline"
-                size="sm"
-                on:click={() => currentPage = currentPage + 1}
-                disabled={currentPage === totalPages}
-              >
-                {$t('reputation.pagination.next')}
-              </Button>
-=======
       <!-- Pagination Controls -->
       {#if totalPages > 1}
         <div
@@ -863,7 +816,6 @@
                   <span class="px-2">...</span>
                 {/if}
               {/each}
->>>>>>> 1f96fdfa
             </div>
             <Button
               variant="outline"
