--- conflicted
+++ resolved
@@ -203,7 +203,6 @@
         let score = PeerSelectionService.compositeScoreFromMetrics(m);
         let totalInteractions = Math.max(1, m.transfer_count);
         let successfulInteractions = Math.min(totalInteractions, m.successful_transfers);
-<<<<<<< HEAD
         
         console.log(`📊 Peer ${m.peer_id.substring(0, 20)}... - transfers: ${m.successful_transfers}/${m.transfer_count}`);
         
@@ -248,14 +247,6 @@
         }
         }
         */
-=======
-
-        console.log(
-          `📊 Peer ${m.peer_id.substring(0, 20)}... - transfers: ${m.successful_transfers}/${m.transfer_count}`,
-        );
-
-        // Determine trust level based on score
->>>>>>> 7efd85eb
         
         const trustLevel = score >= 0.75 ? TrustLevel.Trusted :  // 2+ successful transfers
                           score >= 0.6 ? TrustLevel.High :
