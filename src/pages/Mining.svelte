--- conflicted
+++ resolved
@@ -479,7 +479,6 @@
       console.error('Failed to stop mining:', e)
     }
   }
-<<<<<<< HEAD
 
   async function joinPool() {
     if (!$etcAccount) {
@@ -523,9 +522,6 @@
       poolError = String(e);
     }
   }
-
-=======
->>>>>>> 2bf7ce38
   // Simulation removed; recent blocks come from backend
 
   // Keep a set of hashes we've already shown to avoid duplicates
