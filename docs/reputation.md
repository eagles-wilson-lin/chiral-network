# Reputation System

> **Status:** MVP design for transaction-backed reputation with signed transaction message proofs.

> **📘 For detailed information about signed transaction messages and non-payment complaint workflow, see [SIGNED_TRANSACTION_MESSAGES.md](./SIGNED_TRANSACTION_MESSAGES.md)**

## Overview

Chiral Network tracks peer reputation through verifiable, transaction-centric evidence. Confirmed on-chain transactions are the authoritative record of successful payments. When a download completes and payment is broadcast and confirmed, that on-chain transfer is ground truth for successful behavior. For non-payment, there may be no on-chain footprint at all. In those cases, we rely on cryptographically signed off-chain payment promises from the downloader to the seeder as evidence, and store those promises (or hashes of them) in the DHT. To keep costs low and latency acceptable, clients publish signed **Transaction Verdicts** into the DHT as an index of recent interactions. Consumers fetch those verdicts for fast heuristics, but they always re-validate against the chain (or cached receipts) before acting; if a verdict cannot be bridged back to finalized chain history, it is ignored. This hybrid model lets us iterate inside today's infrastructure while reserving long-term accuracy to the blockchain. Later releases may reuse the same storage model to incorporate additional metrics (uptime, relay quality, etc.) once the supporting evidence flow exists.

### Core Principles

1. **Blockchain as Source of Truth for Success**: Positive reputation stems from completed on-chain payments.
2. **Signed Promises for Failures**: Negative reputation for non-payment uses cryptographically signed off-chain payment messages when no on-chain transaction exists.
3. **DHT as Performance Cache**: Quick lookups without querying the full blockchain every time
4. **Transaction-Centric**: Reputation grows with successful transaction history (seeding or downloading)
5. **Proof-Backed Penalties**: Complaints require cryptographic evidence (signed handshakes, transaction data)
6. **Hybrid Verification**: Recent activity via DHT, historical data via blockchain

### Goals

- Provide a verifiable reputation signal without changing the on-chain protocol.
- Keep the system PoW-friendly: identities correspond to existing mining/transaction keys, and no dedicated storage nodes are required.
- Allow future metrics to plug into the same DHT namespace without breaking compatibility.
- Build reputation on immutable, verifiable on-chain transaction history
- Use DHT for performance without relying on it for persistence
- Support both reliable (on-chain) and unreliable (DHT gossip) penalties

## Trust Levels

Peers are bucketed by their **transaction score**, a weighted average of verdicts retrieved from the DHT. Default weights: `good = 1.0`, `disputed = 0.5`, `bad = 0.0`. Additional decay or weighting can be applied client-side. Reputation grows with the number of confirmed transactions a peer completes; clients derive those totals directly from chain-validated verdicts and may require a minimum number of successful settlements before promoting a peer into higher trust brackets.

| Trust Level | Score Range | Description |
|-------------|-------------|-------------|
| **Trusted** | 0.8 - 1.0 | Highly reliable, consistently good performance |
| **High** | 0.6 - 0.8 | Very reliable, above-average performance |
| **Medium** | 0.4 - 0.6 | Moderately reliable, acceptable performance |
| **Low** | 0.2 - 0.4 | Less reliable, below-average performance |
| **Unknown** | 0.0 - 0.2 | New or unproven peers |

## Reputation Architecture

### Two-Tier System

#### 1. On-Chain Layer (Authoritative)

The blockchain records all completed transactions. Each transaction inherently provides reputation data:

- **Successful completion** = positive reputation signal
- **Transaction count** = measure of experience and reliability
- **Role diversity** = reputation as both seeder and downloader
- **Complaint records** = negative signals with cryptographic proof

**On-chain data includes:**
- Transaction hash and block number
- Parties involved (seeder and downloader)
- File hash or content identifier
- Payment amount
- Timestamp
- Optional: Complaint flag with evidence pointer

#### 2. DHT Layer (Volatile Cache)

The DHT stores recent reputation updates for quick access:

- **Recent transaction summaries** (last 100 per peer)
- **Pending complaints** with attached cryptographic evidence
- **Score cache** to avoid repeated blockchain queries
- **Gossip signals** about suspicious behavior

**DHT cache characteristics:**
- Data expires and gets pruned regularly
- No guarantee of persistence
- Fast lookups without full blockchain scan
- Useful for real-time peer selection
- Must be verified against on-chain data when accuracy matters

### Transaction & Payment Lifecycle

The transaction flow is designed to minimize blockchain interaction during the file transfer while still providing cryptographic proof for dispute resolution. The key innovation is the use of **signed transaction messages** that serve as off-chain payment promises.

#### Visual Overview

```
┌─────────────┐                                    ┌─────────────┐
│ Downloader  │                                    │   Seeder    │
│     (A)     │                                    │     (B)     │
└──────┬──────┘                                    └──────┬──────┘
       │                                                  │
       │  1. Check B's reputation & find via DHT         │
       │─────────────────────────────────────────────────>
       │                                                  │
       │  2. Send SIGNED TRANSACTION MESSAGE (off-chain)  │
       │     {from: A, to: B, amount: X, sig: ...}       │
       │─────────────────────────────────────────────────>
       │                                                  │
       │   3. B validates signature, then checks A's      │
       │      reputation & on-chain balance (in that order)
       │                                                  │
       │  4. File chunks                                  │
       │<═════════════════════════════════════════════════│
       │                                                  │
       │  5. Submit payment to BLOCKCHAIN                 │
       │──────────────┐                                   │
       │              │                                   │
       │              ▼                                   │
       │     ┌──────────────┐                            │
       │     │  Blockchain  │                            │
       │     │ (tx recorded)│                            │
       │     └──────┬───────┘                            │
       │            │                                     │
       │  6. Payment confirmed after N blocks             │
       │<───────────┘                                     │
       │                                                  │
       │  7. Both publish 'good' verdicts to DHT          │
       │<─────────────────────────────────────────────────>
       │              (reputation increases)              │
       └──────────────────────────────────────────────────┘
```

NON-PAYMENT CASE:
If A doesn't submit payment (step 5), B still has the signed message from step 2 as cryptographic proof to file a complaint in DHT.

#### Standard Transaction Flow (Successful Case)

The handshake ordering is intentionally strict: the downloader must produce the signed payment message first; the seeder validates the signature, then performs reputation and balance checks. This prevents the seeder from making on-chain/balance checks before cryptographic commitment exists, reduces race conditions, and ensures evidence availability in case of non-payment.

1. Discovery & Reputation Check
   ├─ Downloader (A) finds Seeder (B) via DHT
   └─ A queries B's reputation score and transaction history

2. Handshake with Signed Payment Promise
   ├─ A creates signed transaction message:
   │  - From: A's address
   │  - To: B's address
   │  - Amount: File price
   │  - File hash: Target file identifier
   │  - Nonce: Prevents replay attacks
   │  - Deadline: Maximum time for transfer completion
   │  - Signature: Cryptographic proof from A
   ├─ A sends signed message to B (OFF-CHAIN, P2P only)

3. Seeder Validation
   ├─ B validates the signed message signature (authenticity)
   ├─ B then checks A's reputation score and on-chain balance
   └─ If signature, reputation, and balance pass, B proceeds to file transfer

4. File Transfer (Pure P2P, No Blockchain)
   ├─ B begins sending file chunks
   ├─ A receives and verifies chunks
   └─ Transfer completes when all chunks validated

5. Payment Settlement (On-Chain)
   ├─ A submits the signed transaction to blockchain
   ├─ Transaction propagates through network
   ├─ After confirmation_threshold blocks (default: 12)
   └─ Payment is finalized on-chain

6. Reputation Update (Both Parties)
   ├─ A publishes 'good' verdict for B (successful seeder)
   ├─ B publishes 'good' verdict for A (successful payer)
   └─ Both verdicts reference the same tx_hash

#### Non-Payment Scenario (Downloader is Malicious)

**Problem:** Downloader receives file but never submits payment to blockchain.

**Solution:** Seeder retains the signed transaction message as cryptographic proof of payment obligation, and can publish a complaint with evidence.

1-3. [Same as above: Discovery, Handshake, Seeder Validation]

4. Payment Deadline Expires
   ├─ Deadline passes without on-chain transaction
   ├─ B waits for confirmation_threshold + grace period
   └─ Still no transaction appears on blockchain

5. Seeder Files Complaint
   ├─ B publishes 'bad' verdict to DHT with evidence:
   │  - signed_transaction_message: A's signed payment promise
   │  - delivery_proof: Chunk manifest and completion logs
   │  - tx_hash: NULL (no blockchain record)
   └─ B can optionally submit on-chain complaint (costs gas)

6. Reputation Impact
   ├─ A's reputation immediately drops (gossip penalty)
   ├─ Other seeders see the signed message proof in DHT
   ├─ A becomes blacklisted by reputation-aware peers
   └─ A cannot dispute without proving blockchain payment

**Why This Works:**
- The signed transaction message is cryptographically unforgeable
- Other peers can verify A's signature independently
- A cannot claim "I never agreed to pay" because signature proves intent
- Even without blockchain record, the signed message serves as strong evidence
- Multiple complaints with signed messages from different seeders compound the penalty

#### Malicious Seeder Scenario (Seeder Doesn't Deliver)

**Problem:** Seeder accepts handshake but doesn't send file (or sends corrupted data).

**Design Decision:** The downloader becomes the victim in this case.

**Rationale:**
- Harder to prove "non-delivery" cryptographically than "non-payment"
- Downloader can abort transfer and find another seeder (low cost)
- Seeder loses potential payment (self-punishing behavior)
- Reputation system prioritizes protecting seeders (they provide value)
- Can be mitigated through seeder reputation checks before handshake

1-2. [Same: Discovery, Handshake with signed payment]

3. File Transfer Fails
   ├─ B never sends chunks, OR
   ├─ B sends corrupted/incomplete chunks
   └─ A detects failure and aborts

4. Downloader Response
   ├─ A does NOT submit payment to blockchain
   ├─ A can file 'disputed' verdict in DHT (optional)
   ├─ A looks for different seeder with better reputation
   └─ No financial loss (payment never sent)

5. Seeder Consequence
   ├─ B loses potential payment
   ├─ If A files complaint, B's reputation may drop
   ├─ Repeated failures will lower B's trust level
   └─ Eventually B becomes untrusted and ignored by downloaders

**Why Downloader is Acceptable Victim:**
- No financial loss (payment conditional on delivery)
- Can retry with different seeder immediately
- Seeder loses more (reputation + payment) for malicious behavior
- Initial reputation check filters out most malicious seeders

#### Uptime & Reliability Bonus

```
Seeder Reputation Factors:
├─ Transaction success rate (primary)
├─ Uptime duration (secondary bonus)
│  - Longer continuous uptime = higher trust
│  - Consistently online seeders less likely to be malicious
│  - Measured by peer observations and relay connectivity
└─ Total data served (volume bonus)
```

**The longer a seeder is online and serving files successfully, the better their reputation.**

This creates an incentive for long-term, reliable seeders and makes it costly for attackers to build trusted identities.

### Reputation Calculation Flow

1. Query DHT for recent activity (last N transactions)
   ├─ If cache hit → Use cached score with timestamp
   └─ If cache miss or stale → Continue to step 2

2. Query blockchain for full transaction history
   ├─ Count successful transactions (seeding + downloading)
   ├─ Identify complaint records with proofs
   └─ Calculate base score from transaction count

3. Apply penalty adjustments
   ├─ Reliable penalties: On-chain complaint with proof
   └─ Unreliable penalties: DHT gossip (lower weight)

4. Cache result in DHT for future lookups
   └─ Store with TTL (default: 10 minutes)

5. Return final reputation score

## Reputation Metrics

### Transaction Verdict Record

All transaction reputation is derived from the `TransactionVerdict` payload. Each verdict is signed by the issuer (one of the transaction parties) and stored in the DHT using the key `H(target_id || "tx-rep")`. On-chain data remains the source of truth—verifiers can always recompute reputation by replaying confirmed transactions even if DHT entries expire.

| Field | Description |
|-------|-------------|
| `target_id` | Peer ID whose reputation is updated. |
| `tx_hash` | Canonical chain reference (block + tx index or transaction hash). Can be NULL for non-payment complaints where payment never reached blockchain. |
| `outcome` | `good`, `bad`, or `disputed`. |
| `details` | Optional plain-text metadata (kept ≤ 1 KB). |
| `metric` | Optional label; defaults to `transaction`. Reserved for future metrics. |
| `issued_at` | Unix timestamp in seconds when the verdict was produced. |
| `issuer_id` | Peer ID of the issuer. |
| `issuer_seq_no` | Monotonic counter per issuer to block duplicate verdicts. |
| `issuer_sig` | Signature over all previous fields using the issuer's transaction key. |
| `tx_receipt` | Optional pointer or embedded proof (e.g., payment-channel close receipt) that links the verdict to an on-chain transaction outcome. |
| `evidence_blobs` | Optional array of detached, signed payloads. **Critical for non-payment complaints:** includes `signed_transaction_message` (the downloader's signed payment promise), `delivery_proof` (chunk manifest), and protocol logs that prove file delivery without payment. |

Validation rules:
- Reject any verdict where `issuer_id == target_id`.
- Issuer may publish exactly one verdict per `(target_id, tx_hash)`.
- DHT peers keep verdicts **pending** until `tx_hash` is at least `confirmation_threshold` blocks deep (configurable, default `12`).

**Transaction types that count:**
- Successful file downloads (as downloader, payment confirmed)
- Successful file uploads (as seeder, payment received)
- Both roles contribute equally to reputation

**What doesn't count:**
- Incomplete transactions
- Disputed transactions (until resolved)
- Transactions from blacklisted peers
- Self-transactions (same peer both sides)

### Reliable Penalty Complaints

Reliable penalties apply when a party can anchor their claim to the chain. For example, a seeder can submit a `bad` verdict with a `tx_receipt` showing the downloader never closed the payment channel and funds were reclaimed via timeout. Clients:

1. Verify the `tx_receipt` or referenced settlement on-chain after the required confirmation depth.
2. Ensure the `issuer_seq_no` monotonically increases to prevent replay.
3. Apply the penalty weight immediately once corroborated, since the underlying evidence is immutable. Implementations that track derived success totals reverse any previously credited success for the same transfer so that reliable failures immediately reduce credit toward higher trust levels.

Because these complaints rest on permanent chain data, they are treated as authoritative and can trigger automatic responses (e.g., lower trust buckets, blacklist thresholds) without waiting for additional reports.

### Payment Handshake (Downloader → Seeder)

Before any data transfer, the downloader MUST send a signed payment message to the seeder:
payer_id = downloader’s peer/wallet ID
payee_id = seeder’s ID
amount = maximum amount the downloader is willing to pay
expiry = deadline after which the promise is invalid
chain_tx_template = transaction payload that can be broadcast to the chain as-is (or with minimal wrapping)
payer_sig = downloader’s signature over the above

The seeder only starts sending data if:
1. The signature is valid, and
2. The seeder verifies the downloader’s balance and reputation (see admission control below).

If the downloader later refuses to pay or never broadcasts payment, the seeder retains this signed message as evidence and can:
Optionally broadcast it (if the chain model allows a third party to submit signed transactions from the downloader).
At minimum, publish a bad TransactionVerdict to the DHT with the signed promise attached in evidence_blobs.

### Non-payment Complaint Lifecycle

<<<<<<< HEAD
This is the most critical reputation scenario: a downloader receives a file but never pays. The solution leverages **signed transaction messages** as cryptographic proof of payment obligation.

#### Detailed Flow

1. **Handshake Phase**
   - Downloader creates a `SignedTransactionMessage`:
     ```typescript
     {
       from: downloader_address,
       to: seeder_address,
       amount: file_price,
       file_hash: target_file_hash,
       nonce: unique_identifier,
       deadline: unix_timestamp,        // e.g., 1 hour from now
       downloader_signature: sig        // Secp256k1 signature
     }
     ```
   - Downloader sends this message to seeder **OFF-CHAIN** via P2P connection
   - Seeder validates:
     - Signature authenticity (proves message from downloader's private key)
     - Then checks downloader's on-chain balance (has sufficient funds)
     - Deadline is reasonable (not already expired)
   - Seeder stores the signed message as `evidence_blob`

2. **File Transfer Phase**
   - Seeder delivers file chunks
   - Seeder logs delivery proof:
     - Chunk manifest (all chunks sent)
     - Transfer completion timestamp
     - Connection logs
   - Downloader receives and validates chunks

3. **Expected Settlement (Honest Case)**
   - Downloader submits the signed transaction to blockchain
   - Transaction propagates and gets mined
   - After `confirmation_threshold` blocks (default: 12), payment is final
   - Seeder monitors blockchain and detects payment
   - Seeder publishes `good` verdict with `tx_hash` referencing the blockchain transaction

4. **Non-payment Scenario (Malicious Downloader)**
   - Transfer completes but downloader never submits payment
   - Seeder waits until `deadline + confirmation_threshold blocks + grace_period`
   - Still no transaction appears on blockchain
   - **Seeder now has cryptographic proof of non-payment**

5. **Filing the Complaint**
   - Seeder publishes `bad` verdict to DHT:
     ```typescript
     {
       target_id: downloader_peer_id,
       tx_hash: null,                    // No blockchain record
       outcome: "bad",
       details: "Non-payment after file delivery",
       evidence_blobs: [
         signed_transaction_message,      // Downloader's signed promise
         delivery_proof_manifest,         // Proves chunks were sent
         transfer_completion_log          // Timestamps and signatures
       ],
       issuer_id: seeder_peer_id,
       issuer_sig: seeder_signature
     }
     ```
   - This verdict immediately appears in DHT (fast gossip propagation)
   - Seeder optionally submits on-chain complaint (costs gas, more permanent)

6. **Verification by Other Peers**
   - Any peer can retrieve the verdict from DHT
   - Peers validate:
     - `signed_transaction_message` signature (proves downloader's intent)
     - `delivery_proof` completeness
     - No matching `tx_hash` exists on blockchain (confirms non-payment)
   - **Downloader cannot dispute** without providing blockchain payment proof
   - Multiple failed payments to different seeders compound the penalty

7. **Reputation Impact**
   - Immediate: DHT gossip penalty reduces downloader's score
   - Short-term: Reputation-aware seeders refuse to serve this downloader
   - Long-term: If on-chain complaint filed, permanent reputation damage
   - Recovery: Downloader must complete many successful transactions to rebuild trust

#### Why Signed Messages Solve the Problem

**The Challenge:**
- File transfer happens P2P (no blockchain involvement)
- If downloader doesn't pay, there's nothing on-chain to prove it
- Seeder needs cryptographic proof for complaints

**The Solution:**
- Signed transaction message = **unforgeable payment promise**
- Signature proves downloader agreed to pay (can't deny intent)
- Other peers can independently verify the signature
- Acts as "evidence" even without blockchain record
- Multiple signed messages from different seeders = strong pattern of non-payment

**Key Properties:**
- ✅ Can't be forged (requires downloader's private key)
- ✅ Can't be repudiated (signature proves authenticity)
- ✅ Can't be reused (nonce + file_hash make each unique)
- ✅ Can be verified by anyone (public key cryptography)
- ✅ Doesn't require blockchain (works off-chain)

#### Seeder Protection Strategy

The design accepts that **malicious seeders** are harder to prove, so we protect seeders as the value providers:

**Downloader as Acceptable Victim:**
- No financial loss (payment only sent after delivery)
- Can abort and retry with different seeder
- Initial reputation check filters bad seeders
- Seeder malicious behavior is self-punishing (loses payment)

**Seeder as Protected Party:**
- Has cryptographic proof if downloader doesn't pay
- Can publish complaint with signed transaction message
- Delivers value first, so deserves protection
- Uptime bonus rewards long-term reliable seeders

**The longer a seeder is online successfully serving files, the higher their reputation, making malicious seeder identity costly to build.**

#### False Complaint Defense (Malicious Seeder Files False Non-Payment Claim)

**Problem:** Downloader pays honestly, but malicious seeder falsely claims non-payment to damage downloader's reputation.

**Solution:** Blockchain proof overrides DHT gossip. Honest downloader can prove payment exists on-chain.

1. Scenario Setup
   ├─ Downloader (A) receives file from Seeder (B)
   ├─ A submits payment to blockchain (honest behavior)
   └─ B files false 'bad' verdict claiming non-payment (malicious)

2. Seeder Files False Complaint
   ├─ B publishes 'bad' verdict to DHT with signed message
   └─ Complaint spreads via gossip

3. Downloader Defense
   ├─ A monitors DHT for complaints about themselves
   ├─ A detects false complaint from B
   └─ A submits dispute with blockchain proof:
       - tx_hash: Points to confirmed payment transaction
       - tx_receipt: Full blockchain transaction receipt
       - block_number: Where payment was mined
       - confirmations: Proof transaction is finalized

4. Network Verification
   ├─ Any peer can query blockchain for tx_hash
   ├─ Transaction matches signed message parameters:
   │   - from: A's address ✓
   │   - to: B's address ✓
   │   - amount: File price ✓
   │   - timing: Within deadline ✓
   └─ Conclusion: Payment exists, complaint is false

5. Consequences for Malicious Seeder
   ├─ False complaint dismissed immediately
   ├─ B receives severe reputation penalty (-0.5 or more)
   ├─ "False complaint" flag added to B's permanent record
   ├─ Repeated false complaints trigger auto-blacklist
   └─ Other downloaders avoid B (trust destroyed)

6. Downloader Reputation Restored
   ├─ A's reputation returns to pre-complaint level
   ├─ A publishes counter-verdict: 'disputed_resolved'
   └─ Network sees A as honest, B as malicious

**Why Blockchain Makes False Complaints Unprofitable:**

- **Unforgeable Proof:** Blockchain transactions cannot be faked or hidden
- **Permanent Record:** Payment proof exists forever on-chain
- **High Penalty Cost:** False complaints damage seeder reputation severely (more than successful complaints help)
- **Verifiable by Anyone:** Any peer can independently check blockchain
- **Cumulative Damage:** Multiple false complaints = permanent blacklist
- **Economic Loss:** Malicious seeders lose all future business

**Trust Hierarchy:**
```
1. Blockchain (ABSOLUTE TRUTH)
   └─ Confirmed transactions override all other evidence

2. Cryptographic Signatures (STRONG EVIDENCE)
   └─ Signed messages prove intent but not completion

3. DHT Gossip (ADVISORY)
   └─ Fast propagation but requires verification

4. Peer Claims (WEAK)
   └─ Must be backed by evidence
```

**Automatic Defense Mechanism:**

```typescript
// Downloader publishes pre-emptive verdict immediately after payment
// This creates a defense before seeder can file false complaint
await reputationService.publishVerdict(seederId, {
    outcome: 'good',
    tx_hash: paymentTxHash,
    role: 'downloader',
    confirmations: 12,
    details: 'Payment confirmed on blockchain'
});

// If seeder later files false complaint, network sees:
// - Downloader's verdict: "I paid" (with blockchain proof)
// - Seeder's complaint: "They didn't pay" (contradicts blockchain)
// Result: Seeder's complaint automatically dismissed
```

**Pattern Detection for Malicious Seeders:**

The system tracks false complaint patterns:
- First false complaint: Warning + small penalty
- Second false complaint: Large penalty + trust level drop
- Third false complaint: Automatic blacklist + permanent untrusted status

This makes it extremely costly for seeders to file false complaints, protecting honest downloaders.
=======
1. **Handshake** – Before transfer, the downloader (A) sends a signed payment message (off-chain transaction template) to the seeder (B). B verifies the signature and checks A’s reputation and balance. This signed message is stored as an `evidence_blob`.
2. **Transfer** – Seeder delivers data P2P; there is still no on-chain footprint at this point.
3. **Payment Broadcast** - On success, the downloader broadcasts the payment transaction to the blockchain, and the seeder observes it.
4. **Settlement success** – If the downloader closes the channel and payment finalizes on-chain before the deadline, the seeder publishes a `good` verdict pointing at the settlement `tx_hash`.
5. **Settlement failure** – When the deadline passes without closure, the seeder initiates their own channel close on-chain. The resulting `tx_receipt` demonstrates that funds were reclaimed because the downloader did not settle.
6. **Reliable verdict** – Seeder publishes a `bad` verdict referencing the close receipt in `tx_receipt` and attaching the original handshake in `evidence_blobs`.
7. **Verification** – Verify the payer’s signature on the off-chain payment promise, confirm that no matching payment exists on-chain within the promised window, Treat this as a strong negative signal for the downloader’s reputation.

### Pre-Transfer Admission Control (Seeder-side)
Before a seeder commits to serving a downloader, it performs an admission check:

1. Identity: Downloader includes peer_id and wallet address in the handshake.
2. Reputation lookup: Seeder calls reputationService.getPeerScore(peer_id) and checks:
   - Score ≥ configured threshold (e.g., 0.4 or 0.6).
   - No automatic blacklist entry.
3. Balance check: Seeder queries the chain (or a wallet service) to ensure:
   - Downloader’s balance ≥ expected maximum payment.
4. Signed payment message: Seeder verifies the off-chain signed transaction described above.

If any of these steps fail, the seeder may:
- Refuse the transfer,
- Reduce the amount of data it is willing to send, or
- Require smaller, incremental payments.

### Design Tradeoff: Asymmetric Protection (Downloader as Potential Victim)
We explicitly prioritize protecting seeders from non-paying downloaders:

1. If a downloader receives a file but never pays, we can use:
   - The signed off-chain payment message, and
   - The absence of an on-chain payment within the agreed window to build strong negative evidence and penalize the downloader.

2. If a seeder is malicious and never sends the file after the downloader signs a payment message, the downloader is harder to protect:
   - The downloader can choose not to broadcast the payment, so there may be no on-chain footprint.
   - Without privacy-invasive logging or complex cryptographic proofs of data transfer, it is difficult to prove seeder misbehavior beyond “they never replied.”

Therefore this chooses the downloader as the potential victim in the tricky seeder-misbehaves scenario. The system focuses on reliable penalties for non-paying downloaders, while seeder misbehavior is (for now) handled via weaker, gossip-style complaints and manual user judgments.
>>>>>>> 200e5820

### Gossip-backed Penalty Signals

Not every misbehaviour is provable on-chain in real time. A seeder may still lodge an advisory complaint by attaching cryptographically signed context—such as the downloader’s handshake promising payment. These `evidence_blobs` form gossip signals:

1. Peers validate signatures to confirm the actors but cannot independently confirm settlement on-chain yet.
2. Clients apply reduced weighting by default, optionally boosting the impact when multiple distinct issuers report the same target with matching context.
3. Gossip penalties never override reliable penalties; they provide early-warning telemetry until the chain produces final evidence.

### Default Scoring Function

Clients aggregate retrieved verdicts using the following weighted average:

score = Σ(weight(event) × value(event)) / Σ(weight(event))

value(good) = 1.0
value(disputed) = 0.5
value(bad) = 0.0

`weight(event)` defaults to `1.0`. Clients may optionally enable exponential time decay by configuring a `decay_window` half-life.

### Derived Transaction Totals

When evaluating trust, clients replay confirmed verdicts to derive how many transactions a peer has successfully completed versus failed. These totals are computed from the same chain-anchored evidence as the weighted score; implementations may cache them locally for faster ranking, but no additional on-chain state is required.

- **Successful settlements** count every `good` (and optionally `disputed`) verdict tied to finalized transactions.
- **Failed settlements** count every reliable `bad` verdict, reversing any success previously credited for that transfer.

Trust-level promotion requires both a high weighted score **and** sufficient successful settlements. Reliable penalties immediately reduce the successful total, while gossip penalties stay advisory until chain evidence arrives.

## Reputation Features

### Publishing Flow (DHT `STORE`)

1. **Issuer assembles verdict** once they deem a transaction final.
2. **Issuer signs payload** with their transaction key.
3. **Issuer publishes** via `DhtService::publish_reputation_verdict` (see API snippet below):
   - Key: `H(target_id || "tx-rep")`.
   - Payload: serialized `TransactionVerdict`.
4. **Receiving DHT peer**:
   - Validates the signature and ensures `issuer_seq_no` is greater than any stored value from that issuer.
   - Checks the chain through its bundled Geth node to confirm `tx_hash` exists and meets the configured confirmation depth.
   - Stores the verdict once confirmed; otherwise caches it pending until confirmation or timeout.
   - Indexes any `tx_receipt` or `evidence_blobs` so queriers can quickly inspect the supporting material.
5. **Replication** follows the overlay’s normal rules (e.g., Kademlia `k` closest peers).

### Retrieval & Scoring (DHT `GET`)

1. **Querier computes key** `H(target_id || "tx-rep")` and issues a DHT lookup.
2. **Querier validates each verdict**:
   - Signature check using cached verifying keys.
   - Confirmation check against local Geth (drop verdicts referencing orphaned or insufficiently confirmed transactions).
   - Deduplicate by `(issuer_id, tx_hash)`.
3. **Categorize penalties**:
   - Apply full penalty weight for complaints with confirmed `tx_receipt` evidence.
   - Apply advisory weight for gossip penalties, optionally raising severity once corroborated across independent issuers.
   - Update any locally cached derived totals (successful vs. failed settlements) if the implementation uses them.
4. **Apply scoring function** to the validated set.
5. **Cache result** locally for `cache_ttl` (default 10 minutes) to reduce repeated lookups.

### Peer Analytics

- **Score trend**: plot aggregated score vs. time.
- **Recent verdicts**: show the latest `(issuer_id, outcome, details, issued_at)`.
- **Confirmation status**: display pending verdicts awaiting sufficient confirmations.
- **Trust level distribution**: bucket peers using the default thresholds.

### Peer Selection

When downloading files, the system:

1. **Queries available seeders** from DHT
2. **Retrieves transaction scores** via the lookup flow
3. **Ranks seeders** by score, breaking ties by freshness, reliable penalty counts, or additional heuristics
4. **Presents top peers** in the selection modal
5. **Allows manual override** if the user prefers a different peer

### Reputation History

Each peer maintains a history of:
- **Aggregated score** over time windows
- **Recent verdicts** (default 100 per target), separated into reliable vs gossip penalties
- **Trust level changes**
- **Pending verdicts** still waiting on chain confirmations

## Blacklisting

Users can blacklist misbehaving peers:

### Blacklist Features

- **Manual blacklisting**: Add peer by ID from the analytics page
- **Automatic blacklisting**: System flags peers that fall below a configurable score or accumulate repeated `bad` verdicts
- **Blacklist reasons**: Document why peer was blocked
- **Timestamp tracking**: When peer was blacklisted
- **Remove from blacklist**: Unblock peers

### Blacklist Criteria

Peers may be automatically blacklisted for:
- Repeated `bad` verdicts from distinct issuers
- Publishing invalid or orphaned transactions
- Protocol violations detected elsewhere in the stack
- Excessive connection abuse (rate-limited separately)

### Blacklist Settings

A simple, user-facing settings panel lets you control how blacklisting behaves. Settings are intentionally straightforward so users can quickly tune protection without needing deep technical knowledge.

- Blacklist mode
  - `manual` — Only block peers you explicitly add.
  -
 `automatic` — Allow the system to add peers that meet configured thresholds.
  - `hybrid` — Both manual and automatic blocking enabled (default).
- Auto-blacklist toggle
  - Enable or disable automatic blacklisting without affecting any manually added entries.
- Score threshold
  - Numeric value (0.0–1.0). Peers whose aggregated score falls below this value become candidates for automatic blacklisting. Default: `0.2`.
- Bad-verdicts threshold
  - Number of distinct `bad` verdicts from different issuers required to trigger automatic blacklisting. Default: `3`.
- Retention / automatic unban
  - How long a peer stays on the automatic blacklist before being eligible for automatic removal (or re-evaluation). Default: `30 days`.
- Notification preferences
  - Enable notifications when a peer is automatically blacklisted so you can review and optionally unblock them.
- Reason & notes
  - When blocking (manual or automatic), a short reason can be stored for later review (plain-text, small size).
- Local vs. shared
  - Blacklists are local to your client by default. Sharing blacklists across peers or publishing them to the network is intentionally out of scope for privacy and abuse reasons.

These settings are exposed in the Settings page under "Reputation" and via the Analytics/Peer view where you can quickly add, review, or remove blacklisted peers.

## Privacy Considerations

### What's Tracked

- Peer IDs (not real identities)
- Transaction verdict metadata (`outcome`, optional `details`)
- Confirmation status
- Issuer identifiers for verification

**On-Chain:**
- Peer IDs (cryptographic identifiers, not real identities)
- Transaction hashes and block numbers
- Complaint records with evidence hashes
- Resolution outcomes

**In DHT:**
- Recent transaction summaries
- Gossip complaints with evidence
- Cached reputation scores
- Peer activity timestamps

### What's NOT TRACKED

- File content or names
- Real-world identities
- IP addresses (hidden via relay/proxy if configured)
- Personal information or payment details beyond the chain reference
- Private keys or wallet details

### Anonymous Mode

When anonymous mode is enabled:
- Reputation persists per peer key; rotating keys resets reputation
- You can still view others’ reputation provided you can reach the DHT
- IP address is masked via relay/proxy where applicable

## Implementation Notes

### DHT API Stubs

```rust
impl DhtService {
    pub async fn publish_reputation_verdict(
        &self,
        key: String,
        verdict: TransactionVerdict,
    ) -> Result<(), String> {
        // Validate locally, then send STORE request to responsible peers.
    }

    pub async fn fetch_reputation_verdicts(
        &self,
        key: String,
    ) -> Result<Vec<TransactionVerdict>, String> {
        // Issue GET, collect responses, dedupe, and return raw payloads.
    }
}
```

Library consumers should build higher-level helpers that:
- Compute the deterministic key for a `target_id`.
- Handle pending verdict caching and confirmation rechecks.
- Expose the weighted average score to UI and selection logic.

### Configuration Defaults

| Parameter | Description | Default |
|-----------|-------------|---------|
| `confirmation_threshold` | Blocks required beyond `tx_hash` before a verdict is accepted / Blocks required before transaction counts for reputation | 12 |
| `confirmation_timeout` | Max duration to keep a verdict pending before dropping it. | 1 hour |
| `maturity_threshold` | Transactions needed to reach max base score (1.0) | 100 |
| `decay_window` | Half-life (seconds) for optional time decay. | Disabled |
| `decay_half_life` | Half-life for optional time decay (days) | 90 |
| `retention_period` | How long to keep accepted verdicts before pruning. | 90 days |
| `max_verdict_size` | Maximum bytes allowed in `details`. | 1 KB |
| `cache_ttl` | Duration to cache aggregated scores locally. | 10 minutes |
| `blacklist_mode` | How automatic blacklisting behaves: `manual`, `automatic`, or `hybrid`. | `hybrid` |
| `blacklist_auto_enabled` | Enable automatic blacklisting (does not affect manual entries). | true |
| `blacklist_score_threshold` | Score below which a peer becomes eligible for automatic blacklisting (0.0–1.0). | 0.2 |
| `blacklist_bad_verdicts_threshold` | Distinct `bad` verdicts from different issuers required to auto-blacklist a peer. | 3 |
| `blacklist_retention` | How long automatic blacklist entries are retained before re-evaluation or auto-unban. | 30 days |
| `payment_deadline_default` | Default deadline for signed transaction messages (seconds from handshake). | 3600 (1 hour) |
| `payment_grace_period` | Additional wait time after deadline before filing non-payment complaint (seconds). | 1800 (30 min) |
| `signed_message_nonce_ttl` | How long to track used nonces to prevent replay attacks (seconds). | 86400 (24 hours) |
| `min_balance_multiplier` | Required balance as multiple of file price (e.g., 1.5 = 150% of price). | 1.2 |
| `signature_algorithm` | Cryptographic signature scheme for signed transaction messages. | `secp256k1` |

## Using Reputation Data

### For Downloads

1. **Retrieve seeder scores** through the DHT lookup workflow.
2. **Prefer Trusted peers** for critical payloads.
3. **Monitor transfers** and issue a `bad` verdict if they fail.
4. **Escalate disputes** by publishing `disputed` verdicts and including relevant metadata.

Example workflow (client-side pseudocode):

```text
import { reputationService } from '$lib/services/reputationService';

// Get available seeders
const seeders = await dhtService.findSeeders(fileHash);

// Score each seeder
const scoredSeeders = await Promise.all(
    seeders.map(async (seeder) => ({
        ...seeder,
        reputation: await reputationService.getPeerScore(seeder.id),
    }))
);

// Sort by reputation
const ranked = scoredSeeders.sort((a, b) => b.reputation - a.reputation);

// Present top candidates
showPeerSelectionModal(ranked.slice(0, 10));
```

### For Uploads

```text
import { getTransactionScore } from '$lib/services/reputation';

const score = await getTransactionScore(targetPeerId, {
  confirmationThreshold: 12,
  cacheTtl: 600_000,
});
```

1. **Complete transfers reliably** to earn positive verdicts.
2. **Publish verdicts promptly** to keep your partners’ records up to date.
3. **Monitor your own score** and investigate negative spikes.

### For Network Operations

1. **Track global score distribution** to spot suspicious clusters.
2. **Feed low-score peers** into automated blacklists or rate limiters.
3. **Tune parameters** (`confirmation_threshold`, retention) based on observed chain conditions.

### Filing Complaints

**Example: Non-payment complaint with signed transaction message**

```text
// We have the downloader's signed transaction message from handshake
const signedTransactionMessage = {
    from: downloaderId,
    to: myPeerId,
    amount: filePrice,
    file_hash: fileHash,
    nonce: transferNonce,
    deadline: transferDeadline,
    downloader_signature: downloaderSig  // Cryptographic proof
};

const evidence = {
    signed_transaction_message: signedTransactionMessage, // Unforgeable payment promise
    delivery_proof: chunkManifest,                       // Proof we sent all chunks
    transfer_completion_log: completionTimestamp,        // When transfer finished
    protocol_logs: transferLogs,                         // Connection logs
};

// File gossip complaint first (fast, no gas cost)
await reputationService.fileComplaint(
    downloaderId,
    'non-payment',
    evidence,
    false // DHT gossip - immediate warning to network
);

// Then optionally file on-chain complaint (permanent, costs gas)
// Recommended after multiple failed payments
await reputationService.fileComplaint(
    downloaderId,
    'non-payment',
    evidence,
    true // On-chain - permanent record
);
```

**Verification snippet (pseudocode):**

```text
const isValid = await crypto.verifySignature(
    signedTransactionMessage,
    downloaderPublicKey
);

const txExists = await blockchain.findTransaction(
    signedTransactionMessage.from,
    signedTransactionMessage.to,
    signedTransactionMessage.amount,
    signedTransactionMessage.file_hash
);

if (isValid && !txExists) {
    // Confirmed non-payment: apply penalty
    await reputationService.applyPenalty(downloaderId, 'non_payment_confirmed');
}
```

**Example: Pre-transfer validation flow for the seeder**

This example illustrates the expected ordering: signature validation first, then reputation and balance checks.

```text
async function validateDownloaderHandshake(
    signedMessage: SignedTransactionMessage
): Promise<boolean> {
    // 1. Verify signature (must be present before any balance/reputation checks)
    const sigValid = await crypto.verifySignature(
        signedMessage,
        signedMessage.from
    );
    if (!sigValid) return false;

    // 2. Check downloader's reputation
    const reputation = await reputationService.getPeerScore(
        signedMessage.from
    );
    if (reputation < MINIMUM_REPUTATION_THRESHOLD) {
        console.log('Downloader reputation too low, rejecting');
        return false;
    }

    // 3. Check downloader's balance on blockchain
    const balance = await blockchain.getBalance(signedMessage.from);
    if (balance < signedMessage.amount) {
        console.log('Insufficient balance, rejecting');
        return false;
    }

    // 4. Check deadline is reasonable
    if (signedMessage.deadline < Date.now() + MIN_TRANSFER_TIME) {
        console.log('Deadline too soon, rejecting');
        return false;
    }

    return true; // Safe to proceed with transfer
}
```

## Troubleshooting

### Low Reputation Score

**Causes**:
- High proportion of `bad` verdicts
- Stale positive history outweighed by fresh negatives
- Peers disputing transactions due to unresolved issues

**Solutions**:
- Improve internet connection
- Resolve disputed transactions and request updated verdicts
- Avoid publishing verdicts until transactions are safely confirmed
- Keep application online so partners can issue follow-up positive verdicts

### Peers Not Showing Reputation

**Causes**:
- New peers (no history)
- DHT not connected
- Reputation service not initialized
- Pending verdicts waiting for confirmations

**Solutions**:
- Wait for peers to interact
- Check Network page for DHT status
- Restart application
- Verify local Geth sync height and confirmation parameters

### Reputation Not Updating

**Causes**:
- No recent transfers
- Application not running
- Backend service issue
- Cached score expired but lookup failed

**Solutions**:
- Perform some transfers
- Check console for errors
- Restart application
- Drop local cache or increase `cache_ttl`

## See Also

- [Network Protocol](network-protocol.md) — Peer discovery details
- [File Sharing](file-sharing.md) — Transfer workflows
- [Wallet & Blockchain](wallet-blockchain.md) — Chain interaction details
- [Roadmap](roadmap.md) — Planned uptime/storage reputation extensions

## Related Systems

- **Bitcoin / Ethereum:** No off-chain reputation; consensus alone determines validity.
- **IPFS:** Uses bilateral Bitswap ledgers stored locally per peer pair; no global reputation namespace.
- **Filecoin:** Implements on-chain collateral and storage proofs instead of off-chain scores.

## Future Extensions

### Transaction & Payment Enhancements
- **Payment channels**: Replace single signed messages with bi-directional payment channels for frequent traders, reducing blockchain transactions
- **Escrow smart contracts**: Optional on-chain escrow that automatically releases payment upon cryptographic proof of delivery
- **Multi-signature settlements**: Support multi-party transactions for bundle deals or group purchases
- **Automatic retry with penalty escalation**: If downloader fails to pay, automatically escalate complaint severity with each subsequent non-payment to different seeders

### Reputation Metric Expansions
- **Uptime tracking**: Introduce `uptime` metric label backed by periodic peer probes and relay observations
  - Track continuous online duration (longer = more trustworthy)
  - Weight recent uptime more heavily than historical
  - Penalize frequent disconnections or unstable peers
- **Relay reputation**: Add `relay` metric for Circuit Relay v2 operators
  - Track relay reliability, bandwidth, and availability
  - Reward relay operators with reputation bonuses
  - Display relay leaderboard based on service quality
- **Storage proof metrics**: Implement verifiable storage challenges to prove seeders still have advertised files
- **Bandwidth metrics**: Track actual upload/download speeds vs. advertised capabilities

### Evidence & Proof Improvements
- **Merkle proofs for chunk delivery**: Replace simple manifests with Merkle tree proofs for efficient chunk verification
- **Zero-knowledge proofs**: Allow seeders to prove file delivery without revealing file content or transfer details
- **Multi-witness complaints**: Require multiple independent witnesses before applying severe penalties
- **Encrypted evidence**: Support encrypted or hashed `details` for privacy-sensitive metadata
- **Evidence expiration**: Automatically prune old evidence blobs after reputation impact has decayed

### Real-Time & Performance
- **Streaming reputation updates**: Provide pub/sub for near-real-time score changes
- **Reputation prediction**: Machine learning models to predict peer reliability based on behavioral patterns
- **Cached reputation snapshots**: Periodic blockchain snapshots of high-reputation peers for faster bootstrapping
- **DHT replication strategy**: Optimize DHT storage to prioritize high-activity peers

### Advanced Scoring
- **Reviewer credibility weighting**: Weight complaints by the issuer's own reputation (trusted peers' complaints carry more weight)
- **Contextual reputation**: Separate scores for different file types or transaction sizes (e.g., great with small files, unreliable with large files)
- **Time-decay refinements**: Exponential decay for old transactions with configurable half-life per metric type
- **Geographic reputation**: Track reputation separately by region to account for network conditions

### Dispute Resolution
- **Multi-stage dispute process**: Allow disputed verdicts to be challenged with counter-evidence before finalizing
- **Community arbitration**: Opt-in arbitration by high-reputation peers for complex disputes
- **Appeal mechanism**: Allow peers to appeal automatic blacklisting with evidence of system errors
- **Reputation recovery programs**: Structured paths for low-reputation peers to rebuild trust through verified good behavior
- **False complaint tracking**: Maintain permanent records of false complaints to identify repeat offenders

---

## Summary: How It All Works Together

### The Non-Payment Problem & Solution

**The Challenge:** In a P2P file sharing system, file transfers happen off-chain for speed and efficiency. But this creates a problem: if a downloader receives a file and doesn't pay, there's nothing on the blockchain to prove the transaction was supposed to happen.

**The Solution:** **Signed Transaction Messages** — cryptographic payment promises that work off-chain.

### Complete Transaction Flow

1. **Discovery & Vetting**
   - Downloader finds seeder via DHT
   - Downloader checks seeder reputation and chooses a candidate

2. **Handshake (Off-Chain)**
   - Downloader creates signed message: "I promise to pay X coins to seeder Y for file Z by deadline D"
   - Signature is cryptographic proof (requires downloader's private key)
   - Seeder validates signature first, then verifies downloader reputation and balance
   - Seeder stores the message as evidence

3. **File Transfer (Pure P2P)**
   - No blockchain involvement during transfer
   - Fast, efficient, direct peer-to-peer
   - Seeder logs delivery proof (chunk manifest, timestamps)

4. **Payment (On-Chain)**
   - **Honest case:** Downloader submits payment to blockchain, everyone wins
   - **Malicious case:** Downloader doesn't pay, but seeder has signed message as proof

5. **Reputation Update**
   - **If paid:** Both parties publish 'good' verdicts referencing blockchain tx_hash
   - **If not paid:** Seeder publishes 'bad' verdict with signed message as evidence
   - Other peers can verify the signature independently
   - Downloader can't dispute without providing blockchain payment proof

### Why This Works

**Cryptographic Properties:**
- ✅ **Unforgeable:** Only downloader's private key can create valid signature
- ✅ **Non-repudiable:** Downloader can't deny agreeing to pay
- ✅ **Verifiable:** Any peer can independently verify signature authenticity
- ✅ **Unique:** Nonce + file hash prevent reuse or replay attacks
- ✅ **Off-chain:** No blockchain delay or cost during file transfer

**Economic Incentives:**
- Downloader loses reputation if they don't pay (blocked by future seeders)
- Seeder earns reputation by serving reliably over time
- Long-term honest behavior is more valuable than one-time cheating
- Uptime bonus makes malicious seeder identities costly to build

### Handling Edge Cases

**Malicious Downloader (Non-payment):**
- Seeder has signed message as unforgeable proof
- Can publish complaint to DHT immediately (gossip penalty)
- Can file on-chain complaint for permanent record
- Multiple complaints from different seeders compound the penalty
- Downloader becomes untrusted and blacklisted

**Malicious Seeder (False Complaint):**
- Downloader proves payment with blockchain transaction
- Blockchain proof overrides seeder's DHT complaint
- Seeder receives severe reputation penalty for false complaint
- False complaint flag permanently damages seeder's trust
- Repeated false complaints trigger automatic blacklist

**Malicious Seeder (Non-delivery):**
- Downloader aborts transfer, doesn't send payment
- No financial loss (payment only sent after delivery)
- Can find different seeder with better reputation
- Seeder loses potential payment (self-punishing)
- Design accepts downloader as "acceptable victim" in this case

**Why Downloader is Protected (from false complaints):**
- Blockchain provides unforgeable proof of payment
- False complaints are automatically dismissed with blockchain evidence
- Malicious seeders face severe penalties (more than legitimate complaints)
- System makes false complaints economically irrational

### Key Design Principles

1. **Blockchain as Ground Truth:** All finalized transactions are immutable proof
2. **DHT as Fast Cache:** Quick lookups without querying blockchain every time
3. **Cryptographic Evidence:** Signed messages provide proof even without blockchain record
4. **Seeder Protection Priority:** Seeders provide value, so system protects them first
5. **Uptime Rewards:** Longer online = higher reputation = more trusted
6. **Hybrid Verification:** Recent activity via DHT, historical via blockchain

### Implementation Highlights

**For Seeders:**
- Always validate signed messages before starting transfer
- Check downloader's reputation and balance (after signature verification)
- Store signed message as evidence
- Wait until deadline + grace period before filing complaint
- Earn reputation by staying online and serving reliably

**For Downloaders:**
- Check seeder reputation before handshake
- Create properly signed transaction message
- Submit payment promptly after receiving file
- Build reputation through successful transactions
- Higher reputation = more seeders willing to serve you

**For the Network:**
- DHT propagates reputation verdicts quickly
- Anyone can verify signed message authenticity
- Blockchain provides ultimate source of truth
- Reputation aggregates over time
- System converges toward honest behavior<|MERGE_RESOLUTION|>--- conflicted
+++ resolved
@@ -334,7 +334,6 @@
 
 ### Non-payment Complaint Lifecycle
 
-<<<<<<< HEAD
 This is the most critical reputation scenario: a downloader receives a file but never pays. The solution leverages **signed transaction messages** as cryptographic proof of payment obligation.
 
 #### Detailed Flow
@@ -415,6 +414,8 @@
    - Long-term: If on-chain complaint filed, permanent reputation damage
    - Recovery: Downloader must complete many successful transactions to rebuild trust
 
+**Optional reliable penalty path:** If the payment model uses a channel that allows the seeder to reclaim funds on timeout, the seeder’s close transaction (the reclaim receipt) can be attached as `tx_receipt` for a stronger, chain-anchored `bad` verdict. This augments—not replaces—the signed transaction message evidence.
+
 #### Why Signed Messages Solve the Problem
 
 **The Challenge:**
@@ -550,44 +551,31 @@
 - Third false complaint: Automatic blacklist + permanent untrusted status
 
 This makes it extremely costly for seeders to file false complaints, protecting honest downloaders.
-=======
-1. **Handshake** – Before transfer, the downloader (A) sends a signed payment message (off-chain transaction template) to the seeder (B). B verifies the signature and checks A’s reputation and balance. This signed message is stored as an `evidence_blob`.
-2. **Transfer** – Seeder delivers data P2P; there is still no on-chain footprint at this point.
-3. **Payment Broadcast** - On success, the downloader broadcasts the payment transaction to the blockchain, and the seeder observes it.
-4. **Settlement success** – If the downloader closes the channel and payment finalizes on-chain before the deadline, the seeder publishes a `good` verdict pointing at the settlement `tx_hash`.
-5. **Settlement failure** – When the deadline passes without closure, the seeder initiates their own channel close on-chain. The resulting `tx_receipt` demonstrates that funds were reclaimed because the downloader did not settle.
-6. **Reliable verdict** – Seeder publishes a `bad` verdict referencing the close receipt in `tx_receipt` and attaching the original handshake in `evidence_blobs`.
-7. **Verification** – Verify the payer’s signature on the off-chain payment promise, confirm that no matching payment exists on-chain within the promised window, Treat this as a strong negative signal for the downloader’s reputation.
 
 ### Pre-Transfer Admission Control (Seeder-side)
+
 Before a seeder commits to serving a downloader, it performs an admission check:
 
-1. Identity: Downloader includes peer_id and wallet address in the handshake.
-2. Reputation lookup: Seeder calls reputationService.getPeerScore(peer_id) and checks:
+1. Identity: Downloader includes `peer_id` and wallet address in the handshake.
+2. Reputation lookup: Seeder calls `reputationService.getPeerScore(peer_id)` and checks:
    - Score ≥ configured threshold (e.g., 0.4 or 0.6).
    - No automatic blacklist entry.
 3. Balance check: Seeder queries the chain (or a wallet service) to ensure:
    - Downloader’s balance ≥ expected maximum payment.
 4. Signed payment message: Seeder verifies the off-chain signed transaction described above.
 
-If any of these steps fail, the seeder may:
-- Refuse the transfer,
-- Reduce the amount of data it is willing to send, or
-- Require smaller, incremental payments.
+If any of these steps fail, the seeder may refuse the transfer, reduce the amount of data it is willing to send, or require smaller, incremental payments.
 
 ### Design Tradeoff: Asymmetric Protection (Downloader as Potential Victim)
+
 We explicitly prioritize protecting seeders from non-paying downloaders:
 
-1. If a downloader receives a file but never pays, we can use:
-   - The signed off-chain payment message, and
-   - The absence of an on-chain payment within the agreed window to build strong negative evidence and penalize the downloader.
-
+1. If a downloader receives a file but never pays, we can use the signed off-chain payment message plus the absence of an on-chain payment within the agreed window (or a seeder-side timeout receipt, if channels are used) as strong negative evidence and penalize the downloader.
 2. If a seeder is malicious and never sends the file after the downloader signs a payment message, the downloader is harder to protect:
    - The downloader can choose not to broadcast the payment, so there may be no on-chain footprint.
    - Without privacy-invasive logging or complex cryptographic proofs of data transfer, it is difficult to prove seeder misbehavior beyond “they never replied.”
 
-Therefore this chooses the downloader as the potential victim in the tricky seeder-misbehaves scenario. The system focuses on reliable penalties for non-paying downloaders, while seeder misbehavior is (for now) handled via weaker, gossip-style complaints and manual user judgments.
->>>>>>> 200e5820
+Therefore the design chooses the downloader as the potential victim in the tricky seeder-misbehaves scenario. The system focuses on reliable penalties for non-paying downloaders, while seeder misbehavior is handled via weaker, gossip-style complaints and manual user judgments.
 
 ### Gossip-backed Penalty Signals
 
